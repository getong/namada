package = namada

# Some env vars defaults if not specified
NAMADA_E2E_USE_PREBUILT_BINARIES ?= true
NAMADA_E2E_DEBUG ?= true
RUST_BACKTRACE ?= 1

cargo := $(env) cargo
rustup := $(env) rustup
debug-env := RUST_BACKTRACE=$(RUST_BACKTRACE) RUST_LOG=$(package)=debug
debug-cargo := $(env) $(debug-env) cargo
# Nightly build is currently used for rustfmt and clippy.
nightly := $(shell cat rust-nightly-version)

# Path to the wasm source for the provided txs and VPs
wasms := wasm/wasm_source
wasms_for_tests := wasm_for_tests/wasm_source
# Paths for all the wasm templates
wasm_templates := wasm/tx_template wasm/vp_template

# TODO upgrade libp2p
audit-ignores += RUSTSEC-2021-0076

# Workspace crates
crates := namada_core
crates += namada
crates += namada_apps
crates += namada_encoding_spec
crates += namada_macros
crates += namada_proof_of_stake
crates += namada_test_utils
crates += namada_tests
crates += namada_tx_prelude
crates += namada_vm_env
crates += namada_vp_prelude

build:
	$(cargo) build --workspace --exclude namada_benchmarks

build-test:
	$(cargo) build --tests

build-release:
	NAMADA_DEV=false $(cargo) build --release --package namada_apps --manifest-path Cargo.toml

install-release:
	NAMADA_DEV=false $(cargo) install --path ./apps --locked

check-release:
	NAMADA_DEV=false $(cargo) check --release --package namada_apps

package: build-release
	scripts/make-package.sh

check-wasm = $(cargo) check --target wasm32-unknown-unknown --manifest-path $(wasm)/Cargo.toml
check:
	$(cargo) check --workspace --exclude namada_benchmarks && \
	$(cargo) +$(nightly) check --benches -Z unstable-options && \
	make -C $(wasms) check && \
	make -C $(wasms_for_tests) check && \
	$(foreach wasm,$(wasm_templates),$(check-wasm) && ) true

<<<<<<< HEAD
check-abcipp:
	$(cargo) +$(nightly) check \
		--workspace \
		--exclude namada_tests \
		--exclude namada_benchmarks \
		--all-targets \
		--no-default-features \
		--features "abcipp ibc-mocks-abcipp testing" \
		-Z unstable-options

=======
>>>>>>> fdeaf23f
check-mainnet:
	$(cargo) check --workspace --features "mainnet"

# Check that every crate can be built with default features
check-crates:
	$(foreach p,$(crates), echo "Checking $(p)"; cargo +$(nightly) check -Z unstable-options --tests -p $(p) && ) true

clippy-wasm = $(cargo) +$(nightly) clippy --manifest-path $(wasm)/Cargo.toml --all-targets -- -D warnings

clippy:
	NAMADA_DEV=false $(cargo) +$(nightly) clippy --all-targets -- -D warnings && \
	make -C $(wasms) clippy && \
	make -C $(wasms_for_tests) clippy && \
	$(foreach wasm,$(wasm_templates),$(clippy-wasm) && ) true

clippy-mainnet:
	$(cargo) +$(nightly) clippy --all-targets --features "mainnet" -- -D warnings

clippy-fix:
	$(cargo) +$(nightly) clippy --fix -Z unstable-options --all-targets --allow-dirty --allow-staged

tendermint:
	./scripts/get_tendermint.sh

install: cometbft
	NAMADA_DEV=false $(cargo) install --path ./apps --locked

cometbft:
	./scripts/get_cometbft.sh

run-ledger:
	# runs the node
	$(cargo) run --bin namadan -- ledger run

run-gossip:
	# runs the node gossip node
	$(cargo) run --bin namadan -- gossip run

reset-ledger:
	# runs the node
	$(cargo) run --bin namadan -- ledger reset

audit:
	$(cargo) audit $(foreach ignore,$(audit-ignores), --ignore $(ignore))

test: test-unit test-e2e test-wasm

test-unit-coverage:
	$(cargo) +$(nightly) llvm-cov --output-dir target \
		--features namada/testing \
		--html \
		-- --skip e2e -Z unstable-options --report-time

# NOTE: `TEST_FILTER` is prepended with `e2e::`. Since filters in `cargo test`
# work with a substring search, TEST_FILTER only works if it contains a string
# that directly follows `e2e::`, e.g. `TEST_FILTER=multitoken_tests` would run
# all tests that start with `e2e::multitoken_tests`.
test-e2e:
	NAMADA_E2E_USE_PREBUILT_BINARIES=$(NAMADA_E2E_USE_PREBUILT_BINARIES) \
	NAMADA_E2E_DEBUG=$(NAMADA_E2E_DEBUG) \
	RUST_BACKTRACE=$(RUST_BACKTRACE) \
	$(cargo) +$(nightly) test e2e::$(TEST_FILTER) \
	-Z unstable-options \
	-- \
	--test-threads=1 \
	-Z unstable-options --report-time

test-unit:
	$(cargo) +$(nightly) test \
		$(TEST_FILTER) \
		-- --skip e2e \
		-Z unstable-options --report-time

test-unit-mainnet:
	$(cargo) +$(nightly) test \
		--features "mainnet" \
		$(TEST_FILTER) \
		-- --skip e2e \
		-Z unstable-options --report-time

test-unit-debug:
	$(debug-cargo) +$(nightly) test \
		$(TEST_FILTER) -- \
		-- --skip e2e \
		--nocapture \
		-Z unstable-options --report-time

test-wasm:
	make -C $(wasms) test

test-wasm-template = $(cargo) +$(nightly) test \
	--manifest-path $(wasm)/Cargo.toml \
		-- \
		-Z unstable-options --report-time
test-wasm-templates:
	$(foreach wasm,$(wasm_templates),$(test-wasm-template) && ) true

test-debug:
	$(debug-cargo) +$(nightly) test \
		-- \
		--nocapture \
		-Z unstable-options --report-time

fmt-wasm = $(cargo) +$(nightly) fmt --manifest-path $(wasm)/Cargo.toml
fmt:
	$(cargo) +$(nightly) fmt --all && \
	make -C $(wasms) fmt && \
	$(foreach wasm,$(wasm_templates),$(fmt-wasm) && ) true

fmt-check-wasm = $(cargo) +$(nightly) fmt --manifest-path $(wasm)/Cargo.toml -- --check
fmt-check:
	$(cargo) +$(nightly) fmt --all -- --check && \
	make -C $(wasms) fmt-check && \
	$(foreach wasm,$(wasm_templates),$(fmt-check-wasm) && ) true

watch:
	$(cargo) watch

clean:
	$(cargo) clean

bench:
	$(cargo) +$(nightly) bench -Z unstable-options

build-doc:
	$(cargo) doc --no-deps

doc:
	# build and opens the docs in browser
	$(cargo) doc --open

build-wasm-image-docker:
	docker build -t namada-wasm - < docker/namada-wasm/Dockerfile

build-wasm-scripts-docker: build-wasm-image-docker
	docker run --rm -v ${PWD}:/__w/namada/namada namada-wasm make build-wasm-scripts

debug-wasm-scripts-docker: build-wasm-image-docker
	docker run --rm -v ${PWD}:/usr/local/rust/wasm namada-wasm make debug-wasm-scripts

# Build the validity predicate and transactions wasm
build-wasm-scripts:
	rm wasm/*.wasm || true
	make -C $(wasms)
	make opt-wasm
	make checksum-wasm

# Debug build the validity predicate and transactions wasm
debug-wasm-scripts:
	rm wasm/*.wasm || true
	make -C $(wasms) debug
	make opt-wasm
	make checksum-wasm

# need python
checksum-wasm:
	python3 wasm/checksums.py

# this command needs wasm-opt installed
opt-wasm:
	@for file in $(shell ls wasm/*.wasm); do wasm-opt -Oz -o $${file} $${file}; done

clean-wasm-scripts:
	make -C $(wasms) clean

dev-deps:
	$(rustup) toolchain install $(nightly)
	$(rustup) target add wasm32-unknown-unknown
	$(rustup) component add rustfmt clippy miri --toolchain $(nightly)
	$(cargo) install cargo-watch unclog

test-miri:
	$(cargo) +$(nightly) miri setup
	$(cargo) +$(nightly) clean
	MIRIFLAGS="-Zmiri-disable-isolation" $(cargo) +$(nightly) miri test


<<<<<<< HEAD
.PHONY : build check build-release clippy install run-ledger run-gossip reset-ledger test test-debug fmt watch clean build-doc doc build-wasm-scripts-docker debug-wasm-scripts-docker build-wasm-scripts debug-wasm-scripts clean-wasm-scripts dev-deps test-miri test-unit test-unit-abcipp clippy-abcipp bench
=======
.PHONY : build check build-release clippy install run-ledger run-gossip reset-ledger test test-debug fmt watch clean build-doc doc build-wasm-scripts-docker debug-wasm-scripts-docker build-wasm-scripts debug-wasm-scripts clean-wasm-scripts dev-deps test-miri test-unit
>>>>>>> fdeaf23f
<|MERGE_RESOLUTION|>--- conflicted
+++ resolved
@@ -60,19 +60,6 @@
 	make -C $(wasms_for_tests) check && \
 	$(foreach wasm,$(wasm_templates),$(check-wasm) && ) true
 
-<<<<<<< HEAD
-check-abcipp:
-	$(cargo) +$(nightly) check \
-		--workspace \
-		--exclude namada_tests \
-		--exclude namada_benchmarks \
-		--all-targets \
-		--no-default-features \
-		--features "abcipp ibc-mocks-abcipp testing" \
-		-Z unstable-options
-
-=======
->>>>>>> fdeaf23f
 check-mainnet:
 	$(cargo) check --workspace --features "mainnet"
 
@@ -250,8 +237,4 @@
 	MIRIFLAGS="-Zmiri-disable-isolation" $(cargo) +$(nightly) miri test
 
 
-<<<<<<< HEAD
-.PHONY : build check build-release clippy install run-ledger run-gossip reset-ledger test test-debug fmt watch clean build-doc doc build-wasm-scripts-docker debug-wasm-scripts-docker build-wasm-scripts debug-wasm-scripts clean-wasm-scripts dev-deps test-miri test-unit test-unit-abcipp clippy-abcipp bench
-=======
-.PHONY : build check build-release clippy install run-ledger run-gossip reset-ledger test test-debug fmt watch clean build-doc doc build-wasm-scripts-docker debug-wasm-scripts-docker build-wasm-scripts debug-wasm-scripts clean-wasm-scripts dev-deps test-miri test-unit
->>>>>>> fdeaf23f
+.PHONY : build check build-release clippy install run-ledger run-gossip reset-ledger test test-debug fmt watch clean build-doc doc build-wasm-scripts-docker debug-wasm-scripts-docker build-wasm-scripts debug-wasm-scripts clean-wasm-scripts dev-deps test-miri test-unit bench