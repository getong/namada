--- conflicted
+++ resolved
@@ -78,9 +78,6 @@
 	$(cargo) +$(nightly) clippy --all-targets \
 		--manifest-path ./shared/Cargo.toml \
 		--no-default-features \
-<<<<<<< HEAD
-		--features "testing wasm-runtime abcipp ibc-mocks-abcipp ferveo-tpke"
-=======
 		--features "testing wasm-runtime abcipp ibc-mocks-abcipp ferveo-tpke" && \
 	$(cargo) +$(nightly) clippy \
 		--all-targets \
@@ -92,7 +89,6 @@
 clippy-mainnet:
 	$(cargo) +$(nightly) clippy --all-targets --features "mainnet" -- -D warnings
 
->>>>>>> 07b8ff2c
 clippy-fix:
 	$(cargo) +$(nightly) clippy --fix -Z unstable-options --all-targets --allow-dirty --allow-staged
 
