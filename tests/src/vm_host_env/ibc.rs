--- conflicted
+++ resolved
@@ -238,11 +238,7 @@
     // initialize an account
     let account = tx::ctx().init_account(code_hash).unwrap();
     let key = token::balance_key(&token, &account);
-<<<<<<< HEAD
-    let init_bal = Amount::from_uint(1_000_000_000u64, 0).unwrap();
-    tx::ctx().write(&key, init_bal).unwrap();
-=======
-    let init_bal = Amount::whole(100);
+    let init_bal = Amount::native_whole(100);
     let bytes = init_bal.try_to_vec().expect("encoding failed");
     tx_host_env::with(|env| {
         env.wl_storage.storage.write(&key, &bytes).unwrap();
@@ -267,7 +263,6 @@
         env.wl_storage.storage.write(&key, &bytes).unwrap();
     });
 
->>>>>>> d113e1cd
     (token, account)
 }
 
