--- conflicted
+++ resolved
@@ -821,9 +821,6 @@
         ),
     ];
 
-    // Wait till epoch boundary
-    let _ep0 = epoch_sleep(&test, &validator_one_rpc, 720)?;
-
     for (tx_args, tx_result) in &txs_args {
         for &dry_run in &[true, false] {
             let tx_args = if dry_run && tx_args[0] == "transfer" {
@@ -949,6 +946,10 @@
     client.exp_string("Transaction applied")?;
     client.exp_string("Transaction is valid")?;
     client.assert_success();
+
+    // Wait till epoch boundary
+    // This makes it more consistent for some reason?
+    let _ep2 = epoch_sleep(&test, &validator_one_rpc, 720)?;
 
     // Assert PPA(C) has the 20 BTC transaction pinned to it
     let mut client = run!(
@@ -1055,7 +1056,7 @@
     let validator_one_rpc = get_actor_rpc(&test, &Who::Validator(0));
 
     // Wait till epoch boundary
-    let ep0 = epoch_sleep(&test, &validator_one_rpc, 720)?;
+    let ep0 = get_epoch(&test, &validator_one_rpc)?;
 
     // Send 20 BTC from Albert to PA(A)
     let mut client = run!(
@@ -2362,17 +2363,17 @@
     ];
     let mut client = run!(test, Bin::Client, tx_args, Some(40))?;
     client.exp_string("Transaction is valid.")?;
-    client.assert_success();
-
-    // 6. Wait for epoch 7
-    let start = Instant::now();
-    let loop_timeout = Duration::new(20, 0);
+    let (_, res) = client
+        .exp_regex(r"withdrawable starting from epoch [0-9]+")
+        .unwrap();
+    let withdraw_epoch =
+        Epoch::from_str(res.split(' ').last().unwrap()).unwrap();
+    client.assert_success();
+
+    // 6. Wait for withdraw_epoch
     loop {
-        if Instant::now().duration_since(start) > loop_timeout {
-            panic!("Timed out waiting for epoch: {}", 7);
-        }
-        let epoch = get_epoch(&test, &validator_one_rpc)?;
-        if epoch >= Epoch(7) {
+        let epoch = epoch_sleep(&test, &validator_one_rpc, 120)?;
+        if epoch >= withdraw_epoch {
             break;
         }
     }
@@ -2381,11 +2382,11 @@
     let tx_args = vec!["bonds", "--ledger-address", &validator_one_rpc];
     let mut client = run!(test, Bin::Client, tx_args, Some(40))?;
     client.exp_string(
-        "All bonds total active: 200088\r
-All bonds total: 200088\r
-All unbonds total active: 412\r
-All unbonds total: 412\r
-All unbonds total withdrawable: 412\r",
+        "All bonds total active: 200088.000000\r
+All bonds total: 200088.000000\r
+All unbonds total active: 412.000000\r
+All unbonds total: 412.000000\r
+All unbonds total withdrawable: 412.000000\r",
     )?;
     client.assert_success();
 
@@ -2620,17 +2621,10 @@
 
     // 7. Check the new validator's bonded stake
     let bonded_stake =
-<<<<<<< HEAD
-        find_bonded_stake(&test, new_validator, &validator_one_rpc)?;
-    assert_eq!(
-        bonded_stake,
-        token::Amount::from_str("11000.5", NATIVE_MAX_DECIMAL_PLACES).unwrap()
-=======
         find_bonded_stake(&test, new_validator, &non_validator_rpc)?;
     assert_eq!(
         bonded_stake,
-        token::Amount::whole(validator_stake + delegation)
->>>>>>> d113e1cd
+        token::Amount::native_whole(validator_stake + delegation)
     );
 
     Ok(())
@@ -2952,7 +2946,7 @@
     // 9. Send a yay vote from a validator
     let mut epoch = get_epoch(&test, &validator_one_rpc).unwrap();
     while epoch.0 <= 13 {
-        sleep(1);
+        sleep(10);
         epoch = get_epoch(&test, &validator_one_rpc).unwrap();
     }
 
@@ -3017,7 +3011,7 @@
     // 11. Query the proposal and check the result
     let mut epoch = get_epoch(&test, &validator_one_rpc).unwrap();
     while epoch.0 <= 25 {
-        sleep(1);
+        sleep(10);
         epoch = get_epoch(&test, &validator_one_rpc).unwrap();
     }
 
@@ -3036,7 +3030,7 @@
     // 12. Wait proposal grace and check proposal author funds
     let mut epoch = get_epoch(&test, &validator_one_rpc).unwrap();
     while epoch.0 < 31 {
-        sleep(1);
+        sleep(10);
         epoch = get_epoch(&test, &validator_one_rpc).unwrap();
     }
 
