//! This crate contains library code for validity predicate WASM. Most of the
//! code is re-exported from the `namada_vm_env` crate.

#![doc(html_favicon_url = "https://dev.namada.net/master/favicon.png")]
#![doc(html_logo_url = "https://dev.namada.net/master/rustdoc-logo.png")]
#![deny(rustdoc::broken_intra_doc_links)]
#![deny(rustdoc::private_intra_doc_links)]

// used in the VP input
use core::convert::AsRef;
use core::slice;
pub use std::collections::{BTreeSet, HashSet};
use std::convert::TryFrom;
use std::marker::PhantomData;

pub use borsh::{BorshDeserialize, BorshSerialize};
pub use borsh_ext;
use borsh_ext::BorshSerializeExt;
pub use namada_core::ledger::governance::storage as gov_storage;
pub use namada_core::ledger::parameters;
pub use namada_core::ledger::pgf::storage as pgf_storage;
pub use namada_core::ledger::storage_api::{
    self, iter_prefix, iter_prefix_bytes, Error, OptionExt, ResultExt,
    StorageRead,
};
pub use namada_core::ledger::vp_env::VpEnv;
pub use namada_core::proto::{Section, Tx};
pub use namada_core::types::address::Address;
use namada_core::types::chain::CHAIN_ID_LENGTH;
use namada_core::types::hash::{Hash, HASH_LENGTH};
use namada_core::types::internal::HostEnvResult;
use namada_core::types::storage::{
    BlockHash, BlockHeight, Epoch, Header, TxIndex, BLOCK_HASH_LENGTH,
};
pub use namada_core::types::*;
pub use namada_macros::validity_predicate;
pub use namada_proof_of_stake::storage as proof_of_stake;
use namada_vm_env::vp::*;
use namada_vm_env::{read_from_buffer, read_key_val_bytes_from_buffer};
pub use sha2::{Digest, Sha256, Sha384, Sha512};

pub fn sha256(bytes: &[u8]) -> Hash {
    let digest = Sha256::digest(bytes);
    Hash(*digest.as_ref())
}

pub fn is_tx_whitelisted(ctx: &Ctx) -> VpResult {
    let tx_hash = ctx.get_tx_code_hash()?;
    let key = parameters::storage::get_tx_whitelist_storage_key();
    let whitelist: Vec<String> = ctx.read_pre(&key)?.unwrap_or_default();
    // if whitelist is empty, allow any transaction
    Ok(whitelist.is_empty()
        || (tx_hash.is_some()
            && whitelist
                .contains(&tx_hash.unwrap().to_string().to_lowercase())))
}

pub fn is_vp_whitelisted(ctx: &Ctx, vp_hash: &[u8]) -> VpResult {
    let vp_hash = Hash::try_from(vp_hash).unwrap();
    let key = parameters::storage::get_vp_whitelist_storage_key();
    let whitelist: Vec<String> = ctx.read_pre(&key)?.unwrap_or_default();
    // if whitelist is empty, allow any transaction
    Ok(whitelist.is_empty()
        || whitelist.contains(&vp_hash.to_string().to_lowercase()))
}

/// Log a string. The message will be printed at the `tracing::Level::Info`.
pub fn log_string<T: AsRef<str>>(msg: T) {
    let msg = msg.as_ref();
    unsafe {
        namada_vp_log_string(msg.as_ptr() as _, msg.len() as _);
    }
}

/// Checks if a proposal id is being executed
pub fn is_proposal_accepted(ctx: &Ctx, proposal_id: u64) -> VpResult {
    let proposal_execution_key =
        gov_storage::keys::get_proposal_execution_key(proposal_id);

    ctx.has_key_pre(&proposal_execution_key)
}

/// Verify section signatures
pub fn verify_signatures(ctx: &Ctx, tx: &Tx, owner: &Address) -> VpResult {
    let max_signatures_per_transaction =
        parameters::max_signatures_per_transaction(&ctx.pre())?;

    let public_keys_index_map =
        storage_api::account::public_keys_index_map(&ctx.pre(), owner)?;
    let threshold =
        storage_api::account::threshold(&ctx.pre(), owner)?.unwrap_or(1);

    // Serialize parameters
<<<<<<< HEAD
    let max_signatures = max_signatures_per_transaction.serialize_to_vec();
    let public_keys_map = public_keys_index_map.serialize_to_vec();
    let targets = targets.serialize_to_vec();
    let signer = owner.serialize_to_vec();
=======
    let max_signatures = max_signatures_per_transaction.try_to_vec().unwrap();
    let public_keys_map = public_keys_index_map.try_to_vec().unwrap();
    let targets = [tx.raw_header_hash()].try_to_vec().unwrap();
    let signer = owner.try_to_vec().unwrap();
>>>>>>> c40cbc1e

    let valid = unsafe {
        namada_vp_verify_tx_section_signature(
            targets.as_ptr() as _,
            targets.len() as _,
            public_keys_map.as_ptr() as _,
            public_keys_map.len() as _,
            signer.as_ptr() as _,
            signer.len() as _,
            threshold,
            max_signatures.as_ptr() as _,
            max_signatures.len() as _,
        )
    };

    Ok(HostEnvResult::is_success(valid))
}

/// Checks whether a transaction is valid, which happens in two cases:
/// - tx is whitelisted, or
/// - tx is executed by an approved governance proposal (no need to be
///   whitelisted)
pub fn is_valid_tx(ctx: &Ctx, tx_data: &Tx) -> VpResult {
    if is_tx_whitelisted(ctx)? {
        accept()
    } else {
        let proposal_id = tx_data
            .data()
            .as_ref()
            .and_then(|x| u64::try_from_slice(x).ok());

        proposal_id.map_or(reject(), |id| is_proposal_accepted(ctx, id))
    }
}

/// Format and log a string in a debug build.
///
/// In WASM target debug build, the message will be printed at the
/// `tracing::Level::Info` when executed in the VM. An optimized build will
/// omit any `debug_log!` statements unless `-C debug-assertions` is passed to
/// the compiler.
///
/// In non-WASM target, the message is simply printed out to stdout.
#[macro_export]
macro_rules! debug_log {
    ($($arg:tt)*) => {{
        (
            if cfg!(target_arch = "wasm32") {
                if cfg!(debug_assertions)
                {
                    log_string(format!($($arg)*));
                }
            } else {
                println!($($arg)*);
            }
        )
    }};
}

#[derive(Debug)]
pub struct Ctx(());

impl Ctx {
    /// Create a host context. The context on WASM side is only provided by
    /// the VM once its being executed (in here it's implicit). But
    /// because we want to have interface identical with the native
    /// VPs, in which the context is explicit, in here we're just
    /// using an empty `Ctx` to "fake" it.
    ///
    /// # Safety
    ///
    /// When using `#[validity_predicate]` macro from `namada_macros`,
    /// the constructor should not be called from transactions and validity
    /// predicates implementation directly - they receive `&Self` as
    /// an argument provided by the macro that wrap the low-level WASM
    /// interface with Rust native types.
    ///
    /// Otherwise, this should only be called once to initialize this "fake"
    /// context in order to benefit from type-safety of the host environment
    /// methods implemented on the context.
    #[allow(clippy::new_without_default)]
    pub const unsafe fn new() -> Self {
        Self(())
    }

    /// Read access to the prior storage (state before tx execution)
    /// via [`trait@StorageRead`].
    pub fn pre(&self) -> CtxPreStorageRead<'_> {
        CtxPreStorageRead { _ctx: self }
    }

    /// Read access to the posterior storage (state after tx execution)
    /// via [`trait@StorageRead`].
    pub fn post(&self) -> CtxPostStorageRead<'_> {
        CtxPostStorageRead { _ctx: self }
    }
}

/// Read access to the prior storage (state before tx execution) via
/// [`trait@StorageRead`].
#[derive(Debug)]
pub struct CtxPreStorageRead<'a> {
    _ctx: &'a Ctx,
}

/// Read access to the posterior storage (state after tx execution) via
/// [`trait@StorageRead`].
#[derive(Debug)]
pub struct CtxPostStorageRead<'a> {
    _ctx: &'a Ctx,
}

/// Result of `VpEnv` or `storage_api::StorageRead` method call
pub type EnvResult<T> = Result<T, Error>;

/// Validity predicate result
pub type VpResult = EnvResult<bool>;

/// Accept a transaction
pub fn accept() -> VpResult {
    Ok(true)
}

/// Reject a transaction
pub fn reject() -> VpResult {
    Ok(false)
}

#[derive(Debug)]
pub struct KeyValIterator<T>(pub u64, pub PhantomData<T>);

impl<'view> VpEnv<'view> for Ctx {
    type Post = CtxPostStorageRead<'view>;
    type Pre = CtxPreStorageRead<'view>;
    type PrefixIter<'iter> = KeyValIterator<(String, Vec<u8>)>;

    fn pre(&'view self) -> Self::Pre {
        CtxPreStorageRead { _ctx: self }
    }

    fn post(&'view self) -> Self::Post {
        CtxPostStorageRead { _ctx: self }
    }

    fn read_temp<T: BorshDeserialize>(
        &self,
        key: &storage::Key,
    ) -> Result<Option<T>, Error> {
        let key = key.to_string();
        let read_result =
            unsafe { namada_vp_read_temp(key.as_ptr() as _, key.len() as _) };
        Ok(read_from_buffer(read_result, namada_vp_result_buffer)
            .and_then(|t| T::try_from_slice(&t[..]).ok()))
    }

    fn read_bytes_temp(
        &self,
        key: &storage::Key,
    ) -> Result<Option<Vec<u8>>, Error> {
        let key = key.to_string();
        let read_result =
            unsafe { namada_vp_read_temp(key.as_ptr() as _, key.len() as _) };
        Ok(read_from_buffer(read_result, namada_vp_result_buffer))
    }

    fn get_chain_id(&self) -> Result<String, Error> {
        // Both `CtxPreStorageRead` and `CtxPostStorageRead` have the same impl
        get_chain_id()
    }

    fn get_block_height(&self) -> Result<BlockHeight, Error> {
        // Both `CtxPreStorageRead` and `CtxPostStorageRead` have the same impl
        get_block_height()
    }

    fn get_block_header(
        &self,
        height: BlockHeight,
    ) -> Result<Option<Header>, Error> {
        // Both `CtxPreStorageRead` and `CtxPostStorageRead` have the same impl
        get_block_header(height)
    }

    fn get_block_hash(&self) -> Result<BlockHash, Error> {
        // Both `CtxPreStorageRead` and `CtxPostStorageRead` have the same impl
        get_block_hash()
    }

    fn get_block_epoch(&self) -> Result<Epoch, Error> {
        // Both `CtxPreStorageRead` and `CtxPostStorageRead` have the same impl
        get_block_epoch()
    }

    fn get_tx_index(&self) -> Result<TxIndex, Error> {
        get_tx_index()
    }

    fn get_native_token(&self) -> Result<Address, Error> {
        // Both `CtxPreStorageRead` and `CtxPostStorageRead` have the same impl
        get_native_token()
    }

    fn get_ibc_events(
        &self,
        event_type: String,
    ) -> Result<Vec<ibc::IbcEvent>, Error> {
        let read_result = unsafe {
            namada_vp_get_ibc_events(
                event_type.as_ptr() as _,
                event_type.len() as _,
            )
        };
        match read_from_buffer(read_result, namada_vp_result_buffer) {
            Some(value) => Ok(Vec::<ibc::IbcEvent>::try_from_slice(&value[..])
                .expect("The conversion shouldn't fail")),
            None => Ok(Vec::new()),
        }
    }

    fn iter_prefix<'iter>(
        &'iter self,
        prefix: &storage::Key,
    ) -> Result<Self::PrefixIter<'iter>, Error> {
        iter_prefix_pre_impl(prefix)
    }

    fn eval(&self, vp_code_hash: Hash, input_data: Tx) -> Result<bool, Error> {
        let input_data_bytes = borsh::to_vec(&input_data).unwrap();
        let result = unsafe {
            namada_vp_eval(
                vp_code_hash.0.as_ptr() as _,
                vp_code_hash.0.len() as _,
                input_data_bytes.as_ptr() as _,
                input_data_bytes.len() as _,
            )
        };
        Ok(HostEnvResult::is_success(result))
    }

    fn get_tx_code_hash(&self) -> Result<Option<Hash>, Error> {
        let result = Vec::with_capacity(HASH_LENGTH + 1);
        unsafe {
            namada_vp_get_tx_code_hash(result.as_ptr() as _);
        }
        let slice =
            unsafe { slice::from_raw_parts(result.as_ptr(), HASH_LENGTH + 1) };
        Ok(if slice[0] == 1 {
            Some(Hash(
                slice[1..HASH_LENGTH + 1]
                    .try_into()
                    .expect("Cannot convert the hash"),
            ))
        } else {
            None
        })
    }

    fn verify_masp(&self, tx: Vec<u8>) -> Result<bool, self::Error> {
        let valid =
            unsafe { namada_vp_verify_masp(tx.as_ptr() as _, tx.len() as _) };
        Ok(HostEnvResult::is_success(valid))
    }

    fn charge_gas(&self, used_gas: u64) -> Result<(), Error> {
        unsafe { namada_vp_charge_gas(used_gas) };
        Ok(())
    }
}

impl StorageRead for CtxPreStorageRead<'_> {
    type PrefixIter<'iter> = KeyValIterator<(String, Vec<u8>)> where Self: 'iter;

    fn read_bytes(&self, key: &storage::Key) -> Result<Option<Vec<u8>>, Error> {
        let key = key.to_string();
        let read_result =
            unsafe { namada_vp_read_pre(key.as_ptr() as _, key.len() as _) };
        Ok(read_from_buffer(read_result, namada_vp_result_buffer))
    }

    fn has_key(&self, key: &storage::Key) -> Result<bool, Error> {
        let key = key.to_string();
        let found =
            unsafe { namada_vp_has_key_pre(key.as_ptr() as _, key.len() as _) };
        Ok(HostEnvResult::is_success(found))
    }

    fn iter_prefix<'iter>(
        &'iter self,
        prefix: &storage::Key,
    ) -> Result<Self::PrefixIter<'iter>, Error> {
        iter_prefix_pre_impl(prefix)
    }

    // ---- Methods below share the same implementation in `pre/post` ----

    fn iter_next<'iter>(
        &'iter self,
        iter: &mut Self::PrefixIter<'iter>,
    ) -> Result<Option<(String, Vec<u8>)>, Error> {
        let read_result = unsafe { namada_vp_iter_next(iter.0) };
        Ok(read_key_val_bytes_from_buffer(
            read_result,
            namada_vp_result_buffer,
        ))
    }

    fn get_chain_id(&self) -> Result<String, Error> {
        get_chain_id()
    }

    fn get_block_height(&self) -> Result<BlockHeight, Error> {
        get_block_height()
    }

    fn get_block_header(
        &self,
        height: BlockHeight,
    ) -> Result<Option<Header>, Error> {
        get_block_header(height)
    }

    fn get_block_hash(&self) -> Result<BlockHash, Error> {
        get_block_hash()
    }

    fn get_block_epoch(&self) -> Result<Epoch, Error> {
        get_block_epoch()
    }

    fn get_tx_index(&self) -> Result<TxIndex, storage_api::Error> {
        get_tx_index()
    }

    fn get_native_token(&self) -> Result<Address, Error> {
        get_native_token()
    }
}

impl StorageRead for CtxPostStorageRead<'_> {
    type PrefixIter<'iter> = KeyValIterator<(String, Vec<u8>)> where Self:'iter;

    fn read_bytes(&self, key: &storage::Key) -> Result<Option<Vec<u8>>, Error> {
        let key = key.to_string();
        let read_result =
            unsafe { namada_vp_read_post(key.as_ptr() as _, key.len() as _) };
        Ok(read_from_buffer(read_result, namada_vp_result_buffer))
    }

    fn has_key(&self, key: &storage::Key) -> Result<bool, Error> {
        let key = key.to_string();
        let found = unsafe {
            namada_vp_has_key_post(key.as_ptr() as _, key.len() as _)
        };
        Ok(HostEnvResult::is_success(found))
    }

    fn iter_prefix<'iter>(
        &'iter self,
        prefix: &storage::Key,
    ) -> Result<Self::PrefixIter<'iter>, Error> {
        iter_prefix_post_impl(prefix)
    }

    // ---- Methods below share the same implementation in `pre/post` ----

    fn iter_next<'iter>(
        &'iter self,
        iter: &mut Self::PrefixIter<'iter>,
    ) -> Result<Option<(String, Vec<u8>)>, Error> {
        let read_result = unsafe { namada_vp_iter_next(iter.0) };
        Ok(read_key_val_bytes_from_buffer(
            read_result,
            namada_vp_result_buffer,
        ))
    }

    fn get_chain_id(&self) -> Result<String, Error> {
        get_chain_id()
    }

    fn get_block_height(&self) -> Result<BlockHeight, Error> {
        get_block_height()
    }

    fn get_block_header(
        &self,
        height: BlockHeight,
    ) -> Result<Option<Header>, Error> {
        get_block_header(height)
    }

    fn get_block_hash(&self) -> Result<BlockHash, Error> {
        get_block_hash()
    }

    fn get_block_epoch(&self) -> Result<Epoch, Error> {
        get_block_epoch()
    }

    fn get_tx_index(&self) -> Result<TxIndex, storage_api::Error> {
        get_tx_index()
    }

    fn get_native_token(&self) -> Result<Address, Error> {
        get_native_token()
    }
}

fn iter_prefix_pre_impl(
    prefix: &storage::Key,
) -> Result<KeyValIterator<(String, Vec<u8>)>, Error> {
    let prefix = prefix.to_string();
    let iter_id = unsafe {
        namada_vp_iter_prefix_pre(prefix.as_ptr() as _, prefix.len() as _)
    };
    Ok(KeyValIterator(iter_id, PhantomData))
}

fn iter_prefix_post_impl(
    prefix: &storage::Key,
) -> Result<KeyValIterator<(String, Vec<u8>)>, Error> {
    let prefix = prefix.to_string();
    let iter_id = unsafe {
        namada_vp_iter_prefix_post(prefix.as_ptr() as _, prefix.len() as _)
    };
    Ok(KeyValIterator(iter_id, PhantomData))
}

fn get_chain_id() -> Result<String, Error> {
    let result = Vec::with_capacity(CHAIN_ID_LENGTH);
    unsafe {
        namada_vp_get_chain_id(result.as_ptr() as _);
    }
    let slice =
        unsafe { slice::from_raw_parts(result.as_ptr(), CHAIN_ID_LENGTH) };
    Ok(
        String::from_utf8(slice.to_vec())
            .expect("Cannot convert the ID string"),
    )
}

fn get_block_height() -> Result<BlockHeight, Error> {
    Ok(BlockHeight(unsafe { namada_vp_get_block_height() }))
}

fn get_block_header(height: BlockHeight) -> Result<Option<Header>, Error> {
    let read_result = unsafe { namada_vp_get_block_header(height.0) };
    match read_from_buffer(read_result, namada_vp_result_buffer) {
        Some(value) => Ok(Some(
            Header::try_from_slice(&value[..])
                .expect("The conversion shouldn't fail"),
        )),
        None => Ok(None),
    }
}

fn get_block_hash() -> Result<BlockHash, Error> {
    let result = Vec::with_capacity(BLOCK_HASH_LENGTH);
    unsafe {
        namada_vp_get_block_hash(result.as_ptr() as _);
    }
    let slice =
        unsafe { slice::from_raw_parts(result.as_ptr(), BLOCK_HASH_LENGTH) };
    Ok(BlockHash::try_from(slice).expect("Cannot convert the hash"))
}

fn get_block_epoch() -> Result<Epoch, Error> {
    Ok(Epoch(unsafe { namada_vp_get_block_epoch() }))
}

fn get_tx_index() -> Result<TxIndex, storage_api::Error> {
    Ok(TxIndex(unsafe { namada_vp_get_tx_index() }))
}

fn get_native_token() -> Result<Address, Error> {
    let result = Vec::with_capacity(address::ADDRESS_LEN);
    unsafe {
        namada_vp_get_native_token(result.as_ptr() as _);
    }
    let slice =
        unsafe { slice::from_raw_parts(result.as_ptr(), address::ADDRESS_LEN) };
    let address_str =
        std::str::from_utf8(slice).expect("Cannot decode native address");
    Ok(Address::decode(address_str).expect("Cannot decode native address"))
}<|MERGE_RESOLUTION|>--- conflicted
+++ resolved
@@ -91,17 +91,10 @@
         storage_api::account::threshold(&ctx.pre(), owner)?.unwrap_or(1);
 
     // Serialize parameters
-<<<<<<< HEAD
     let max_signatures = max_signatures_per_transaction.serialize_to_vec();
     let public_keys_map = public_keys_index_map.serialize_to_vec();
-    let targets = targets.serialize_to_vec();
+    let targets = [tx.raw_header_hash()].serialize_to_vec();
     let signer = owner.serialize_to_vec();
-=======
-    let max_signatures = max_signatures_per_transaction.try_to_vec().unwrap();
-    let public_keys_map = public_keys_index_map.try_to_vec().unwrap();
-    let targets = [tx.raw_header_hash()].try_to_vec().unwrap();
-    let signer = owner.try_to_vec().unwrap();
->>>>>>> c40cbc1e
 
     let valid = unsafe {
         namada_vp_verify_tx_section_signature(
