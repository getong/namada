[package]
authors = ["Heliax AG <hello@heliax.dev>"]
edition = "2021"
license = "GPL-3.0"
name = "namada"
resolver = "2"
version = "0.8.1"

# See more keys and their definitions at https://doc.rust-lang.org/cargo/reference/manifest.html

[features]
default = ["abciplus"]
# NOTE "dev" features that shouldn't be used in live networks are enabled by default for now
dev = []
ferveo-tpke = [
  "ferveo",
  "tpke",
  "ark-ec",
  "rand_core",
  "rand",
]
ibc-mocks = [
  "ibc/mocks",
]
ibc-mocks-abcipp = [
  "ibc-abcipp/mocks",
]
# for integration tests and test utilies
testing = [
  "proptest",
  "rand",
  "rand_core",
  "tempfile",
  "namada_proof_of_stake/testing",
]
wasm-runtime = [
  "loupe",
  "parity-wasm",
  "pwasm-utils",
  "wasmer-cache",
  "wasmer-compiler-singlepass",
  "wasmer-engine-dylib",
  "wasmer-engine-universal",
  "wasmer-vm",
  "wasmer",
]
# secp256k1 key signing and verification, disabled in WASM build by default as
# it bloats the build a lot
secp256k1-sign-verify = [
  "libsecp256k1/hmac",
]

abcipp = [
  "ibc-proto-abcipp",
  "ibc-abcipp",
  "tendermint-abcipp",
  "tendermint-proto-abcipp"
]

abciplus = [
  "ibc",
  "ibc-proto",
  "tendermint",
  "tendermint-proto",
]

[dependencies]
namada_proof_of_stake = {path = "../proof_of_stake"}
ark-bls12-381 = {version = "0.3"}
ark-ec = {version = "0.3", optional = true}
ark-serialize = "0.3"
# We switch off "blake2b" because it cannot be compiled to wasm
<<<<<<< HEAD
arse-merkle-tree = {package = "sparse-merkle-tree", git = "https://github.com/heliaxdev/sparse-merkle-tree", branch = "bat/arse-merkle-tree", default-features = false, features = ["std", "borsh"]}
=======
# branch = "bat/arse-merkle-tree"
arse-merkle-tree = {package = "sparse-merkle-tree", git = "https://github.com/heliaxdev/sparse-merkle-tree", rev = "04ad1eeb28901b57a7599bbe433b3822965dabe8", default-features = false, features = ["std", "borsh"]}
>>>>>>> 836a6dea
bech32 = "0.8.0"
borsh = "0.9.0"
chrono = {version = "0.4.22", default-features = false, features = ["clock", "std"]}
# Using unreleased commit on top of version 0.5.0 that adds Sync to the CLruCache
clru = {git = "https://github.com/marmeladema/clru-rs.git", rev = "71ca566"}
data-encoding = "2.3.2"
derivative = "2.2.0"
ed25519-consensus = "1.2.0"
ethabi = "17.0.0"
eyre = "0.6.8"
ferveo = {optional = true, git = "https://github.com/anoma/ferveo"}
ferveo-common = {git = "https://github.com/anoma/ferveo"}
<<<<<<< HEAD
num-rational = "0.4.1"
hex = "0.4.3"
=======
>>>>>>> 836a6dea
tpke = {package = "group-threshold-cryptography", optional = true, git = "https://github.com/anoma/ferveo"}
# TODO using the same version of tendermint-rs as we do here.
ibc-abcipp = {package = "ibc", git = "https://github.com/heliaxdev/ibc-rs", rev = "9fcc1c8c19db6af50806ffe5b2f6c214adcbfd5d", default-features = false, optional = true}
ibc-proto-abcipp = {package = "ibc-proto", git = "https://github.com/heliaxdev/ibc-rs", rev = "9fcc1c8c19db6af50806ffe5b2f6c214adcbfd5d", default-features = false, optional = true}
ibc = {version = "0.14.0", default-features = false, optional = true}
ibc-proto = {version = "0.17.1", default-features = false, optional = true}
ics23 = "0.7.0"
<<<<<<< HEAD
itertools = "0.10.3"
=======
itertools = "0.10.0"
>>>>>>> 836a6dea
loupe = {version = "0.1.3", optional = true}
libsecp256k1 = {git = "https://github.com/heliaxdev/libsecp256k1", rev = "bbb3bd44a49db361f21d9db80f9a087c194c0ae9", default-features = false, features = ["std", "static-context"]}
parity-wasm = {version = "0.42.2", optional = true}
# A fork with state machine testing
proptest = {git = "https://github.com/heliaxdev/proptest", branch = "tomas/sm", optional = true}
prost = "0.9.0"
prost-types = "0.9.0"
pwasm-utils = {version = "0.18.0", optional = true}
rand = {version = "0.8", optional = true}
# TODO proptest rexports the RngCore trait but the re-implementations only work for version `0.8`. *sigh*
rand_core = {version = "0.6", optional = true}
rust_decimal = "1.14.3"
serde = {version = "1.0.125", features = ["derive"]}
serde_json = "1.0.62"
sha2 = "0.9.3"
# We switch off "blake2b" because it cannot be compiled to wasm
tempfile = {version = "3.2.0", optional = true}
# temporarily using fork work-around for https://github.com/informalsystems/tendermint-rs/issues/971
tendermint-abcipp = {package = "tendermint", git = "https://github.com/heliaxdev/tendermint-rs", rev = "95c52476bc37927218374f94ac8e2a19bd35bec9", optional = true}
tendermint-proto-abcipp = {package = "tendermint-proto", git = "https://github.com/heliaxdev/tendermint-rs", rev = "95c52476bc37927218374f94ac8e2a19bd35bec9", optional = true}
tendermint = {version = "0.23.6", optional = true}
tendermint-proto = {version = "0.23.6", optional = true}
thiserror = "1.0.30"
tiny-keccak = {version = "2.0.2", features = ["keccak"]}
tracing = "0.1.30"
wasmer = {version = "=2.2.0", optional = true}
wasmer-cache = {version = "=2.2.0", optional = true}
wasmer-compiler-singlepass = {version = "=2.2.0", optional = true}
wasmer-engine-dylib = {version = "=2.2.0", optional = true}
wasmer-engine-universal = {version = "=2.2.0", optional = true}
wasmer-vm = {version = "2.2.0", optional = true}
wasmparser = "0.83.0"
zeroize = "1.5.5"

[dev-dependencies]
assert_matches = "1.5.0"
byte-unit = "4.0.13"
libsecp256k1 = {git = "https://github.com/heliaxdev/libsecp256k1", rev = "bbb3bd44a49db361f21d9db80f9a087c194c0ae9"}
pretty_assertions = "0.7.2"
# A fork with state machine testing
proptest = {git = "https://github.com/heliaxdev/proptest", branch = "tomas/sm"}
test-log = {version = "0.2.7", default-features = false, features = ["trace"]}
tracing-subscriber = {version = "0.3.7", default-features = false, features = ["env-filter", "fmt"]}

[build-dependencies]
tonic-build = "0.6.0"<|MERGE_RESOLUTION|>--- conflicted
+++ resolved
@@ -70,12 +70,8 @@
 ark-ec = {version = "0.3", optional = true}
 ark-serialize = "0.3"
 # We switch off "blake2b" because it cannot be compiled to wasm
-<<<<<<< HEAD
-arse-merkle-tree = {package = "sparse-merkle-tree", git = "https://github.com/heliaxdev/sparse-merkle-tree", branch = "bat/arse-merkle-tree", default-features = false, features = ["std", "borsh"]}
-=======
 # branch = "bat/arse-merkle-tree"
 arse-merkle-tree = {package = "sparse-merkle-tree", git = "https://github.com/heliaxdev/sparse-merkle-tree", rev = "04ad1eeb28901b57a7599bbe433b3822965dabe8", default-features = false, features = ["std", "borsh"]}
->>>>>>> 836a6dea
 bech32 = "0.8.0"
 borsh = "0.9.0"
 chrono = {version = "0.4.22", default-features = false, features = ["clock", "std"]}
@@ -88,11 +84,8 @@
 eyre = "0.6.8"
 ferveo = {optional = true, git = "https://github.com/anoma/ferveo"}
 ferveo-common = {git = "https://github.com/anoma/ferveo"}
-<<<<<<< HEAD
 num-rational = "0.4.1"
 hex = "0.4.3"
-=======
->>>>>>> 836a6dea
 tpke = {package = "group-threshold-cryptography", optional = true, git = "https://github.com/anoma/ferveo"}
 # TODO using the same version of tendermint-rs as we do here.
 ibc-abcipp = {package = "ibc", git = "https://github.com/heliaxdev/ibc-rs", rev = "9fcc1c8c19db6af50806ffe5b2f6c214adcbfd5d", default-features = false, optional = true}
@@ -100,11 +93,7 @@
 ibc = {version = "0.14.0", default-features = false, optional = true}
 ibc-proto = {version = "0.17.1", default-features = false, optional = true}
 ics23 = "0.7.0"
-<<<<<<< HEAD
-itertools = "0.10.3"
-=======
 itertools = "0.10.0"
->>>>>>> 836a6dea
 loupe = {version = "0.1.3", optional = true}
 libsecp256k1 = {git = "https://github.com/heliaxdev/libsecp256k1", rev = "bbb3bd44a49db361f21d9db80f9a087c194c0ae9", default-features = false, features = ["std", "static-context"]}
 parity-wasm = {version = "0.42.2", optional = true}
