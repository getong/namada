--- conflicted
+++ resolved
@@ -2,12 +2,8 @@
 
 use std::collections::{BTreeSet, HashMap, HashSet};
 
-<<<<<<< HEAD
 use borsh_ext::BorshSerializeExt;
-=======
-use borsh::BorshSerialize;
 use masp_primitives::transaction::Transaction;
->>>>>>> af011f6f
 use namada_core::ledger::ibc::storage::is_ibc_key;
 use namada_core::ledger::ibc::{IbcCommonContext, IbcStorageContext};
 use namada_core::ledger::storage::write_log::StorageModification;
@@ -187,27 +183,14 @@
             shielded.transfer.clone(),
             shielded.masp_tx.clone(),
         );
-        self.write(
-            &current_tx_key,
-            record.try_to_vec().expect("encoding shouldn't failed"),
-        )?;
-        self.write(
-            &head_tx_key,
-            (current_tx_idx + 1)
-                .try_to_vec()
-                .expect("encoding shouldn't failed"),
-        )?;
+        self.write(&current_tx_key, record.serialize_to_vec())?;
+        self.write(&head_tx_key, (current_tx_idx + 1).serialize_to_vec())?;
         // If storage key has been supplied, then pin this transaction to it
         if let Some(key) = &shielded.transfer.key {
             let pin_key = Key::from(masp_addr.to_db_key())
                 .push(&(PIN_KEY_PREFIX.to_owned() + key))
                 .expect("Cannot obtain a storage key");
-            self.write(
-                &pin_key,
-                current_tx_idx
-                    .try_to_vec()
-                    .expect("encoding shouldn't fail"),
-            )?;
+            self.write(&pin_key, current_tx_idx.serialize_to_vec())?;
         }
         Ok(())
     }
