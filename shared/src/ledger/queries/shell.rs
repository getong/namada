use borsh::{BorshDeserialize, BorshSerialize};
<<<<<<< HEAD
use tendermint_proto::crypto::{ProofOp, ProofOps};
=======
use masp_primitives::asset_type::AssetType;
use masp_primitives::merkle_tree::MerklePath;
use masp_primitives::sapling::Node;
use tendermint::merkle::proof::Proof;
>>>>>>> 36fd7d78

use crate::ledger::eth_bridge::storage::bridge_pool::{
    get_key_from_hash, get_signed_root_key,
};
use crate::ledger::events::log::dumb_queries;
use crate::ledger::events::Event;
use crate::ledger::queries::types::{RequestCtx, RequestQuery};
use crate::ledger::queries::{require_latest_height, EncodedResponseQuery};
<<<<<<< HEAD
use crate::ledger::storage::traits::StorageHasher;
use crate::ledger::storage::{DBIter, MerkleTree, StoreRef, StoreType, DB};
use crate::ledger::storage_api::{self, CustomError, ResultExt, StorageRead};
use crate::types::eth_abi::EncodeCell;
use crate::types::eth_bridge_pool::{
    MultiSignedMerkleRoot, PendingTransfer, RelayProof,
};
use crate::types::hash::Hash;
use crate::types::keccak::KeccakHash;
use crate::types::storage::MembershipProof::BridgePool;
use crate::types::storage::{self, Epoch, MerkleValue, PrefixValue};
=======
use crate::ledger::storage::{DBIter, StorageHasher, DB};
use crate::ledger::storage_api::{self, ResultExt, StorageRead};
use crate::types::address::Address;
#[cfg(all(feature = "wasm-runtime", feature = "ferveo-tpke"))]
use crate::types::storage::TxIndex;
use crate::types::storage::{self, BlockResults, Epoch, PrefixValue};
>>>>>>> 36fd7d78
#[cfg(all(feature = "wasm-runtime", feature = "ferveo-tpke"))]
use crate::types::transaction::TxResult;

type Conversion = (
    Address,
    Epoch,
    masp_primitives::transaction::components::Amount,
    MerklePath<Node>,
);

#[cfg(all(feature = "wasm-runtime", feature = "ferveo-tpke"))]
router! {SHELL,
    // Epoch of the last committed block
    ( "epoch" ) -> Epoch = epoch,

    // Raw storage access - read value
    ( "value" / [storage_key: storage::Key] )
        -> Vec<u8> = (with_options storage_value),

    // Dry run a transaction
    ( "dry_run_tx" ) -> TxResult = (with_options dry_run_tx),

    // Raw storage access - prefix iterator
    ( "prefix" / [storage_key: storage::Key] )
        -> Vec<PrefixValue> = (with_options storage_prefix),

    // Raw storage access - is given storage key present?
    ( "has_key" / [storage_key: storage::Key] )
<<<<<<< HEAD
        -> bool = storage_has_key,

    // was the transaction accepted?
    ( "accepted" / [tx_hash: Hash] ) -> Option<Event> = accepted,

    // was the transaction applied?
    ( "applied" / [tx_hash: Hash] ) -> Option<Event> = applied,

    // Get the current contents of the Ethereum bridge pool
    ( "eth_bridge_pool" / "contents" )
        -> Vec<PendingTransfer> = read_ethereum_bridge_pool,

    // Generate a merkle proof for the inclusion of requested transfers in the Ethereum bridge pool
    ( "eth_bridge_pool" / "proof" )
        -> EncodeCell<RelayProof> = (with_options generate_bridge_pool_proof),
=======
       -> bool = storage_has_key,

    // Conversion state access - read conversion
    ( "conv" / [asset_type: AssetType] ) -> Conversion = read_conversion,

    // Block results access - read bit-vec
    ( "results" ) -> Vec<BlockResults> = read_results,
>>>>>>> 36fd7d78
}

#[cfg(not(all(feature = "wasm-runtime", feature = "ferveo-tpke")))]
router! {SHELL,
    // Epoch of the last committed block
    ( "epoch" ) -> Epoch = epoch,

    // Raw storage access - read value
    ( "value" / [storage_key: storage::Key] )
        -> Vec<u8> = (with_options storage_value),

    // Raw storage access - prefix iterator
    ( "prefix" / [storage_key: storage::Key] )
        -> Vec<PrefixValue> = (with_options storage_prefix),

    // Raw storage access - is given storage key present?
    ( "has_key" / [storage_key: storage::Key] )
<<<<<<< HEAD
        -> bool = storage_has_key,

    // was the transaction accepted?
    ( "accepted" / [tx_hash: Hash]) -> Option<Event> = accepted,

    // was the transaction applied?
    ( "applied" / [tx_hash: Hash]) -> Option<Event> = applied,

    // Get the current contents of the Ethereum bridge pool
    ( "eth_bridge_pool" / "contents" )
        -> Vec<PendingTransfer> = read_ethereum_bridge_pool,

    // Generate a merkle proof for the inclusion of requested
    // transfers in the Ethereum bridge pool
    ( "eth_bridge_pool" / "proof" )
        -> EncodeCell<RelayProof> = (with_options generate_bridge_pool_proof),
=======
       -> bool = storage_has_key,

    // Conversion state access - read conversion
    ( "conv" / [asset_type: AssetType] ) -> Conversion = read_conversion,

    // Block results access - read bit-vec
    ( "results" ) -> Vec<BlockResults> = read_results,
>>>>>>> 36fd7d78
}

// Handlers:

#[cfg(all(feature = "wasm-runtime", feature = "ferveo-tpke"))]
fn dry_run_tx<D, H>(
    mut ctx: RequestCtx<'_, D, H>,
    request: &RequestQuery,
) -> storage_api::Result<EncodedResponseQuery>
where
    D: 'static + DB + for<'iter> DBIter<'iter> + Sync,
    H: 'static + StorageHasher + Sync,
{
    use crate::ledger::gas::BlockGasMeter;
    use crate::ledger::protocol::{self, ShellParams};
    use crate::ledger::storage::write_log::WriteLog;
    use crate::proto::Tx;

    let mut gas_meter = BlockGasMeter::default();
    let mut write_log = WriteLog::default();
    let tx = Tx::try_from(&request.data[..]).into_storage_result()?;
    let data = protocol::apply_wasm_tx(
        tx,
        request.data.len(),
<<<<<<< HEAD
        ShellParams {
            block_gas_meter: &mut gas_meter,
            write_log: &mut write_log,
            storage: ctx.storage,
            vp_wasm_cache: &mut ctx.vp_wasm_cache,
            tx_wasm_cache: &mut ctx.tx_wasm_cache,
        },
=======
        TxIndex(0),
        &mut gas_meter,
        &mut write_log,
        ctx.storage,
        &mut ctx.vp_wasm_cache,
        &mut ctx.tx_wasm_cache,
>>>>>>> 36fd7d78
    )
    .into_storage_result()?;
    let data = data.try_to_vec().into_storage_result()?;
    Ok(EncodedResponseQuery {
        data,
        proof: None,
        info: Default::default(),
    })
}

/// Query to read block results from storage
pub fn read_results<D, H>(
    ctx: RequestCtx<'_, D, H>,
) -> storage_api::Result<Vec<BlockResults>>
where
    D: 'static + DB + for<'iter> DBIter<'iter> + Sync,
    H: 'static + StorageHasher + Sync,
{
    let (iter, _gas) = ctx.storage.iter_results();
    let mut results =
        vec![BlockResults::default(); ctx.storage.block.height.0 as usize + 1];
    iter.for_each(|(key, value, _gas)| {
        let key = key
            .parse::<usize>()
            .expect("expected integer for block height");
        let value = BlockResults::try_from_slice(&value)
            .expect("expected BlockResults bytes");
        results[key] = value;
    });
    Ok(results)
}

/// Query to read a conversion from storage
fn read_conversion<D, H>(
    ctx: RequestCtx<'_, D, H>,
    asset_type: AssetType,
) -> storage_api::Result<Conversion>
where
    D: 'static + DB + for<'iter> DBIter<'iter> + Sync,
    H: 'static + StorageHasher + Sync,
{
    // Conversion values are constructed on request
    if let Some((addr, epoch, conv, pos)) =
        ctx.storage.conversion_state.assets.get(&asset_type)
    {
        Ok((
            addr.clone(),
            *epoch,
            Into::<masp_primitives::transaction::components::Amount>::into(
                conv.clone(),
            ),
            ctx.storage.conversion_state.tree.path(*pos),
        ))
    } else {
        Err(storage_api::Error::new(std::io::Error::new(
            std::io::ErrorKind::NotFound,
            format!("No conversion found for asset type: {}", asset_type),
        )))
    }
}

fn epoch<D, H>(ctx: RequestCtx<'_, D, H>) -> storage_api::Result<Epoch>
where
    D: 'static + DB + for<'iter> DBIter<'iter> + Sync,
    H: 'static + StorageHasher + Sync,
{
    let data = ctx.storage.last_epoch;
    Ok(data)
}

/// Returns data with `vec![]` when the storage key is not found. For all
/// borsh-encoded types, it is safe to check `data.is_empty()` to see if the
/// value was found, except for unit - see `fn query_storage_value` in
/// `apps/src/lib/client/rpc.rs` for unit type handling via `storage_has_key`.
fn storage_value<D, H>(
    ctx: RequestCtx<'_, D, H>,
    request: &RequestQuery,
    storage_key: storage::Key,
) -> storage_api::Result<EncodedResponseQuery>
where
    D: 'static + DB + for<'iter> DBIter<'iter> + Sync,
    H: 'static + StorageHasher + Sync,
{
    if let Some(past_height_limit) = ctx.storage_read_past_height_limit {
        if request.height.0 + past_height_limit < ctx.storage.last_height.0 {
            return Err(storage_api::Error::new(std::io::Error::new(
                std::io::ErrorKind::InvalidInput,
                format!(
                    "Cannot query more than {past_height_limit} blocks in the \
                     past (configured via \
                     `shell.storage_read_past_height_limit`)."
                ),
            )));
        }
    }

    match ctx
        .storage
        .read_with_height(&storage_key, request.height)
        .into_storage_result()?
    {
        (Some(value), _gas) => {
            let proof = if request.prove {
                let proof = ctx
                    .storage
                    .get_existence_proof(
                        &storage_key,
                        value.clone().into(),
                        request.height,
                    )
                    .into_storage_result()?;
                Some(proof)
            } else {
                None
            };
            Ok(EncodedResponseQuery {
                data: value,
                proof,
                info: Default::default(),
            })
        }
        (None, _gas) => {
            let proof = if request.prove {
                let proof = ctx
                    .storage
                    .get_non_existence_proof(&storage_key, request.height)
                    .into_storage_result()?;
                Some(proof)
            } else {
                None
            };
            Ok(EncodedResponseQuery {
                data: vec![],
                proof,
                info: format!("No value found for key: {}", storage_key),
            })
        }
    }
}

fn storage_prefix<D, H>(
    ctx: RequestCtx<'_, D, H>,
    request: &RequestQuery,
    storage_key: storage::Key,
) -> storage_api::Result<EncodedResponseQuery>
where
    D: 'static + DB + for<'iter> DBIter<'iter> + Sync,
    H: 'static + StorageHasher + Sync,
{
    require_latest_height(&ctx, request)?;

    let (iter, _gas) = ctx.storage.iter_prefix(&storage_key);
    let data: storage_api::Result<Vec<PrefixValue>> = iter
        .map(|(key, value, _gas)| {
            let key = storage::Key::parse(key).into_storage_result()?;
            Ok(PrefixValue { key, value })
        })
        .collect();
    let data = data?;
    let proof = if request.prove {
        let mut ops = vec![];
        for PrefixValue { key, value } in &data {
            let mut proof = ctx
                .storage
                .get_existence_proof(key, value.clone().into(), request.height)
                .into_storage_result()?;
            ops.append(&mut proof.ops);
        }
        // ops is not empty in this case
        let proof = Proof { ops };
        Some(proof)
    } else {
        None
    };
    let data = data.try_to_vec().into_storage_result()?;
    Ok(EncodedResponseQuery {
        data,
        proof,
        ..Default::default()
    })
}

fn storage_has_key<D, H>(
    ctx: RequestCtx<'_, D, H>,
    storage_key: storage::Key,
) -> storage_api::Result<bool>
where
    D: 'static + DB + for<'iter> DBIter<'iter> + Sync,
    H: 'static + StorageHasher + Sync,
{
    let data = StorageRead::has_key(ctx.storage, &storage_key)?;
    Ok(data)
}

fn accepted<D, H>(
    ctx: RequestCtx<'_, D, H>,
    tx_hash: Hash,
) -> storage_api::Result<Option<Event>>
where
    D: 'static + DB + for<'iter> DBIter<'iter> + Sync,
    H: 'static + StorageHasher + Sync,
{
    let matcher = dumb_queries::QueryMatcher::accepted(tx_hash);
    Ok(ctx
        .event_log
        .iter_with_matcher(matcher)
        .by_ref()
        .next()
        .cloned())
}

fn applied<D, H>(
    ctx: RequestCtx<'_, D, H>,
    tx_hash: Hash,
) -> storage_api::Result<Option<Event>>
where
    D: 'static + DB + for<'iter> DBIter<'iter> + Sync,
    H: 'static + StorageHasher + Sync,
{
    let matcher = dumb_queries::QueryMatcher::applied(tx_hash);
    Ok(ctx
        .event_log
        .iter_with_matcher(matcher)
        .by_ref()
        .next()
        .cloned())
}

/// Read the current contents of the Ethereum bridge
/// pool.
fn read_ethereum_bridge_pool<D, H>(
    ctx: RequestCtx<'_, D, H>,
) -> storage_api::Result<Vec<PendingTransfer>>
where
    D: 'static + DB + for<'iter> DBIter<'iter> + Sync,
    H: 'static + StorageHasher + Sync,
{
    let stores = ctx
        .storage
        .db
        .read_merkle_tree_stores(ctx.storage.last_height)
        .expect("We should always be able to read the database")
        .expect(
            "Every signed root should correspond to an existing block height",
        );
    let store = match stores.get_store(StoreType::BridgePool) {
        StoreRef::BridgePool(store) => store,
        _ => unreachable!(),
    };

    let transfers: Vec<PendingTransfer> = store
        .iter()
        .map(|hash| {
            let res = ctx
                .storage
                .read(&get_key_from_hash(hash))
                .unwrap()
                .0
                .unwrap();
            BorshDeserialize::try_from_slice(res.as_slice()).unwrap()
        })
        .collect();
    Ok(transfers)
}

/// Generate a merkle proof for the inclusion of the
/// requested transfers in the Ethereum bridge pool.
fn generate_bridge_pool_proof<D, H>(
    ctx: RequestCtx<'_, D, H>,
    request: &RequestQuery,
) -> storage_api::Result<EncodedResponseQuery>
where
    D: 'static + DB + for<'iter> DBIter<'iter> + Sync,
    H: 'static + StorageHasher + Sync,
{
    if let Ok(transfer_hashes) =
        <Vec<KeccakHash>>::try_from_slice(request.data.as_slice())
    {
        // get the latest signed merkle root of the Ethereum bridge pool
        let signed_root: MultiSignedMerkleRoot = match ctx
            .storage
            .read(&get_signed_root_key())
            .expect("Reading the database should not faile")
        {
            (Some(bytes), _) => {
                BorshDeserialize::try_from_slice(bytes.as_slice()).unwrap()
            }
            _ => {
                return Err(storage_api::Error::SimpleMessage(
                    "No signed root for the Ethereum bridge pool exists in \
                     storage.",
                ));
            }
        };

        // get the merkle tree corresponding to the above root.
        let tree = MerkleTree::<H>::new(
            ctx.storage
                .db
                .read_merkle_tree_stores(signed_root.height)
                .expect("We should always be able to read the database")
                .expect(
                    "Every signed root should correspond to an existing block \
                     height",
                ),
        );
        // from the hashes of the transfers, get the actual values.
        let mut missing_hashes = vec![];
        let (keys, values): (Vec<_>, Vec<PendingTransfer>) = transfer_hashes
            .iter()
            .filter_map(|hash| {
                let key = get_key_from_hash(hash);
                match ctx.storage.read(&key) {
                    Ok((Some(bytes), _)) => {
                        PendingTransfer::try_from_slice(&bytes[..])
                            .ok()
                            .map(|transfer| (key, transfer))
                    }
                    _ => {
                        missing_hashes.push(hash);
                        None
                    }
                }
            })
            .unzip();
        if !missing_hashes.is_empty() {
            return Err(storage_api::Error::Custom(CustomError(
                format!(
                    "One or more of the provided hashes had no corresponding \
                     transfer in storage: {:?}",
                    missing_hashes
                )
                .into(),
            )));
        }
        // get the membership proof
        match tree.get_sub_tree_existence_proof(
            &keys,
            values.into_iter().map(MerkleValue::from).collect(),
        ) {
            Ok(BridgePool(proof)) => {
                let data = EncodeCell::new(&RelayProof {
                    // TODO: use actual validators
                    validator_args: Default::default(),
                    root: signed_root,
                    proof,
                    // TODO: Use real nonce
                    nonce: 0.into(),
                })
                .try_to_vec()
                .into_storage_result()?;
                Ok(EncodedResponseQuery {
                    data,
                    ..Default::default()
                })
            }
            Err(e) => Err(storage_api::Error::new(e)),
            _ => unreachable!(),
        }
    } else {
        Err(storage_api::Error::SimpleMessage(
            "Could not deserialize transfers",
        ))
    }
}

#[cfg(test)]
mod test {
    use std::collections::BTreeSet;

    use borsh::{BorshDeserialize, BorshSerialize};

    use crate::ledger::eth_bridge::storage::bridge_pool::{
        get_pending_key, get_signed_root_key, BridgePoolTree,
    };
    use crate::ledger::queries::testing::TestClient;
    use crate::ledger::queries::RPC;
    use crate::ledger::storage_api::{self, StorageWrite};
    use crate::proto::Tx;
    use crate::types::address::Address;
    use crate::types::eth_abi::Encode;
    use crate::types::eth_bridge_pool::{
        GasFee, MultiSignedMerkleRoot, PendingTransfer, RelayProof,
        TransferToEthereum,
    };
    use crate::types::ethereum_events::EthAddress;
    use crate::types::{address, token};

    const TX_NO_OP_WASM: &str = "../wasm_for_tests/tx_no_op.wasm";

    /// An established user address for testing & development
    fn bertha_address() -> Address {
        Address::decode("atest1v4ehgw36xvcyyvejgvenxs34g3zygv3jxqunjd6rxyeyys3sxy6rwvfkx4qnj33hg9qnvse4lsfctw")
            .expect("The token address decoding shouldn't fail")
    }

    #[test]
    fn test_shell_queries_router_paths() {
        let path = RPC.shell().epoch_path();
        assert_eq!("/shell/epoch", path);

        let token_addr = address::testing::established_address_1();
        let owner = address::testing::established_address_2();
        let key = token::balance_key(&token_addr, &owner);
        let path = RPC.shell().storage_value_path(&key);
        assert_eq!(format!("/shell/value/{}", key), path);

        let path = RPC.shell().dry_run_tx_path();
        assert_eq!("/shell/dry_run_tx", path);

        let path = RPC.shell().storage_prefix_path(&key);
        assert_eq!(format!("/shell/prefix/{}", key), path);

        let path = RPC.shell().storage_has_key_path(&key);
        assert_eq!(format!("/shell/has_key/{}", key), path);
    }

    #[tokio::test]
    async fn test_shell_queries_router_with_client() -> storage_api::Result<()>
    {
        // Initialize the `TestClient`
        let mut client = TestClient::new(RPC);

        // Request last committed epoch
        let read_epoch = RPC.shell().epoch(&client).await.unwrap();
        let current_epoch = client.storage.last_epoch;
        assert_eq!(current_epoch, read_epoch);

        // Request dry run tx
        let tx_no_op = std::fs::read(TX_NO_OP_WASM).expect("cannot load wasm");
        let tx = Tx::new(tx_no_op, None);
        let tx_bytes = tx.to_bytes();
        let result = RPC
            .shell()
            .dry_run_tx(&client, Some(tx_bytes), None, false)
            .await
            .unwrap();
        assert!(result.data.is_accepted());

        // Request storage value for a balance key ...
        let token_addr = address::testing::established_address_1();
        let owner = address::testing::established_address_2();
        let balance_key = token::balance_key(&token_addr, &owner);
        // ... there should be no value yet.
        let read_balance = RPC
            .shell()
            .storage_value(&client, None, None, false, &balance_key)
            .await
            .unwrap();
        assert!(read_balance.data.is_empty());

        // Request storage prefix iterator
        let balance_prefix = token::balance_prefix(&token_addr);
        let read_balances = RPC
            .shell()
            .storage_prefix(&client, None, None, false, &balance_prefix)
            .await
            .unwrap();
        assert!(read_balances.data.is_empty());

        // Request storage has key
        let has_balance_key = RPC
            .shell()
            .storage_has_key(&client, &balance_key)
            .await
            .unwrap();
        assert!(!has_balance_key);

        // Then write some balance ...
        let balance = token::Amount::from(1000);
        StorageWrite::write(&mut client.storage, &balance_key, balance)?;
        // ... there should be the same value now
        let read_balance = RPC
            .shell()
            .storage_value(&client, None, None, false, &balance_key)
            .await
            .unwrap();
        assert_eq!(
            balance,
            token::Amount::try_from_slice(&read_balance.data).unwrap()
        );

        // Request storage prefix iterator
        let balance_prefix = token::balance_prefix(&token_addr);
        let read_balances = RPC
            .shell()
            .storage_prefix(&client, None, None, false, &balance_prefix)
            .await
            .unwrap();
        assert_eq!(read_balances.data.len(), 1);

        // Request storage has key
        let has_balance_key = RPC
            .shell()
            .storage_has_key(&client, &balance_key)
            .await
            .unwrap();
        assert!(has_balance_key);

        Ok(())
    }

    /// Test that reading the bridge pool works
    #[tokio::test]
    async fn test_read_bridge_pool() {
        let mut client = TestClient::new(RPC);

        let transfer = PendingTransfer {
            transfer: TransferToEthereum {
                asset: EthAddress([0; 20]),
                recipient: EthAddress([0; 20]),
                sender: bertha_address(),
                amount: 0.into(),
                nonce: 0.into(),
            },
            gas_fee: GasFee {
                amount: 0.into(),
                payer: bertha_address(),
            },
        };

        // write a transfer into the bridge pool
        client
            .storage
            .write(&get_pending_key(&transfer), transfer.clone())
            .expect("Test failed");

        // commit the changes and increase block height
        client.storage.commit().expect("Test failed");
        client.storage.block.height = client.storage.block.height + 1;

        // check the response
        let pool = RPC
            .shell()
            .read_ethereum_bridge_pool(&client)
            .await
            .unwrap();
        assert_eq!(pool, Vec::from([transfer]));
    }

    /// Test that reading the bridge pool always gets
    /// the latest pool
    #[tokio::test]
    async fn test_bridge_pool_updates() {
        let mut client = TestClient::new(RPC);
        let transfer = PendingTransfer {
            transfer: TransferToEthereum {
                asset: EthAddress([0; 20]),
                recipient: EthAddress([0; 20]),
                sender: bertha_address(),
                amount: 0.into(),
                nonce: 0.into(),
            },
            gas_fee: GasFee {
                amount: 0.into(),
                payer: bertha_address(),
            },
        };

        // write a transfer into the bridge pool
        client
            .storage
            .write(&get_pending_key(&transfer), transfer.clone())
            .expect("Test failed");

        // commit the changes and increase block height
        client.storage.commit().expect("Test failed");
        client.storage.block.height = client.storage.block.height + 1;

        // update the pool
        client
            .storage
            .delete(&get_pending_key(&transfer))
            .expect("Test failed");
        let mut transfer2 = transfer;
        transfer2.transfer.amount = 1.into();
        client
            .storage
            .write(&get_pending_key(&transfer2), transfer2.clone())
            .expect("Test failed");

        // commit the changes and increase block height
        client.storage.commit().expect("Test failed");
        client.storage.block.height = client.storage.block.height + 1;

        // check the response
        let pool = RPC
            .shell()
            .read_ethereum_bridge_pool(&client)
            .await
            .unwrap();
        assert_eq!(pool, Vec::from([transfer2]));
    }

    /// Test that we can get a merkle proof even if the signed
    /// merkle roots is lagging behind the pool
    #[tokio::test]
    async fn test_get_merkle_proof() {
        let mut client = TestClient::new(RPC);
        let transfer = PendingTransfer {
            transfer: TransferToEthereum {
                asset: EthAddress([0; 20]),
                recipient: EthAddress([0; 20]),
                sender: bertha_address(),
                amount: 0.into(),
                nonce: 0.into(),
            },
            gas_fee: GasFee {
                amount: 0.into(),
                payer: bertha_address(),
            },
        };

        // write a transfer into the bridge pool
        client
            .storage
            .write(&get_pending_key(&transfer), transfer.clone())
            .expect("Test failed");

        // create a signed Merkle root for this pool
        let signed_root = MultiSignedMerkleRoot {
            sigs: Default::default(),
            root: transfer.keccak256(),
            height: Default::default(),
        };

        // commit the changes and increase block height
        client.storage.commit().expect("Test failed");
        client.storage.block.height = client.storage.block.height + 1;

        // update the pool
        let mut transfer2 = transfer.clone();
        transfer2.transfer.amount = 1.into();
        client
            .storage
            .write(&get_pending_key(&transfer2), transfer2.clone())
            .expect("Test failed");

        // add the signature for the pool at the previous block height
        client
            .storage
            .write(&get_signed_root_key(), signed_root.try_to_vec().unwrap())
            .expect("Test failed");

        // commit the changes and increase block height
        client.storage.commit().expect("Test failed");
        client.storage.block.height = client.storage.block.height + 1;

        let resp = RPC
            .shell()
            .generate_bridge_pool_proof(
                &client,
                Some(
                    vec![transfer.keccak256()]
                        .try_to_vec()
                        .expect("Test failed"),
                ),
                None,
                false,
            )
            .await
            .unwrap();

        let tree = BridgePoolTree::new(
            transfer.keccak256(),
            BTreeSet::from([transfer.keccak256()]),
        );
        let proof = tree
            .get_membership_proof(vec![transfer])
            .expect("Test failed");

        let proof = RelayProof {
            validator_args: Default::default(),
            root: signed_root,
            proof,
            // TODO: Use a real nonce
            nonce: 0.into(),
        }
        .encode()
        .into_inner();
        assert_eq!(proof, resp.data.into_inner());
    }

    /// Test if the no merkle tree including a transfer
    /// has had its root signed, then we cannot generate
    /// a proof.
    #[tokio::test]
    async fn test_cannot_get_proof() {
        let mut client = TestClient::new(RPC);
        let transfer = PendingTransfer {
            transfer: TransferToEthereum {
                asset: EthAddress([0; 20]),
                recipient: EthAddress([0; 20]),
                sender: bertha_address(),
                amount: 0.into(),
                nonce: 0.into(),
            },
            gas_fee: GasFee {
                amount: 0.into(),
                payer: bertha_address(),
            },
        };

        // write a transfer into the bridge pool
        client
            .storage
            .write(&get_pending_key(&transfer), transfer.clone())
            .expect("Test failed");

        // create a signed Merkle root for this pool
        let signed_root = MultiSignedMerkleRoot {
            sigs: Default::default(),
            root: transfer.keccak256(),
            height: Default::default(),
        };

        // commit the changes and increase block height
        client.storage.commit().expect("Test failed");
        client.storage.block.height = client.storage.block.height + 1;

        // update the pool
        let mut transfer2 = transfer;
        transfer2.transfer.amount = 1.into();
        client
            .storage
            .write(&get_pending_key(&transfer2), transfer2.clone())
            .expect("Test failed");

        // add the signature for the pool at the previous block height
        client
            .storage
            .write(&get_signed_root_key(), signed_root.try_to_vec().unwrap())
            .expect("Test failed");

        // commit the changes and increase block height
        client.storage.commit().expect("Test failed");
        client.storage.block.height = client.storage.block.height + 1;

        // this is in the pool, but its merkle root has not been signed yet
        let resp = RPC
            .shell()
            .generate_bridge_pool_proof(
                &client,
                Some(
                    vec![transfer2.keccak256()]
                        .try_to_vec()
                        .expect("Test failed"),
                ),
                None,
                false,
            )
            .await;
        // thus proof generation should fail
        assert!(resp.is_err());
    }
}<|MERGE_RESOLUTION|>--- conflicted
+++ resolved
@@ -1,12 +1,10 @@
 use borsh::{BorshDeserialize, BorshSerialize};
-<<<<<<< HEAD
 use tendermint_proto::crypto::{ProofOp, ProofOps};
-=======
+use borsh::{BorshDeserialize, BorshSerialize};
 use masp_primitives::asset_type::AssetType;
 use masp_primitives::merkle_tree::MerklePath;
 use masp_primitives::sapling::Node;
 use tendermint::merkle::proof::Proof;
->>>>>>> 36fd7d78
 
 use crate::ledger::eth_bridge::storage::bridge_pool::{
     get_key_from_hash, get_signed_root_key,
@@ -15,7 +13,6 @@
 use crate::ledger::events::Event;
 use crate::ledger::queries::types::{RequestCtx, RequestQuery};
 use crate::ledger::queries::{require_latest_height, EncodedResponseQuery};
-<<<<<<< HEAD
 use crate::ledger::storage::traits::StorageHasher;
 use crate::ledger::storage::{DBIter, MerkleTree, StoreRef, StoreType, DB};
 use crate::ledger::storage_api::{self, CustomError, ResultExt, StorageRead};
@@ -27,14 +24,12 @@
 use crate::types::keccak::KeccakHash;
 use crate::types::storage::MembershipProof::BridgePool;
 use crate::types::storage::{self, Epoch, MerkleValue, PrefixValue};
-=======
 use crate::ledger::storage::{DBIter, StorageHasher, DB};
 use crate::ledger::storage_api::{self, ResultExt, StorageRead};
 use crate::types::address::Address;
 #[cfg(all(feature = "wasm-runtime", feature = "ferveo-tpke"))]
 use crate::types::storage::TxIndex;
 use crate::types::storage::{self, BlockResults, Epoch, PrefixValue};
->>>>>>> 36fd7d78
 #[cfg(all(feature = "wasm-runtime", feature = "ferveo-tpke"))]
 use crate::types::transaction::TxResult;
 
@@ -63,8 +58,13 @@
 
     // Raw storage access - is given storage key present?
     ( "has_key" / [storage_key: storage::Key] )
-<<<<<<< HEAD
         -> bool = storage_has_key,
+
+    // Conversion state access - read conversion
+    ( "conv" / [asset_type: AssetType] ) -> Conversion = read_conversion,
+
+    // Block results access - read bit-vec
+    ( "results" ) -> Vec<BlockResults> = read_results,
 
     // was the transaction accepted?
     ( "accepted" / [tx_hash: Hash] ) -> Option<Event> = accepted,
@@ -79,15 +79,6 @@
     // Generate a merkle proof for the inclusion of requested transfers in the Ethereum bridge pool
     ( "eth_bridge_pool" / "proof" )
         -> EncodeCell<RelayProof> = (with_options generate_bridge_pool_proof),
-=======
-       -> bool = storage_has_key,
-
-    // Conversion state access - read conversion
-    ( "conv" / [asset_type: AssetType] ) -> Conversion = read_conversion,
-
-    // Block results access - read bit-vec
-    ( "results" ) -> Vec<BlockResults> = read_results,
->>>>>>> 36fd7d78
 }
 
 #[cfg(not(all(feature = "wasm-runtime", feature = "ferveo-tpke")))]
@@ -105,8 +96,13 @@
 
     // Raw storage access - is given storage key present?
     ( "has_key" / [storage_key: storage::Key] )
-<<<<<<< HEAD
-        -> bool = storage_has_key,
+       -> bool = storage_has_key,
+
+    // Conversion state access - read conversion
+    ( "conv" / [asset_type: AssetType] ) -> Conversion = read_conversion,
+
+    // Block results access - read bit-vec
+    ( "results" ) -> Vec<BlockResults> = read_results,
 
     // was the transaction accepted?
     ( "accepted" / [tx_hash: Hash]) -> Option<Event> = accepted,
@@ -122,15 +118,6 @@
     // transfers in the Ethereum bridge pool
     ( "eth_bridge_pool" / "proof" )
         -> EncodeCell<RelayProof> = (with_options generate_bridge_pool_proof),
-=======
-       -> bool = storage_has_key,
-
-    // Conversion state access - read conversion
-    ( "conv" / [asset_type: AssetType] ) -> Conversion = read_conversion,
-
-    // Block results access - read bit-vec
-    ( "results" ) -> Vec<BlockResults> = read_results,
->>>>>>> 36fd7d78
 }
 
 // Handlers:
@@ -155,7 +142,7 @@
     let data = protocol::apply_wasm_tx(
         tx,
         request.data.len(),
-<<<<<<< HEAD
+        TxIndex(0),
         ShellParams {
             block_gas_meter: &mut gas_meter,
             write_log: &mut write_log,
@@ -163,14 +150,6 @@
             vp_wasm_cache: &mut ctx.vp_wasm_cache,
             tx_wasm_cache: &mut ctx.tx_wasm_cache,
         },
-=======
-        TxIndex(0),
-        &mut gas_meter,
-        &mut write_log,
-        ctx.storage,
-        &mut ctx.vp_wasm_cache,
-        &mut ctx.tx_wasm_cache,
->>>>>>> 36fd7d78
     )
     .into_storage_result()?;
     let data = data.try_to_vec().into_storage_result()?;
