--- conflicted
+++ resolved
@@ -70,33 +70,14 @@
     fn iter_prefix(
         &'view self,
         prefix: &Key,
-<<<<<<< HEAD
-    ) -> Result<Self::PrefixIter, Self::Error>;
+    ) -> Result<Self::PrefixIter, storage_api::Error>;
 
     /// Storage prefix iterator, reverse ordered by storage keys. It will try to
     /// get an iterator from the storage.
     fn rev_iter_prefix(
         &self,
         prefix: &Key,
-    ) -> Result<Self::PrefixIter, Self::Error>;
-
-    /// Storage prefix iterator for prior state (before tx execution). It will
-    /// try to read from the storage.
-    fn iter_pre_next(
-        &self,
-        iter: &mut Self::PrefixIter,
-    ) -> Result<Option<(String, Vec<u8>)>, Self::Error>;
-
-    /// Storage prefix iterator next for posterior state (after tx execution).
-    /// It will try to read from the write log first and if no entry found
-    /// then from the storage.
-    fn iter_post_next(
-        &self,
-        iter: &mut Self::PrefixIter,
-    ) -> Result<Option<(String, Vec<u8>)>, Self::Error>;
-=======
     ) -> Result<Self::PrefixIter, storage_api::Error>;
->>>>>>> 16d9aa6c
 
     /// Evaluate a validity predicate with given data. The address, changed
     /// storage keys and verifiers will have the same values as the input to
