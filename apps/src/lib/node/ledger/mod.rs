mod abortable;
mod broadcaster;
mod shell;
mod shims;
pub mod storage;
pub mod tendermint_node;

use std::convert::TryInto;
use std::net::SocketAddr;
use std::path::PathBuf;
use std::str::FromStr;
use std::thread;

use byte_unit::Byte;
use futures::future::TryFutureExt;
use namada::ledger::governance::storage as gov_storage;
use namada::types::storage::Key;
use once_cell::unsync::Lazy;
use sysinfo::{RefreshKind, System, SystemExt};
use tokio::task;
use tower::ServiceBuilder;

use self::abortable::AbortableSpawner;
use self::shims::abcipp_shim::AbciService;
use crate::cli::args;
use crate::config::utils::{convert_tm_addr_to_socket_addr, num_of_threads};
use crate::config::TendermintMode;
use crate::facade::tendermint_proto::abci::CheckTxType;
use crate::facade::tower_abci::{response, split, Server};
use crate::node::ledger::broadcaster::Broadcaster;
use crate::node::ledger::config::genesis;
use crate::node::ledger::shell::{Error, MempoolTxType, Shell};
use crate::node::ledger::shims::abcipp_shim::AbcippShim;
use crate::node::ledger::shims::abcipp_shim_types::shim::{Request, Response};
use crate::{config, wasm_loader};

/// Env. var to set a number of Tokio RT worker threads
const ENV_VAR_TOKIO_THREADS: &str = "NAMADA_TOKIO_THREADS";

/// Env. var to set a number of Rayon global worker threads
const ENV_VAR_RAYON_THREADS: &str = "NAMADA_RAYON_THREADS";

// Until ABCI++ is ready, the shim provides the service implementation.
// We will add this part back in once the shim is no longer needed.
//```
// impl Service<Request> for Shell {
//     type Error = Error;
//     type Future =
//         Pin<Box<dyn Future<Output = Result<Response, BoxError>> + Send +
// 'static>>;    type Response = Response;
//
//     fn poll_ready(
//         &mut self,
//         _cx: &mut Context<'_>,
//     ) -> Poll<Result<(), Self::Error>> {
//         Poll::Ready(Ok(()))
//     }
//```
impl Shell {
    fn load_proposals(&mut self) {
        let proposals_key = gov_storage::get_commiting_proposals_prefix(
            self.wl_storage.storage.last_epoch.0,
        );

        let (proposal_iter, _) =
            self.wl_storage.storage.iter_prefix(&proposals_key);
        for (key, _, _) in proposal_iter {
            let key =
                Key::from_str(key.as_str()).expect("Key should be parsable");
            if gov_storage::get_commit_proposal_epoch(&key).unwrap()
                != self.wl_storage.storage.last_epoch.0
            {
                // NOTE: `iter_prefix` iterate over the matching prefix. In this
                // case  a proposal with grace_epoch 110 will be
                // matched by prefixes  1, 11 and 110. Thus we
                // have to skip to the next iteration of
                //  the cycle for all the prefixes that don't actually match
                //  the desired epoch.
                continue;
            }

            let proposal_id = gov_storage::get_commit_proposal_id(&key);
            if let Some(id) = proposal_id {
                self.proposal_data.insert(id);
            }
        }
    }

    fn call(&mut self, req: Request) -> Result<Response, Error> {
        match req {
            Request::InitChain(init) => {
                tracing::debug!("Request InitChain");
                self.init_chain(
                    init,
                    #[cfg(feature = "dev")]
                    1,
                )
                .map(Response::InitChain)
            }
            Request::Info(_) => Ok(Response::Info(self.last_state())),
            Request::Query(query) => Ok(Response::Query(self.query(query))),
            Request::PrepareProposal(block) => {
                tracing::debug!("Request PrepareProposal");
                Ok(Response::PrepareProposal(self.prepare_proposal(block)))
            }
            Request::VerifyHeader(_req) => {
                Ok(Response::VerifyHeader(self.verify_header(_req)))
            }
            Request::ProcessProposal(block) => {
                tracing::debug!("Request ProcessProposal");
                Ok(Response::ProcessProposal(self.process_proposal(block)))
            }
            Request::RevertProposal(_req) => {
                Ok(Response::RevertProposal(self.revert_proposal(_req)))
            }
            #[cfg(feature = "abcipp")]
            Request::ExtendVote(_req) => {
                Ok(Response::ExtendVote(self.extend_vote(_req)))
            }
            #[cfg(feature = "abcipp")]
            Request::VerifyVoteExtension(_req) => {
                tracing::debug!("Request VerifyVoteExtension");
                Ok(Response::VerifyVoteExtension(
                    self.verify_vote_extension(_req),
                ))
            }
            Request::FinalizeBlock(finalize) => {
                tracing::debug!("Request FinalizeBlock");
                self.load_proposals();
                self.finalize_block(finalize).map(Response::FinalizeBlock)
            }
            Request::Commit(_) => {
                tracing::debug!("Request Commit");
                Ok(Response::Commit(self.commit()))
            }
            Request::Flush(_) => Ok(Response::Flush(Default::default())),
            Request::Echo(msg) => Ok(Response::Echo(response::Echo {
                message: msg.message,
            })),
            Request::CheckTx(tx) => {
                let r#type = match CheckTxType::from_i32(tx.r#type)
                    .expect("received unexpected CheckTxType from ABCI")
                {
                    CheckTxType::New => MempoolTxType::NewTransaction,
                    CheckTxType::Recheck => MempoolTxType::RecheckTransaction,
                };
                Ok(Response::CheckTx(self.mempool_validate(&tx.tx, r#type)))
            }
            Request::ListSnapshots(_) => {
                Ok(Response::ListSnapshots(Default::default()))
            }
            Request::OfferSnapshot(_) => {
                Ok(Response::OfferSnapshot(Default::default()))
            }
            Request::LoadSnapshotChunk(_) => {
                Ok(Response::LoadSnapshotChunk(Default::default()))
            }
            Request::ApplySnapshotChunk(_) => {
                Ok(Response::ApplySnapshotChunk(Default::default()))
            }
        }
    }
}

/// Run the ledger with an async runtime
pub fn run(config: config::Ledger, wasm_dir: PathBuf) {
    let logical_cores = num_cpus::get();
    tracing::info!("Available logical cores: {}", logical_cores);

    let rayon_threads = num_of_threads(
        ENV_VAR_RAYON_THREADS,
        // If not set, default to half of logical CPUs count
        logical_cores / 2,
    );
    tracing::info!("Using {} threads for Rayon.", rayon_threads);

    let tokio_threads = num_of_threads(
        ENV_VAR_TOKIO_THREADS,
        // If not set, default to half of logical CPUs count
        logical_cores / 2,
    );
    tracing::info!("Using {} threads for Tokio.", tokio_threads);

    // Configure number of threads for rayon (used in `par_iter` when running
    // VPs)
    rayon::ThreadPoolBuilder::new()
        .num_threads(rayon_threads)
        .thread_name(|i| format!("ledger-rayon-worker-{}", i))
        .build_global()
        .unwrap();

    // Start tokio runtime with the `run_aux` function
    tokio::runtime::Builder::new_multi_thread()
        .worker_threads(tokio_threads)
        .thread_name("ledger-tokio-worker")
        // Enable time and I/O drivers
        .enable_all()
        .build()
        .unwrap()
        .block_on(run_aux(config, wasm_dir));
}

/// Resets the tendermint_node state and removes database files
pub fn reset(config: config::Ledger) -> Result<(), shell::Error> {
    shell::reset(config)
}

/// Dump Namada ledger node's DB from a block into a file
pub fn dump_db(
    config: config::Ledger,
    args::LedgerDumpDb {
        // block_height,
        out_file_path,
        historic,
    }: args::LedgerDumpDb,
) {
    use namada::ledger::storage::DB;

    let chain_id = config.chain_id;
    let db_path = config.shell.db_dir(&chain_id);

    let db = storage::PersistentDB::open(db_path, None);
    db.dump_last_block(out_file_path, historic);
}

/// Roll Namada state back to the previous height
pub fn rollback(config: config::Ledger) -> Result<(), shell::Error> {
    shell::rollback(config)
}

/// Runs and monitors a few concurrent tasks.
///
/// This includes:
///   - A Tendermint node.
///   - A shell which contains an ABCI server, for talking to the Tendermint
///     node.
///   - A [`Broadcaster`], for the ledger to submit txs to Tendermint's mempool.
///
/// All must be alive for correct functioning.
async fn run_aux(config: config::Ledger, wasm_dir: PathBuf) {
    let setup_data = run_aux_setup(&config, &wasm_dir).await;

    // Create an `AbortableSpawner` for signalling shut down from the shell or
    // from Tendermint
    let mut spawner = AbortableSpawner::new();

    // Start Tendermint node
    let tendermint_node = start_tendermint(&mut spawner, &config);

    // Start ABCI server and broadcaster (the latter only if we are a validator
    // node)
    let (abci, broadcaster, shell_handler) = start_abci_broadcaster_shell(
        &mut spawner,
        wasm_dir,
        setup_data,
        config,
    );

    // Wait for interrupt signal or abort message
    let aborted = spawner.wait_for_abort().await.child_terminated();

    // Wait for all managed tasks to finish.
    let res = tokio::try_join!(tendermint_node, abci, broadcaster);

    match res {
        Ok((tendermint_res, abci_res, _)) => {
            // we ignore errors on user-initiated shutdown
            if aborted {
                if let Err(err) = tendermint_res {
                    tracing::error!("Tendermint error: {}", err);
                }
                if let Err(err) = abci_res {
                    tracing::error!("ABCI error: {}", err);
                }
            }
        }
        Err(err) => {
            // Ignore cancellation errors
            if !err.is_cancelled() {
                tracing::error!("Ledger error: {}", err);
            }
        }
    }

    tracing::info!("Namada ledger node has shut down.");

    let res = task::block_in_place(move || shell_handler.join());

    if let Err(err) = res {
        std::panic::resume_unwind(err)
    }
}

/// A [`RunAuxSetup`] stores some variables used to start child
/// processes of the ledger.
struct RunAuxSetup {
    vp_wasm_compilation_cache: u64,
    tx_wasm_compilation_cache: u64,
    db_block_cache_size_bytes: u64,
}

/// Return some variables used to start child processes of the ledger.
async fn run_aux_setup(
    config: &config::Ledger,
    wasm_dir: &PathBuf,
) -> RunAuxSetup {
    // Prefetch needed wasm artifacts
    wasm_loader::pre_fetch_wasm(wasm_dir).await;

    // Find the system available memory
    let available_memory_bytes = Lazy::new(|| {
        let sys = System::new_with_specifics(RefreshKind::new().with_memory());
        let available_memory_bytes = sys.available_memory() * 1024;
        tracing::info!(
            "Available memory: {}",
            Byte::from_bytes(available_memory_bytes as u128)
                .get_appropriate_unit(true)
        );
        available_memory_bytes
    });

    // Find the VP WASM compilation cache size
    let vp_wasm_compilation_cache =
        match config.shell.vp_wasm_compilation_cache_bytes {
            Some(vp_wasm_compilation_cache) => {
                tracing::info!(
                    "VP WASM compilation cache size set from the configuration"
                );
                vp_wasm_compilation_cache
            }
            None => {
                tracing::info!(
                    "VP WASM compilation cache size not configured, using 1/6 \
                     of available memory."
                );
                *available_memory_bytes / 6
            }
        };
    tracing::info!(
        "VP WASM compilation cache size: {}",
        Byte::from_bytes(vp_wasm_compilation_cache as u128)
            .get_appropriate_unit(true)
    );

    // Find the tx WASM compilation cache size
    let tx_wasm_compilation_cache =
        match config.shell.tx_wasm_compilation_cache_bytes {
            Some(tx_wasm_compilation_cache) => {
                tracing::info!(
                    "Tx WASM compilation cache size set from the configuration"
                );
                tx_wasm_compilation_cache
            }
            None => {
                tracing::info!(
                    "Tx WASM compilation cache size not configured, using 1/6 \
                     of available memory."
                );
                *available_memory_bytes / 6
            }
        };
    tracing::info!(
        "Tx WASM compilation cache size: {}",
        Byte::from_bytes(tx_wasm_compilation_cache as u128)
            .get_appropriate_unit(true)
    );

    // Find the RocksDB block cache size
    let db_block_cache_size_bytes = match config.shell.block_cache_bytes {
        Some(block_cache_bytes) => {
            tracing::info!("Block cache set from the configuration.");
            block_cache_bytes
        }
        None => {
            tracing::info!(
                "Block cache size not configured, using 1/3 of available \
                 memory."
            );
            *available_memory_bytes / 3
        }
    };
    tracing::info!(
        "RocksDB block cache size: {}",
        Byte::from_bytes(db_block_cache_size_bytes as u128)
            .get_appropriate_unit(true)
    );

    RunAuxSetup {
        vp_wasm_compilation_cache,
        tx_wasm_compilation_cache,
        db_block_cache_size_bytes,
    }
}

/// Launches two tasks into the asynchronous runtime:
///
///   1. An ABCI server.
///   2. A service for broadcasting transactions via an HTTP client.
///
/// Lastly, this function executes an ABCI shell on a new OS thread.
fn start_abci_broadcaster_shell(
    spawner: &mut AbortableSpawner,
    wasm_dir: PathBuf,
    setup_data: RunAuxSetup,
    config: config::Ledger,
) -> (
    task::JoinHandle<shell::Result<()>>,
    task::JoinHandle<()>,
    thread::JoinHandle<()>,
) {
<<<<<<< HEAD
    let rpc_address = config.cometbft.rpc_address.to_string();
=======
    let rpc_address =
        convert_tm_addr_to_socket_addr(&config.cometbft.rpc.laddr);
>>>>>>> abfe2090
    let RunAuxSetup {
        vp_wasm_compilation_cache,
        tx_wasm_compilation_cache,
        db_block_cache_size_bytes,
    } = setup_data;

    // Channels for validators to send protocol txs to be broadcast to the
    // broadcaster service
    let (broadcaster_sender, broadcaster_receiver) =
        tokio::sync::mpsc::unbounded_channel();

    // Start broadcaster
    let broadcaster =
<<<<<<< HEAD
        if matches!(config.cometbft.tendermint_mode, TendermintMode::Validator)
        {
=======
        if matches!(config.shell.tendermint_mode, TendermintMode::Validator) {
>>>>>>> abfe2090
            let (bc_abort_send, bc_abort_recv) =
                tokio::sync::oneshot::channel::<()>();

            spawner
                .spawn_abortable("Broadcaster", move |aborter| async move {
                    // Construct a service for broadcasting protocol txs from
                    // the ledger
                    let mut broadcaster =
<<<<<<< HEAD
                        Broadcaster::new(&rpc_address, broadcaster_receiver);
=======
                        Broadcaster::new(rpc_address, broadcaster_receiver);
>>>>>>> abfe2090
                    broadcaster.run(bc_abort_recv).await;
                    tracing::info!("Broadcaster is no longer running.");

                    drop(aborter);
                })
                .with_cleanup(async move {
                    let _ = bc_abort_send.send(());
                })
        } else {
            spawn_dummy_task(())
        };

    // Setup DB cache, it must outlive the DB instance that's in the shell
    let db_cache =
        rocksdb::Cache::new_lru_cache(db_block_cache_size_bytes as usize);

    // Construct our ABCI application.
<<<<<<< HEAD
    let tendermint_mode = config.cometbft.tendermint_mode.clone();
    let ledger_address = config.shell.ledger_address;
=======
    let tendermint_mode = config.shell.tendermint_mode.clone();
    let proxy_app_address =
        convert_tm_addr_to_socket_addr(&config.cometbft.proxy_app);
>>>>>>> abfe2090
    #[cfg(not(feature = "dev"))]
    let genesis = genesis::genesis(&config.shell.base_dir, &config.chain_id);
    #[cfg(feature = "dev")]
    let genesis = genesis::genesis(1);
    let (shell, abci_service, service_handle) = AbcippShim::new(
        config,
        wasm_dir,
        broadcaster_sender,
        &db_cache,
        vp_wasm_compilation_cache,
        tx_wasm_compilation_cache,
        genesis.native_token,
    );

    // Channel for signalling shut down to ABCI server
    let (abci_abort_send, abci_abort_recv) = tokio::sync::oneshot::channel();

    // Start the ABCI server
    let abci = spawner
        .spawn_abortable("ABCI", move |aborter| async move {
            let res = run_abci(
                abci_service,
                service_handle,
                proxy_app_address,
                abci_abort_recv,
            )
            .await;

            drop(aborter);
            res
        })
        .with_cleanup(async move {
            let _ = abci_abort_send.send(());
        });

    // Start the shell in a new OS thread
    let thread_builder = thread::Builder::new().name("ledger-shell".into());
    let shell_handler = thread_builder
        .spawn(move || {
            tracing::info!("Namada ledger node started.");
            match tendermint_mode {
                TendermintMode::Validator => {
                    tracing::info!("This node is a validator");
                }
                TendermintMode::Full | TendermintMode::Seed => {
                    tracing::info!("This node is not a validator");
                }
            }
            shell.run()
        })
        .expect("Must be able to start a thread for the shell");

    (abci, broadcaster, shell_handler)
}

/// Runs the an asynchronous ABCI server with four sub-components for consensus,
/// mempool, snapshot, and info.
async fn run_abci(
    abci_service: AbciService,
    service_handle: tokio::sync::broadcast::Sender<()>,
    proxy_app_address: SocketAddr,
    abort_recv: tokio::sync::oneshot::Receiver<()>,
) -> shell::Result<()> {
    // Split it into components.
    let (consensus, mempool, snapshot, info) = split::service(abci_service, 5);

    // Hand those components to the ABCI server, but customize request behavior
    // for each category
    let server = Server::builder()
        .consensus(consensus)
        .snapshot(snapshot)
        .mempool(
            ServiceBuilder::new()
                .load_shed()
                .buffer(1024)
                .service(mempool),
        )
        .info(
            ServiceBuilder::new()
                .load_shed()
                .buffer(100)
                .rate_limit(50, std::time::Duration::from_secs(1))
                .service(info),
        )
        .finish()
        .unwrap();
    tokio::select! {
        // Run the server with the ABCI service
        status = server.listen(proxy_app_address) => {
            status.map_err(|err| Error::TowerServer(err.to_string()))
        },
        resp_sender = abort_recv => {
            _ = service_handle.send(());
            match resp_sender {
                Ok(()) => {
                    tracing::info!("Shutting down ABCI server...");
                },
                Err(err) => {
                    tracing::error!("The ABCI server abort sender has unexpectedly dropped: {}", err);
                    tracing::info!("Shutting down ABCI server...");
                }
            }
            Ok(())
        }
    }
}

/// Launches a new task managing a Tendermint process into the asynchronous
/// runtime, and returns its [`task::JoinHandle`].
fn start_tendermint(
    spawner: &mut AbortableSpawner,
    config: &config::Ledger,
) -> task::JoinHandle<shell::Result<()>> {
    let tendermint_dir = config.cometbft_dir();
    let chain_id = config.chain_id.clone();
<<<<<<< HEAD
    let ledger_address = config.shell.ledger_address.to_string();
    let tendermint_config = config.cometbft.clone();
=======
    let proxy_app_address = config.cometbft.proxy_app.to_string();
    let config = config.clone();
>>>>>>> abfe2090
    let genesis_time = config
        .genesis_time
        .clone()
        .try_into()
        .expect("expected RFC3339 genesis_time");

    // Channel for signalling shut down to cometbft process
    let (tm_abort_send, tm_abort_recv) =
        tokio::sync::oneshot::channel::<tokio::sync::oneshot::Sender<()>>();

    spawner
        .spawn_abortable("Tendermint", move |aborter| async move {
            let res = tendermint_node::run(
                tendermint_dir,
                chain_id,
                genesis_time,
                proxy_app_address,
                config,
                tm_abort_recv,
            )
            .map_err(Error::Tendermint)
            .await;
            tracing::info!("Tendermint node is no longer running.");

            drop(aborter);
            if res.is_err() {
                tracing::error!("{:?}", &res);
            }
            res
        })
        .with_cleanup(async move {
            // Shutdown tendermint_node via a message to ensure that the child
            // process is properly cleaned-up.
            let (tm_abort_resp_send, tm_abort_resp_recv) =
                tokio::sync::oneshot::channel::<()>();
            // Ask to shutdown tendermint node cleanly. Ignore error, which can
            // happen if the tendermint_node task has already
            // finished.
            if let Ok(()) = tm_abort_send.send(tm_abort_resp_send) {
                match tm_abort_resp_recv.await {
                    Ok(()) => {}
                    Err(err) => {
                        tracing::error!(
                            "Failed to receive a response from tendermint: {}",
                            err
                        );
                    }
                }
            }
        })
}

/// Spawn a dummy asynchronous task into the runtime,
/// which will resolve instantly.
fn spawn_dummy_task<T: Send + 'static>(ready: T) -> task::JoinHandle<T> {
    tokio::spawn(async { std::future::ready(ready).await })
}<|MERGE_RESOLUTION|>--- conflicted
+++ resolved
@@ -408,12 +408,8 @@
     task::JoinHandle<()>,
     thread::JoinHandle<()>,
 ) {
-<<<<<<< HEAD
-    let rpc_address = config.cometbft.rpc_address.to_string();
-=======
     let rpc_address =
         convert_tm_addr_to_socket_addr(&config.cometbft.rpc.laddr);
->>>>>>> abfe2090
     let RunAuxSetup {
         vp_wasm_compilation_cache,
         tx_wasm_compilation_cache,
@@ -427,12 +423,7 @@
 
     // Start broadcaster
     let broadcaster =
-<<<<<<< HEAD
-        if matches!(config.cometbft.tendermint_mode, TendermintMode::Validator)
-        {
-=======
         if matches!(config.shell.tendermint_mode, TendermintMode::Validator) {
->>>>>>> abfe2090
             let (bc_abort_send, bc_abort_recv) =
                 tokio::sync::oneshot::channel::<()>();
 
@@ -441,11 +432,7 @@
                     // Construct a service for broadcasting protocol txs from
                     // the ledger
                     let mut broadcaster =
-<<<<<<< HEAD
-                        Broadcaster::new(&rpc_address, broadcaster_receiver);
-=======
                         Broadcaster::new(rpc_address, broadcaster_receiver);
->>>>>>> abfe2090
                     broadcaster.run(bc_abort_recv).await;
                     tracing::info!("Broadcaster is no longer running.");
 
@@ -463,14 +450,9 @@
         rocksdb::Cache::new_lru_cache(db_block_cache_size_bytes as usize);
 
     // Construct our ABCI application.
-<<<<<<< HEAD
-    let tendermint_mode = config.cometbft.tendermint_mode.clone();
-    let ledger_address = config.shell.ledger_address;
-=======
     let tendermint_mode = config.shell.tendermint_mode.clone();
     let proxy_app_address =
         convert_tm_addr_to_socket_addr(&config.cometbft.proxy_app);
->>>>>>> abfe2090
     #[cfg(not(feature = "dev"))]
     let genesis = genesis::genesis(&config.shell.base_dir, &config.chain_id);
     #[cfg(feature = "dev")]
@@ -586,13 +568,8 @@
 ) -> task::JoinHandle<shell::Result<()>> {
     let tendermint_dir = config.cometbft_dir();
     let chain_id = config.chain_id.clone();
-<<<<<<< HEAD
-    let ledger_address = config.shell.ledger_address.to_string();
-    let tendermint_config = config.cometbft.clone();
-=======
     let proxy_app_address = config.cometbft.proxy_app.to_string();
     let config = config.clone();
->>>>>>> abfe2090
     let genesis_time = config
         .genesis_time
         .clone()
