//! The persistent storage in RocksDB.
//!
//! The current storage tree is:
//! - `chain_id`
//! - `height`: the last committed block height
//! - `tx_queue`: txs to be decrypted in the next block
//! - `pred`: predecessor values of the top-level keys of the same name
//!   - `tx_queue`
//! - `next_epoch_min_start_height`: minimum block height from which the next
//!   epoch can start
//! - `next_epoch_min_start_time`: minimum block time from which the next epoch
//!   can start
//! - `pred`: predecessor values of the top-level keys of the same name
//!   - `next_epoch_min_start_height`
//!   - `next_epoch_min_start_time`
//! - `subspace`: accounts sub-spaces
//!   - `{address}/{dyn}`: any byte data associated with accounts
//! - `h`: for each block at height `h`:
//!   - `tree`: merkle tree
//!     - `root`: root hash
//!     - `store`: the tree's store
//!   - `hash`: block hash
//!   - `epoch`: block epoch
//!   - `address_gen`: established address generator
//!   - `diffs`: diffs in account subspaces' key-vals
//!     - `new/{dyn}`: value set in block height `h`
//!     - `old/{dyn}`: value from predecessor block height
//!   - `header`: block's header

use std::cmp::Ordering;
use std::path::Path;
use std::str::FromStr;

use borsh::{BorshDeserialize, BorshSerialize};
use namada::ledger::storage::types::PrefixIterator;
use namada::ledger::storage::{
    types, BlockStateRead, BlockStateWrite, DBIter, DBWriteBatch, Error,
    MerkleTreeStoresRead, Result, StoreType, DB,
};
use namada::types::storage::{
    BlockHeight, BlockResults, Header, Key, KeySeg, TxQueue,
    KEY_SEGMENT_SEPARATOR,
};
use namada::types::time::DateTimeUtc;
use rocksdb::{
    BlockBasedOptions, Direction, FlushOptions, IteratorMode, Options,
    ReadOptions, SliceTransform, WriteBatch, WriteOptions,
};

use crate::config::utils::num_of_threads;

// TODO the DB schema will probably need some kind of versioning

/// Env. var to set a number of Rayon global worker threads
const ENV_VAR_ROCKSDB_COMPACTION_THREADS: &str =
    "ANOMA_ROCKSDB_COMPACTION_THREADS";

/// RocksDB handle
#[derive(Debug)]
pub struct RocksDB(rocksdb::DB);

/// DB Handle for batch writes.
#[derive(Default)]
pub struct RocksDBWriteBatch(WriteBatch);

/// Open RocksDB for the DB
pub fn open(
    path: impl AsRef<Path>,
    cache: Option<&rocksdb::Cache>,
) -> Result<RocksDB> {
    let logical_cores = num_cpus::get();
    let compaction_threads = num_of_threads(
        ENV_VAR_ROCKSDB_COMPACTION_THREADS,
        // If not set, default to quarter of logical CPUs count
        logical_cores / 4,
    ) as i32;
    tracing::info!(
        "Using {} compactions threads for RocksDB.",
        compaction_threads
    );

    let mut cf_opts = Options::default();
    // ! recommended initial setup https://github.com/facebook/rocksdb/wiki/Setup-Options-and-Basic-Tuning#other-general-options
    cf_opts.set_level_compaction_dynamic_level_bytes(true);

    // This gives `compaction_threads` number to compaction threads and 1 thread
    // for flush background jobs: https://github.com/facebook/rocksdb/blob/17ce1ca48be53ba29138f92dafc9c853d9241377/options/options.cc#L622
    cf_opts.increase_parallelism(compaction_threads);

    cf_opts.set_bytes_per_sync(1048576);
    set_max_open_files(&mut cf_opts);

    cf_opts.set_compression_type(rocksdb::DBCompressionType::Zstd);
    cf_opts.set_compression_options(0, 0, 0, 1024 * 1024);
    // TODO the recommended default `options.compaction_pri =
    // kMinOverlappingRatio` doesn't seem to be available in Rust
    let mut table_opts = BlockBasedOptions::default();
    table_opts.set_block_size(16 * 1024);
    table_opts.set_cache_index_and_filter_blocks(true);
    table_opts.set_pin_l0_filter_and_index_blocks_in_cache(true);
    if let Some(cache) = cache {
        table_opts.set_block_cache(cache);
    }
    // latest format versions https://github.com/facebook/rocksdb/blob/d1c510baecc1aef758f91f786c4fbee3bc847a63/include/rocksdb/table.h#L394
    table_opts.set_format_version(5);
    cf_opts.set_block_based_table_factory(&table_opts);

    cf_opts.create_missing_column_families(true);
    cf_opts.create_if_missing(true);
    cf_opts.set_atomic_flush(true);

    cf_opts.set_comparator("key_comparator", key_comparator);
    let extractor = SliceTransform::create_fixed_prefix(20);
    cf_opts.set_prefix_extractor(extractor);
    // TODO use column families

    rocksdb::DB::open_cf_descriptors(&cf_opts, path, vec![])
        .map(RocksDB)
        .map_err(|e| Error::DBError(e.into_string()))
}

/// A custom key comparator is used to sort keys by the height. In
/// lexicographical order, the height aren't ordered. For example, "11" is
/// before "2".
fn key_comparator(a: &[u8], b: &[u8]) -> Ordering {
    let a_str = &String::from_utf8(a.to_vec()).unwrap();
    let b_str = &String::from_utf8(b.to_vec()).unwrap();

    let a_vec: Vec<&str> = a_str.split('/').collect();
    let b_vec: Vec<&str> = b_str.split('/').collect();

    let result_a_h = a_vec[0].parse::<u64>();
    let result_b_h = b_vec[0].parse::<u64>();
    match (result_a_h, result_b_h) {
        (Ok(a_h), Ok(b_h)) => {
            if a_h == b_h {
                a_vec[1..].cmp(&b_vec[1..])
            } else {
                a_h.cmp(&b_h)
            }
        }
        _ => {
            // the key doesn't include the height
            a_str.cmp(b_str)
        }
    }
}

impl Drop for RocksDB {
    fn drop(&mut self) {
        self.flush(true).expect("flush failed");
    }
}

impl RocksDB {
    fn flush(&self, wait: bool) -> Result<()> {
        let mut flush_opts = FlushOptions::default();
        flush_opts.set_wait(wait);
        self.0
            .flush_opt(&flush_opts)
            .map_err(|e| Error::DBError(e.into_string()))
    }

    /// Persist the diff of an account subspace key-val under the height where
    /// it was changed.
    fn write_subspace_diff(
        &mut self,
        height: BlockHeight,
        key: &Key,
        old_value: Option<&[u8]>,
        new_value: Option<&[u8]>,
    ) -> Result<()> {
        let key_prefix = Key::from(height.to_db_key())
            .push(&"diffs".to_owned())
            .map_err(Error::KeyError)?;

        if let Some(old_value) = old_value {
            let old_val_key = key_prefix
                .push(&"old".to_owned())
                .map_err(Error::KeyError)?
                .join(key)
                .to_string();
            self.0
                .put(old_val_key, old_value)
                .map_err(|e| Error::DBError(e.into_string()))?;
        }

        if let Some(new_value) = new_value {
            let new_val_key = key_prefix
                .push(&"new".to_owned())
                .map_err(Error::KeyError)?
                .join(key)
                .to_string();
            self.0
                .put(new_val_key, new_value)
                .map_err(|e| Error::DBError(e.into_string()))?;
        }
        Ok(())
    }

    /// Persist the diff of an account subspace key-val under the height where
    /// it was changed in a batch write.
    fn batch_write_subspace_diff(
        batch: &mut RocksDBWriteBatch,
        height: BlockHeight,
        key: &Key,
        old_value: Option<&[u8]>,
        new_value: Option<&[u8]>,
    ) -> Result<()> {
        let key_prefix = Key::from(height.to_db_key())
            .push(&"diffs".to_owned())
            .map_err(Error::KeyError)?;

        if let Some(old_value) = old_value {
            let old_val_key = key_prefix
                .push(&"old".to_owned())
                .map_err(Error::KeyError)?
                .join(key)
                .to_string();
            batch.0.put(old_val_key, old_value);
        }

        if let Some(new_value) = new_value {
            let new_val_key = key_prefix
                .push(&"new".to_owned())
                .map_err(Error::KeyError)?
                .join(key)
                .to_string();
            batch.0.put(new_val_key, new_value);
        }
        Ok(())
    }

    fn exec_batch(&mut self, batch: WriteBatch) -> Result<()> {
        let mut write_opts = WriteOptions::default();
        write_opts.disable_wal(true);
        self.0
            .write_opt(batch, &write_opts)
            .map_err(|e| Error::DBError(e.into_string()))
    }
}

impl DB for RocksDB {
    type Cache = rocksdb::Cache;
    type WriteBatch = RocksDBWriteBatch;

    fn open(
        db_path: impl AsRef<std::path::Path>,
        cache: Option<&Self::Cache>,
    ) -> Self {
        open(db_path, cache).expect("cannot open the DB")
    }

    fn flush(&self, wait: bool) -> Result<()> {
        let mut flush_opts = FlushOptions::default();
        flush_opts.set_wait(wait);
        self.0
            .flush_opt(&flush_opts)
            .map_err(|e| Error::DBError(e.into_string()))
    }

    fn read_last_block(&mut self) -> Result<Option<BlockStateRead>> {
        // Block height
        let height: BlockHeight = match self
            .0
            .get("height")
            .map_err(|e| Error::DBError(e.into_string()))?
        {
            Some(bytes) => {
                // TODO if there's an issue decoding this height, should we try
                // load its predecessor instead?
                types::decode(bytes).map_err(Error::CodingError)?
            }
            None => return Ok(None),
        };

        // Block results
        let results_path = format!("results/{}", height.raw());
        let results: BlockResults = match self
            .0
            .get(results_path)
            .map_err(|e| Error::DBError(e.into_string()))?
        {
            Some(bytes) => types::decode(bytes).map_err(Error::CodingError)?,
            None => return Ok(None),
        };

        // Epoch start height and time
        let next_epoch_min_start_height: BlockHeight = match self
            .0
            .get("next_epoch_min_start_height")
            .map_err(|e| Error::DBError(e.into_string()))?
        {
            Some(bytes) => types::decode(bytes).map_err(Error::CodingError)?,
            None => {
                tracing::error!(
                    "Couldn't load next epoch start height from the DB"
                );
                return Ok(None);
            }
        };
        let next_epoch_min_start_time: DateTimeUtc = match self
            .0
            .get("next_epoch_min_start_time")
            .map_err(|e| Error::DBError(e.into_string()))?
        {
            Some(bytes) => types::decode(bytes).map_err(Error::CodingError)?,
            None => {
                tracing::error!(
                    "Couldn't load next epoch start time from the DB"
                );
                return Ok(None);
            }
        };
        let tx_queue: TxQueue = match self
            .0
            .get("tx_queue")
            .map_err(|e| Error::DBError(e.into_string()))?
        {
            Some(bytes) => types::decode(bytes).map_err(Error::CodingError)?,
            None => {
                tracing::error!("Couldn't load tx queue from the DB");
                return Ok(None);
            }
        };

        // Load data at the height
        let prefix = format!("{}/", height.raw());
        let mut read_opts = ReadOptions::default();
        read_opts.set_total_order_seek(false);
        let next_height_prefix = format!("{}/", height.next_height().raw());
        read_opts.set_iterate_upper_bound(next_height_prefix);
        let mut merkle_tree_stores = MerkleTreeStoresRead::default();
        let mut hash = None;
        let mut epoch = None;
        let mut pred_epochs = None;
        let mut address_gen = None;
        for value in self.0.iterator_opt(
            IteratorMode::From(prefix.as_bytes(), Direction::Forward),
            read_opts,
        ) {
            let (key, bytes) = match value {
                Ok(data) => data,
                Err(e) => return Err(Error::DBError(e.into_string())),
            };
            let path = &String::from_utf8((*key).to_vec()).map_err(|e| {
                Error::Temporary {
                    error: format!(
                        "Cannot convert path from utf8 bytes to string: {}",
                        e
                    ),
                }
            })?;
            let segments: Vec<&str> =
                path.split(KEY_SEGMENT_SEPARATOR).collect();
            match segments.get(1) {
                Some(prefix) => match *prefix {
                    "tree" => match segments.get(2) {
                        Some(s) => {
                            let st = StoreType::from_str(s)?;
                            match segments.get(3) {
                                Some(&"root") => merkle_tree_stores.set_root(
                                    &st,
                                    types::decode(bytes)
                                        .map_err(Error::CodingError)?,
                                ),
                                Some(&"store") => merkle_tree_stores
                                    .set_store(st.decode_store(bytes)?),
                                _ => unknown_key_error(path)?,
                            }
                        }
                        None => unknown_key_error(path)?,
                    },
                    "header" => {
                        // the block header doesn't have to be restored
                    }
                    "hash" => {
                        hash = Some(
                            types::decode(bytes).map_err(Error::CodingError)?,
                        )
                    }
                    "epoch" => {
                        epoch = Some(
                            types::decode(bytes).map_err(Error::CodingError)?,
                        )
                    }
                    "pred_epochs" => {
                        pred_epochs = Some(
                            types::decode(bytes).map_err(Error::CodingError)?,
                        )
                    }
                    "address_gen" => {
                        address_gen = Some(
                            types::decode(bytes).map_err(Error::CodingError)?,
                        );
                    }
                    "diffs" => {
                        // ignore the diffs
                    }
                    _ => unknown_key_error(path)?,
                },
                None => unknown_key_error(path)?,
            }
        }
        match (hash, epoch, pred_epochs, address_gen) {
            (Some(hash), Some(epoch), Some(pred_epochs), Some(address_gen)) => {
                Ok(Some(BlockStateRead {
                    merkle_tree_stores,
                    hash,
                    height,
                    epoch,
                    pred_epochs,
                    results,
                    next_epoch_min_start_height,
                    next_epoch_min_start_time,
                    address_gen,
                    tx_queue,
                }))
            }
            _ => Err(Error::Temporary {
                error: "Essential data couldn't be read from the DB"
                    .to_string(),
            }),
        }
    }

    fn write_block(&mut self, state: BlockStateWrite) -> Result<()> {
        let mut batch = WriteBatch::default();
        let BlockStateWrite {
            merkle_tree_stores,
            header,
            hash,
            height,
            epoch,
            pred_epochs,
            results,
            next_epoch_min_start_height,
            next_epoch_min_start_time,
            address_gen,
            tx_queue,
        }: BlockStateWrite = state;

        // Epoch start height and time
        if let Some(current_value) =
            self.0
                .get("next_epoch_min_start_height")
                .map_err(|e| Error::DBError(e.into_string()))?
        {
            // Write the predecessor value for rollback
            batch.put("pred/next_epoch_min_start_height", current_value);
        }
        batch.put(
            "next_epoch_min_start_height",
            types::encode(&next_epoch_min_start_height),
        );

        if let Some(current_value) = self
            .0
            .get("next_epoch_min_start_time")
            .map_err(|e| Error::DBError(e.into_string()))?
        {
            // Write the predecessor value for rollback
            batch.put("pred/next_epoch_min_start_time", current_value);
        }
        batch.put(
            "next_epoch_min_start_time",
            types::encode(&next_epoch_min_start_time),
        );
        // Tx queue
        if let Some(pred_tx_queue) = self
            .0
            .get("tx_queue")
            .map_err(|e| Error::DBError(e.into_string()))?
        {
            // Write the predecessor value for rollback
            batch.put("pred/tx_queue", pred_tx_queue);
        }
        batch.put("tx_queue", types::encode(&tx_queue));

        let prefix_key = Key::from(height.to_db_key());
        // Merkle tree
        {
            let prefix_key = prefix_key
                .push(&"tree".to_owned())
                .map_err(Error::KeyError)?;
            for st in StoreType::iter() {
                let prefix_key = prefix_key
                    .push(&st.to_string())
                    .map_err(Error::KeyError)?;
                let root_key = prefix_key
                    .push(&"root".to_owned())
                    .map_err(Error::KeyError)?;
                batch.put(
                    root_key.to_string(),
                    types::encode(merkle_tree_stores.root(st)),
                );
                let store_key = prefix_key
                    .push(&"store".to_owned())
                    .map_err(Error::KeyError)?;
                batch.put(
                    store_key.to_string(),
                    merkle_tree_stores.store(st).encode(),
                );
            }
        }
        // Block header
        {
            if let Some(h) = header {
                let key = prefix_key
                    .push(&"header".to_owned())
                    .map_err(Error::KeyError)?;
                batch.put(
                    key.to_string(),
                    h.try_to_vec().expect("serialization failed"),
                );
            }
        }
        // Block hash
        {
            let key = prefix_key
                .push(&"hash".to_owned())
                .map_err(Error::KeyError)?;
            batch.put(key.to_string(), types::encode(&hash));
        }
        // Block epoch
        {
            let key = prefix_key
                .push(&"epoch".to_owned())
                .map_err(Error::KeyError)?;
            batch.put(key.to_string(), types::encode(&epoch));
        }
        // Block results
        {
            let results_path = format!("results/{}", height.raw());
            batch.put(results_path, types::encode(&results));
        }
        // Predecessor block epochs
        {
            let key = prefix_key
                .push(&"pred_epochs".to_owned())
                .map_err(Error::KeyError)?;
            batch.put(key.to_string(), types::encode(&pred_epochs));
        }
        // Address gen
        {
            let key = prefix_key
                .push(&"address_gen".to_owned())
                .map_err(Error::KeyError)?;
            batch.put(key.to_string(), types::encode(&address_gen));
        }

        // Block height
        batch.put("height", types::encode(&height));

        // Write the batch
        self.exec_batch(batch)?;

        // Flush without waiting
        self.flush(false)
    }

    fn read_block_header(&self, height: BlockHeight) -> Result<Option<Header>> {
        let prefix_key = Key::from(height.to_db_key());
        let key = prefix_key
            .push(&"header".to_owned())
            .map_err(Error::KeyError)?;
        let value = self
            .0
            .get(key.to_string())
            .map_err(|e| Error::DBError(e.into_string()))?;
        match value {
            Some(v) => Ok(Some(
                Header::try_from_slice(&v[..])
                    .map_err(Error::BorshCodingError)?,
            )),
            None => Ok(None),
        }
    }

    fn read_merkle_tree_stores(
        &self,
        height: BlockHeight,
    ) -> Result<Option<MerkleTreeStoresRead>> {
        let mut merkle_tree_stores = MerkleTreeStoresRead::default();
        let height_key = Key::from(height.to_db_key());
        let tree_key = height_key
            .push(&"tree".to_owned())
            .map_err(Error::KeyError)?;
        for st in StoreType::iter() {
            let prefix_key =
                tree_key.push(&st.to_string()).map_err(Error::KeyError)?;
            let root_key = prefix_key
                .push(&"root".to_owned())
                .map_err(Error::KeyError)?;
            let bytes = self
                .0
                .get(root_key.to_string())
                .map_err(|e| Error::DBError(e.into_string()))?;
            match bytes {
                Some(b) => {
                    let root = types::decode(b).map_err(Error::CodingError)?;
                    merkle_tree_stores.set_root(st, root);
                }
                None => return Ok(None),
            }

            let store_key = prefix_key
                .push(&"store".to_owned())
                .map_err(Error::KeyError)?;
            let bytes = self
                .0
                .get(store_key.to_string())
                .map_err(|e| Error::DBError(e.into_string()))?;
            match bytes {
                Some(b) => {
                    merkle_tree_stores.set_store(st.decode_store(b)?);
                }
                None => return Ok(None),
            }
        }
        Ok(Some(merkle_tree_stores))
    }

    fn read_subspace_val(&self, key: &Key) -> Result<Option<Vec<u8>>> {
        let subspace_key =
            Key::parse("subspace").map_err(Error::KeyError)?.join(key);
        self.0
            .get(subspace_key.to_string())
            .map_err(|e| Error::DBError(e.into_string()))
    }

    fn read_subspace_val_with_height(
        &self,
        key: &Key,
        height: BlockHeight,
    ) -> Result<Option<Vec<u8>>> {
        if self.read_subspace_val(key)?.is_none() {
            return Ok(None);
        }

        let mut height = height.0;
        while height > 0 {
            let key_prefix = Key::from(BlockHeight(height).to_db_key())
                .push(&"diffs".to_owned())
                .map_err(Error::KeyError)?;
            let new_val_key = key_prefix
                .push(&"new".to_owned())
                .map_err(Error::KeyError)?
                .join(key)
                .to_string();
            let val = self
                .0
                .get(new_val_key)
                .map_err(|e| Error::DBError(e.into_string()))?;
            match val {
                Some(bytes) => return Ok(Some(bytes)),
                None => height -= 1,
            }
        }
        Ok(None)
    }

    fn write_subspace_val(
        &mut self,
        height: BlockHeight,
        key: &Key,
        value: impl AsRef<[u8]>,
    ) -> Result<i64> {
        let value = value.as_ref();
        let subspace_key =
            Key::parse("subspace").map_err(Error::KeyError)?.join(key);
        let size_diff = match self
            .0
            .get(subspace_key.to_string())
            .map_err(|e| Error::DBError(e.into_string()))?
        {
            Some(prev_value) => {
                let size_diff = value.len() as i64 - prev_value.len() as i64;
                self.write_subspace_diff(
                    height,
                    key,
                    Some(&prev_value),
                    Some(value),
                )?;
                size_diff
            }
            None => {
                self.write_subspace_diff(height, key, None, Some(value))?;
                value.len() as i64
            }
        };

        // Write the new key-val
        self.0
            .put(&subspace_key.to_string(), value)
            .map_err(|e| Error::DBError(e.into_string()))?;

        Ok(size_diff)
    }

    fn delete_subspace_val(
        &mut self,
        height: BlockHeight,
        key: &Key,
    ) -> Result<i64> {
        let subspace_key =
            Key::parse("subspace").map_err(Error::KeyError)?.join(key);

        // Check the length of previous value, if any
        let prev_len = match self
            .0
            .get(key.to_string())
            .map_err(|e| Error::DBError(e.into_string()))?
        {
            Some(prev_value) => {
                let prev_len = prev_value.len() as i64;
                self.write_subspace_diff(height, key, Some(&prev_value), None)?;
                prev_len
            }
            None => 0,
        };

        // Delete the key-val
        self.0
            .delete(subspace_key.to_string())
            .map_err(|e| Error::DBError(e.into_string()))?;

        Ok(prev_len)
    }

    fn batch() -> Self::WriteBatch {
        RocksDBWriteBatch::default()
    }

    fn exec_batch(&mut self, batch: Self::WriteBatch) -> Result<()> {
        self.exec_batch(batch.0)
    }

    fn batch_write_subspace_val(
        &self,
        batch: &mut Self::WriteBatch,
        height: BlockHeight,
        key: &Key,
        value: impl AsRef<[u8]>,
    ) -> Result<i64> {
        let value = value.as_ref();
        let subspace_key =
            Key::parse("subspace").map_err(Error::KeyError)?.join(key);
        let size_diff = match self
            .0
            .get(subspace_key.to_string())
            .map_err(|e| Error::DBError(e.into_string()))?
        {
            Some(old_value) => {
                let size_diff = value.len() as i64 - old_value.len() as i64;
                // Persist the previous value
                Self::batch_write_subspace_diff(
                    batch,
                    height,
                    key,
                    Some(&old_value),
                    Some(value),
                )?;
                size_diff
            }
            None => {
                Self::batch_write_subspace_diff(
                    batch,
                    height,
                    key,
                    None,
                    Some(value),
                )?;
                value.len() as i64
            }
        };

        // Write the new key-val
        batch.put(&subspace_key.to_string(), value);

        Ok(size_diff)
    }

    fn batch_delete_subspace_val(
        &self,
        batch: &mut Self::WriteBatch,
        height: BlockHeight,
        key: &Key,
    ) -> Result<i64> {
        let subspace_key =
            Key::parse("subspace").map_err(Error::KeyError)?.join(key);

        // Check the length of previous value, if any
        let prev_len = match self
            .0
            .get(key.to_string())
            .map_err(|e| Error::DBError(e.into_string()))?
        {
            Some(prev_value) => {
                let prev_len = prev_value.len() as i64;
                // Persist the previous value
                Self::batch_write_subspace_diff(
                    batch,
                    height,
                    key,
                    Some(&prev_value),
                    None,
                )?;
                prev_len
            }
            None => 0,
        };

        // Delete the key-val
        batch.delete(subspace_key.to_string());

        Ok(prev_len)
    }
}

impl<'iter> DBIter<'iter> for RocksDB {
    type PrefixIter = PersistentPrefixIterator<'iter>;

    fn iter_prefix(
        &'iter self,
        prefix: &Key,
    ) -> PersistentPrefixIterator<'iter> {
        iter_prefix(self, prefix, Direction::Forward)
    }

    fn rev_iter_prefix(&'iter self, prefix: &Key) -> Self::PrefixIter {
        iter_prefix(self, prefix, Direction::Reverse)
    }
}

fn iter_prefix<'iter>(
    db: &'iter RocksDB,
    prefix: &Key,
    direction: Direction,
) -> PersistentPrefixIterator<'iter> {
    let db_prefix = "subspace/".to_owned();
    let prefix = format!("{}{}", db_prefix, prefix);

    let mut read_opts = ReadOptions::default();
    // don't use the prefix bloom filter
    read_opts.set_total_order_seek(true);
    let mut upper_prefix = prefix.clone().into_bytes();
    if let Some(last) = upper_prefix.pop() {
        upper_prefix.push(last + 1);
    }
<<<<<<< HEAD

    fn iter_results(&'iter self) -> PersistentPrefixIterator<'iter> {
        let db_prefix = "results/".to_owned();
        let prefix = "results".to_owned();

        let mut read_opts = ReadOptions::default();
        // don't use the prefix bloom filter
        read_opts.set_total_order_seek(true);
        let mut upper_prefix = prefix.clone().into_bytes();
        if let Some(last) = upper_prefix.pop() {
            upper_prefix.push(last + 1);
        }
        read_opts.set_iterate_upper_bound(upper_prefix);

        let iter = self.0.iterator_opt(
            IteratorMode::From(prefix.as_bytes(), Direction::Forward),
            read_opts,
        );
        PersistentPrefixIterator(PrefixIterator::new(iter, db_prefix))
    }
=======
    read_opts.set_iterate_upper_bound(upper_prefix);

    let iter = db.0.iterator_opt(
        IteratorMode::From(prefix.as_bytes(), direction),
        read_opts,
    );
    PersistentPrefixIterator(PrefixIterator::new(iter, db_prefix))
>>>>>>> 836a6dea
}

#[derive(Debug)]
pub struct PersistentPrefixIterator<'a>(
    PrefixIterator<rocksdb::DBIterator<'a>>,
);

impl<'a> Iterator for PersistentPrefixIterator<'a> {
    type Item = (String, Vec<u8>, u64);

    /// Returns the next pair and the gas cost
    fn next(&mut self) -> Option<(String, Vec<u8>, u64)> {
        match self.0.iter.next() {
            Some(result) => {
                let (key, val) =
                    result.expect("Prefix iterator shouldn't fail");
                let key = String::from_utf8(key.to_vec())
                    .expect("Cannot convert from bytes to key string");
                match key.strip_prefix(&self.0.db_prefix) {
                    Some(k) => {
                        let gas = k.len() + val.len();
                        Some((k.to_owned(), val.to_vec(), gas as _))
                    }
                    None => self.next(),
                }
            }
            None => None,
        }
    }
}

impl DBWriteBatch for RocksDBWriteBatch {
    fn put<K, V>(&mut self, key: K, value: V)
    where
        K: AsRef<[u8]>,
        V: AsRef<[u8]>,
    {
        self.0.put(key, value)
    }

    fn delete<K: AsRef<[u8]>>(&mut self, key: K) {
        self.0.delete(key)
    }
}

fn unknown_key_error(key: &str) -> Result<()> {
    Err(Error::UnknownKey {
        key: key.to_owned(),
    })
}

/// Try to increase NOFILE limit and set the `max_open_files` limit to it in
/// RocksDB options.
fn set_max_open_files(cf_opts: &mut rocksdb::Options) {
    #[cfg(unix)]
    imp::set_max_open_files(cf_opts);
    // Nothing to do on non-unix
    #[cfg(not(unix))]
    let _ = cf_opts;
}

#[cfg(unix)]
mod imp {
    use std::convert::TryInto;

    use rlimit::{Resource, Rlim};

    const DEFAULT_NOFILE_LIMIT: Rlim = Rlim::from_raw(16384);

    pub fn set_max_open_files(cf_opts: &mut rocksdb::Options) {
        let max_open_files = match increase_nofile_limit() {
            Ok(max_open_files) => Some(max_open_files),
            Err(err) => {
                tracing::error!("Failed to increase NOFILE limit: {}", err);
                None
            }
        };
        if let Some(max_open_files) =
            max_open_files.and_then(|max| max.as_raw().try_into().ok())
        {
            cf_opts.set_max_open_files(max_open_files);
        }
    }

    /// Try to increase NOFILE limit and return the current soft limit.
    fn increase_nofile_limit() -> std::io::Result<Rlim> {
        let (soft, hard) = Resource::NOFILE.get()?;
        tracing::debug!("Current NOFILE limit, soft={}, hard={}", soft, hard);

        let target = std::cmp::min(DEFAULT_NOFILE_LIMIT, hard);
        if soft >= target {
            tracing::debug!(
                "NOFILE limit already large enough, not attempting to increase"
            );
            Ok(soft)
        } else {
            tracing::debug!("Try to increase to {}", target);
            Resource::NOFILE.set(target, target)?;

            let (soft, hard) = Resource::NOFILE.get()?;
            tracing::debug!(
                "Increased NOFILE limit, soft={}, hard={}",
                soft,
                hard
            );
            Ok(soft)
        }
    }
}

#[cfg(test)]
mod test {
    use namada::ledger::storage::{MerkleTree, Sha256Hasher};
    use namada::types::address::EstablishedAddressGen;
    use namada::types::storage::{BlockHash, Epoch, Epochs};
    use tempfile::tempdir;

    use super::*;

    /// Test that a block written can be loaded back from DB.
    #[test]
    fn test_load_state() {
        let dir = tempdir().unwrap();
        let mut db = open(dir.path(), None).unwrap();

        let mut batch = RocksDB::batch();
        let last_height = BlockHeight::default();
        db.batch_write_subspace_val(
            &mut batch,
            last_height,
            &Key::parse("test").unwrap(),
            vec![1_u8, 1, 1, 1],
        )
        .unwrap();
        db.exec_batch(batch.0).unwrap();

        let merkle_tree = MerkleTree::<Sha256Hasher>::default();
        let merkle_tree_stores = merkle_tree.stores();
        let hash = BlockHash::default();
        let epoch = Epoch::default();
        let pred_epochs = Epochs::default();
        let height = BlockHeight::default();
        let next_epoch_min_start_height = BlockHeight::default();
        let next_epoch_min_start_time = DateTimeUtc::now();
        let address_gen = EstablishedAddressGen::new("whatever");
        let tx_queue = TxQueue::default();
        let results = BlockResults::default();
        let block = BlockStateWrite {
            merkle_tree_stores,
            header: None,
            hash: &hash,
            height,
            epoch,
            results: &results,
            pred_epochs: &pred_epochs,
            next_epoch_min_start_height,
            next_epoch_min_start_time,
            address_gen: &address_gen,
            tx_queue: &tx_queue,
        };

        db.write_block(block).unwrap();

        let _state = db
            .read_last_block()
            .expect("Should be able to read last block")
            .expect("Block should have been written");
    }

    #[test]
    fn test_read() {
        let dir = tempdir().unwrap();
        let mut db = open(dir.path(), None).unwrap();

        let key = Key::parse("test").unwrap();

        let mut batch = RocksDB::batch();
        let last_height = BlockHeight(100);
        db.batch_write_subspace_val(
            &mut batch,
            last_height,
            &key,
            vec![1_u8, 1, 1, 1],
        )
        .unwrap();
        db.exec_batch(batch.0).unwrap();

        let mut batch = RocksDB::batch();
        let last_height = BlockHeight(111);
        db.batch_write_subspace_val(
            &mut batch,
            last_height,
            &key,
            vec![2_u8, 2, 2, 2],
        )
        .unwrap();
        db.exec_batch(batch.0).unwrap();

        let prev_value = db
            .read_subspace_val_with_height(&key, BlockHeight(100))
            .expect("read should succeed");
        assert_eq!(prev_value, Some(vec![1_u8, 1, 1, 1]));

        let latest_value =
            db.read_subspace_val(&key).expect("read should succeed");
        assert_eq!(latest_value, Some(vec![2_u8, 2, 2, 2]));
    }
}<|MERGE_RESOLUTION|>--- conflicted
+++ resolved
@@ -848,28 +848,6 @@
     if let Some(last) = upper_prefix.pop() {
         upper_prefix.push(last + 1);
     }
-<<<<<<< HEAD
-
-    fn iter_results(&'iter self) -> PersistentPrefixIterator<'iter> {
-        let db_prefix = "results/".to_owned();
-        let prefix = "results".to_owned();
-
-        let mut read_opts = ReadOptions::default();
-        // don't use the prefix bloom filter
-        read_opts.set_total_order_seek(true);
-        let mut upper_prefix = prefix.clone().into_bytes();
-        if let Some(last) = upper_prefix.pop() {
-            upper_prefix.push(last + 1);
-        }
-        read_opts.set_iterate_upper_bound(upper_prefix);
-
-        let iter = self.0.iterator_opt(
-            IteratorMode::From(prefix.as_bytes(), Direction::Forward),
-            read_opts,
-        );
-        PersistentPrefixIterator(PrefixIterator::new(iter, db_prefix))
-    }
-=======
     read_opts.set_iterate_upper_bound(upper_prefix);
 
     let iter = db.0.iterator_opt(
@@ -877,7 +855,6 @@
         read_opts,
     );
     PersistentPrefixIterator(PrefixIterator::new(iter, db_prefix))
->>>>>>> 836a6dea
 }
 
 #[derive(Debug)]
