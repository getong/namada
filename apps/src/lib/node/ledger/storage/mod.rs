//! The storage module handles both the current state in-memory and the stored
//! state in DB.

mod rocksdb;

use std::fmt;

use arse_merkle_tree::blake2b::Blake2bHasher;
use arse_merkle_tree::traits::Hasher;
use arse_merkle_tree::H256;
use blake2b_rs::{Blake2b, Blake2bBuilder};
use namada::ledger::storage::traits::StorageHasher;
use namada::ledger::storage::Storage;

#[derive(Default)]
pub struct PersistentStorageHasher(Blake2bHasher);

pub type PersistentDB = rocksdb::RocksDB;

pub type PersistentStorage = Storage<PersistentDB, PersistentStorageHasher>;

impl Hasher for PersistentStorageHasher {
    fn write_bytes(&mut self, h: &[u8]) {
        self.0.write_bytes(h)
    }

    fn finish(self) -> H256 {
        self.0.finish()
    }
}

impl StorageHasher for PersistentStorageHasher {
    fn hash(value: impl AsRef<[u8]>) -> H256 {
        let mut buf = [0u8; 32];
        let mut hasher = new_blake2b();
        hasher.update(value.as_ref());
        hasher.finalize(&mut buf);
        buf.into()
    }
}

impl fmt::Debug for PersistentStorageHasher {
    fn fmt(&self, f: &mut fmt::Formatter<'_>) -> fmt::Result {
        write!(f, "PersistentStorageHasher")
    }
}

fn new_blake2b() -> Blake2b {
    Blake2bBuilder::new(32).personal(b"namada storage").build()
}

#[cfg(test)]
mod tests {
    use std::collections::HashMap;

    use itertools::Itertools;
    use namada::core::ledger::masp_conversions::update_allowed_conversions;
    use namada::ledger::eth_bridge::storage::bridge_pool;
    use namada::ledger::gas::STORAGE_ACCESS_GAS_PER_BYTE;
    use namada::ledger::ibc::storage::ibc_key;
    use namada::ledger::parameters::{EpochDuration, Parameters};
    use namada::ledger::storage::write_log::WriteLog;
    use namada::ledger::storage::{types, StoreType, WlStorage};
    use namada::ledger::storage_api::{self, StorageWrite};
    use namada::types::chain::ChainId;
    use namada::types::ethereum_events::Uint;
    use namada::types::hash::Hash;
    use namada::types::storage::{BlockHash, BlockHeight, Key};
    use namada::types::time::DurationSecs;
    use namada::types::{address, storage, token};
    use proptest::collection::vec;
    use proptest::prelude::*;
    use proptest::test_runner::Config;
    use tempfile::TempDir;

    use super::*;

    #[test]
    fn test_crud_value() {
        let db_path =
            TempDir::new().expect("Unable to create a temporary DB directory");
        let mut storage = PersistentStorage::open(
            db_path.path(),
            ChainId::default(),
            address::nam(),
            None,
            None,
        );
        let key = Key::parse("key").expect("cannot parse the key string");
        let value: u64 = 1;
        let value_bytes = types::encode(&value);
        let value_bytes_len = value_bytes.len();

        // before insertion
        let (result, gas) = storage.has_key(&key).expect("has_key failed");
        assert!(!result);
        assert_eq!(gas, key.len() as u64 * STORAGE_ACCESS_GAS_PER_BYTE);
        let (result, gas) = storage.read(&key).expect("read failed");
        assert_eq!(result, None);
        assert_eq!(gas, key.len() as u64 * STORAGE_ACCESS_GAS_PER_BYTE);

        // insert
        storage.write(&key, value_bytes).expect("write failed");

        // read
        let (result, gas) = storage.has_key(&key).expect("has_key failed");
        assert!(result);
        assert_eq!(gas, key.len() as u64 * STORAGE_ACCESS_GAS_PER_BYTE);
        let (result, gas) = storage.read(&key).expect("read failed");
        let read_value: u64 =
            types::decode(result.expect("value doesn't exist"))
                .expect("decoding failed");
        assert_eq!(read_value, value);
        assert_eq!(
            gas,
            (key.len() as u64 + value_bytes_len as u64)
                * STORAGE_ACCESS_GAS_PER_BYTE
        );

        // delete
        storage.delete(&key).expect("delete failed");

        // read again
        let (result, _) = storage.has_key(&key).expect("has_key failed");
        assert!(!result);
        let (result, _) = storage.read(&key).expect("read failed");
        assert_eq!(result, None);
    }

    #[test]
    fn test_commit_block() {
        let db_path =
            TempDir::new().expect("Unable to create a temporary DB directory");
        let mut storage = PersistentStorage::open(
            db_path.path(),
            ChainId::default(),
            address::nam(),
            None,
            None,
        );
        storage
            .begin_block(BlockHash::default(), BlockHeight(100))
            .expect("begin_block failed");
        let key = Key::parse("key").expect("cannot parse the key string");
        let value: u64 = 1;
        let value_bytes = types::encode(&value);
        let mut wl_storage = WlStorage::new(WriteLog::default(), storage);
        // initialize parameter storage
        let params = Parameters {
            max_tx_bytes: 1024 * 1024,
            epoch_duration: EpochDuration {
                min_num_of_blocks: 1,
                min_duration: DurationSecs(3600),
            },
            max_expected_time_per_block: DurationSecs(3600),
            max_proposal_bytes: Default::default(),
            max_block_gas: 100,
            vp_whitelist: vec![],
            tx_whitelist: vec![],
            implicit_vp_code_hash: Default::default(),
            epochs_per_year: 365,
            max_signatures_per_transaction: 10,
            pos_gain_p: Default::default(),
            pos_gain_d: Default::default(),
            staked_ratio: Default::default(),
            pos_inflation_amount: Default::default(),
            fee_unshielding_gas_limit: 0,
            fee_unshielding_descriptions_limit: 0,
            minimum_gas_price: Default::default(),
        };
        params.init_storage(&mut wl_storage).expect("Test failed");
        // insert and commit
        wl_storage
            .storage
            .write(&key, value_bytes.clone())
            .expect("write failed");
        wl_storage.storage.block.epoch = wl_storage.storage.block.epoch.next();
        wl_storage
            .storage
            .block
            .pred_epochs
            .new_epoch(BlockHeight(100));
        // make wl_storage to update conversion for a new epoch

        let token_params = token::Parameters {
            max_reward_rate: Default::default(),
            kd_gain_nom: Default::default(),
            kp_gain_nom: Default::default(),
            locked_ratio_target: Default::default(),
        };
        // Insert a map assigning random addresses to each token alias.
        // Needed for storage but not for this test.
        for (token, _) in address::tokens() {
            let addr = address::gen_deterministic_established_address(token);
            token_params.init_storage(&addr, &mut wl_storage);
            wl_storage
                .write(&token::minted_balance_key(&addr), token::Amount::zero())
                .unwrap();
            wl_storage
                .storage
                .conversion_state
                .tokens
                .insert(token.to_string(), addr);
        }
        wl_storage
            .storage
            .conversion_state
            .tokens
            .insert("nam".to_string(), wl_storage.storage.native_token.clone());
        token_params.init_storage(
            &wl_storage.storage.native_token.clone(),
            &mut wl_storage,
        );

        wl_storage
            .write(
                &token::minted_balance_key(
                    &wl_storage.storage.native_token.clone(),
                ),
                token::Amount::zero(),
            )
            .unwrap();
        wl_storage.storage.conversion_state.normed_inflation = Some(1);
        update_allowed_conversions(&mut wl_storage)
            .expect("update conversions failed");
        wl_storage.commit_block().expect("commit failed");

        // save the last state and the storage
        let root = wl_storage.storage.merkle_root().0;
        let hash = wl_storage.storage.get_block_hash().0;
        let address_gen = wl_storage.storage.address_gen.clone();
        drop(wl_storage);

        // load the last state
        let mut storage = PersistentStorage::open(
            db_path.path(),
            ChainId::default(),
            address::nam(),
            None,
            None,
        );
        storage
            .load_last_state()
            .expect("loading the last state failed");
        let (loaded_root, height) =
            storage.get_state().expect("no block exists");
        assert_eq!(loaded_root.0, root);
        assert_eq!(height, 100);
        assert_eq!(storage.get_block_hash().0, hash);
        assert_eq!(storage.address_gen, address_gen);
        let (val, _) = storage.read(&key).expect("read failed");
        assert_eq!(val.expect("no value"), value_bytes);
    }

    #[test]
    fn test_iter() {
        let db_path =
            TempDir::new().expect("Unable to create a temporary DB directory");
        let mut storage = PersistentStorage::open(
            db_path.path(),
            ChainId::default(),
            address::nam(),
            None,
            None,
        );
        storage
            .begin_block(BlockHash::default(), BlockHeight(100))
            .expect("begin_block failed");

        let mut expected = Vec::new();
        let prefix = Key::parse("prefix").expect("cannot parse the key string");
        for i in (0..9).rev() {
            let key = prefix
                .push(&format!("{}", i))
                .expect("cannot push the key segment");
            let value_bytes = types::encode(&(i as u64));
            // insert
            storage
                .write(&key, value_bytes.clone())
                .expect("write failed");
            expected.push((key.to_string(), value_bytes));
        }
        let batch = PersistentStorage::batch();
        storage.commit_block(batch).expect("commit failed");

        let (iter, gas) = storage.iter_prefix(&prefix);
        assert_eq!(gas, (prefix.len() as u64) * STORAGE_ACCESS_GAS_PER_BYTE);
        for (k, v, gas) in iter {
            match expected.pop() {
                Some((expected_key, expected_val)) => {
                    assert_eq!(k, expected_key);
                    assert_eq!(v, expected_val);
                    let expected_gas = expected_key.len() + expected_val.len();
                    assert_eq!(gas, expected_gas as u64);
                }
                None => panic!("read a pair though no expected pair"),
            }
        }
    }

    #[test]
    fn test_validity_predicate() {
        let db_path =
            TempDir::new().expect("Unable to create a temporary DB directory");
        let mut storage = PersistentStorage::open(
            db_path.path(),
            ChainId::default(),
            address::nam(),
            None,
            None,
        );
        storage
            .begin_block(BlockHash::default(), BlockHeight(100))
            .expect("begin_block failed");

        let addr = storage.address_gen.generate_address("test".as_bytes());
        let key = Key::validity_predicate(&addr);

        // not exist
        let (vp, gas) =
            storage.validity_predicate(&addr).expect("VP load failed");
        assert_eq!(vp, None);
        assert_eq!(gas, (key.len() as u64) * STORAGE_ACCESS_GAS_PER_BYTE);

        // insert
        let vp1 = Hash::sha256("vp1".as_bytes());
        storage.write(&key, vp1).expect("write failed");

        // check
        let (vp_code_hash, gas) =
            storage.validity_predicate(&addr).expect("VP load failed");
        assert_eq!(vp_code_hash.expect("no VP"), vp1);
        assert_eq!(
            gas,
            ((key.len() + vp1.len()) as u64) * STORAGE_ACCESS_GAS_PER_BYTE
        );
    }

    proptest! {
        #![proptest_config(Config {
            cases: 5,
            .. Config::default()
        })]
        #[test]
        fn test_read_with_height(blocks_write_value in vec(any::<bool>(), 20)) {
            test_read_with_height_aux(blocks_write_value).unwrap()
        }

        #[test]
        fn test_get_merkle_tree(blocks_write_type in vec(0..5_u64, 50)) {
            test_get_merkle_tree_aux(blocks_write_type).unwrap()
        }
    }

    /// Test reads at arbitrary block heights.
    ///
    /// We generate `blocks_write_value` with random bools as the input to this
    /// function, then:
    ///
    /// 1. For each `blocks_write_value`, write the current block height if true
    ///    or delete otherwise.
    /// 2. We try to read from these heights to check that we get back expected
    ///    value if was written at that block height or `None` if it was
    ///    deleted.
    /// 3. We try to read past the last height and we expect the last written
    ///    value, if any.
    fn test_read_with_height_aux(
        blocks_write_value: Vec<bool>,
    ) -> namada::ledger::storage::Result<()> {
        let db_path =
            TempDir::new().expect("Unable to create a temporary DB directory");
        let mut storage = PersistentStorage::open(
            db_path.path(),
            ChainId::default(),
            address::nam(),
            None,
            None,
        );

        // 1. For each `blocks_write_value`, write the current block height if
        // true or delete otherwise.
        // We `.enumerate()` height (starting from `0`)
        let blocks_write_value = blocks_write_value
            .into_iter()
            .enumerate()
            .map(|(height, write_value)| {
                println!(
                    "At height {height} will {}",
                    if write_value { "write" } else { "delete" }
                );
                // start from height 1 - 0 is sentinel
                (BlockHeight::from(height as u64 + 1), write_value)
            });

        let key = Key::parse("key").expect("cannot parse the key string");
        for (height, write_value) in blocks_write_value.clone() {
            let hash = BlockHash::default();
            storage.begin_block(hash, height)?;
            assert_eq!(
                height, storage.block.height,
                "sanity check - height is as expected"
            );

            if write_value {
                let value_bytes = types::encode(&storage.block.height);
                storage.write(&key, value_bytes)?;
            } else {
                storage.delete(&key)?;
            }
            let batch = PersistentStorage::batch();
            storage.commit_block(batch)?;
        }

        // 2. We try to read from these heights to check that we get back
        // expected value if was written at that block height or
        // `None` if it was deleted.
        for (height, write_value) in blocks_write_value.clone() {
            let (value_bytes, _gas) = storage.read_with_height(&key, height)?;
            if write_value {
                let value_bytes = value_bytes.unwrap_or_else(|| {
                    panic!("Couldn't read from height {height}")
                });
                let value: BlockHeight = types::decode(value_bytes).unwrap();
                assert_eq!(value, height);
            } else if value_bytes.is_some() {
                let value: BlockHeight =
                    types::decode(value_bytes.unwrap()).unwrap();
                panic!("Expected no value at height {height}, got {}", value,);
            }
        }

        // 3. We try to read past the last height and we expect the last written
        // value, if any.

        // If height is >= storage.last_height, it should read the latest state.
        let is_last_write = blocks_write_value.last().unwrap().1;

        // The upper bound is arbitrary.
        for height in storage.get_last_block_height().0
            ..storage.get_last_block_height().0 + 10
        {
            let height = BlockHeight::from(height);
            let (value_bytes, _gas) = storage.read_with_height(&key, height)?;
            if is_last_write {
                let value_bytes =
                    value_bytes.expect("Should have been written");
                let value: BlockHeight = types::decode(value_bytes).unwrap();
                assert_eq!(value, storage.get_last_block_height());
            } else if value_bytes.is_some() {
                let value: BlockHeight =
                    types::decode(value_bytes.unwrap()).unwrap();
                panic!("Expected no value at height {height}, got {}", value,);
            }
        }

        Ok(())
    }

    /// Test the restore of the merkle tree
    fn test_get_merkle_tree_aux(
        blocks_write_type: Vec<u64>,
    ) -> namada::ledger::storage::Result<()> {
        let db_path =
            TempDir::new().expect("Unable to create a temporary DB directory");
        let mut storage = PersistentStorage::open(
            db_path.path(),
            ChainId::default(),
            address::nam(),
            None,
            None,
        );

        let num_keys = 5;
        let blocks_write_type = blocks_write_type.into_iter().enumerate().map(
            |(index, write_type)| {
                // try to update some keys at each height
                let height = BlockHeight::from(index as u64 / num_keys + 1);
                let key =
                    ibc_key(format!("key{}", index as u64 % num_keys)).unwrap();
                (height, key, write_type)
            },
        );

        let mut roots = HashMap::new();

        // write values at Height 0 like init_storage
        for i in 0..num_keys {
            let key = ibc_key(format!("key{}", i)).unwrap();
            let value_bytes = types::encode(&storage.block.height);
            storage.write(&key, value_bytes)?;
        }
        let key = bridge_pool::get_nonce_key();
        let bytes = types::encode(&Uint::default());
        storage.write(&key, bytes)?;

        // Update and commit
        let hash = BlockHash::default();
        let height = BlockHeight(1);
        storage.begin_block(hash, height)?;
        // Epoch 0
        storage.block.pred_epochs.new_epoch(height);
        let mut batch = PersistentStorage::batch();
        for (height, key, write_type) in blocks_write_type.clone() {
            if height != storage.block.height {
                // to check the root later
                roots.insert(storage.block.height, storage.merkle_root());
                if storage.block.height.0 % 5 == 0 {
                    // new epoch every 5 heights
                    storage.block.epoch = storage.block.epoch.next();
                    storage.block.pred_epochs.new_epoch(storage.block.height);
                }
                storage.commit_block(batch)?;
                let hash = BlockHash::default();
                storage
                    .begin_block(hash, storage.block.height.next_height())?;
                batch = PersistentStorage::batch();
            }
            match write_type {
                0 => {
                    // no update
                }
                1 => {
                    storage.delete(&key)?;
                }
                2 => {
                    let value_bytes = types::encode(&storage.block.height);
                    storage.write(&key, value_bytes)?;
                }
                3 => {
                    storage.batch_delete_subspace_val(&mut batch, &key)?;
                }
                _ => {
                    let value_bytes = types::encode(&storage.block.height);
                    storage.batch_write_subspace_val(
                        &mut batch,
                        &key,
                        value_bytes,
                    )?;
                }
            }
        }
        roots.insert(storage.block.height, storage.merkle_root());
        storage.commit_block(batch)?;

        let mut current_state = HashMap::new();
        for i in 0..num_keys {
            let key = ibc_key(format!("key{}", i)).unwrap();
            current_state.insert(key, true);
        }
        // Check a Merkle tree
        for (height, key, write_type) in blocks_write_type {
            let tree = storage.get_merkle_tree(height, Some(StoreType::Ibc))?;
            assert_eq!(tree.root().0, roots.get(&height).unwrap().0);
            match write_type {
                0 => {
                    if *current_state.get(&key).unwrap() {
                        assert!(tree.has_key(&key)?);
                    } else {
                        assert!(!tree.has_key(&key)?);
                    }
                }
                1 | 3 => {
                    assert!(!tree.has_key(&key)?);
                    current_state.insert(key, false);
                }
                _ => {
                    assert!(tree.has_key(&key)?);
                    current_state.insert(key, true);
                }
            }
        }

        Ok(())
    }

    /// Test the restore of the merkle tree
    #[test]
    fn test_prune_merkle_tree_stores() {
        let db_path =
            TempDir::new().expect("Unable to create a temporary DB directory");
        let mut storage = PersistentStorage::open(
            db_path.path(),
            ChainId::default(),
            address::nam(),
            None,
            Some(5),
        );
<<<<<<< HEAD
        let new_epoch_start = BlockHeight(1);
=======
        let bp_nonce_key = bridge_pool::get_nonce_key();
        let nonce = Uint::default();
        let bytes = types::encode(&nonce);
        storage.write(&bp_nonce_key, bytes).unwrap();

>>>>>>> ff68f7b8
        storage
            .begin_block(BlockHash::default(), new_epoch_start)
            .expect("begin_block failed");

        let key = ibc_key("key").unwrap();
        let value: u64 = 1;
        storage
            .write(&key, types::encode(&value))
            .expect("write failed");

        storage.block.pred_epochs.new_epoch(new_epoch_start);
        let batch = PersistentStorage::batch();
        storage.commit_block(batch).expect("commit failed");

        let new_epoch_start = BlockHeight(6);
        storage
            .begin_block(BlockHash::default(), new_epoch_start)
            .expect("begin_block failed");

        let key = ibc_key("key2").unwrap();
        let value: u64 = 2;
        storage
            .write(&key, types::encode(&value))
            .expect("write failed");

        let nonce = nonce + 1;
        let bytes = types::encode(&nonce);
        storage.write(&bp_nonce_key, bytes).unwrap();

        storage.block.epoch = storage.block.epoch.next();
        storage.block.pred_epochs.new_epoch(new_epoch_start);
        let batch = PersistentStorage::batch();
        storage.commit_block(batch).expect("commit failed");

        let result = storage.get_merkle_tree(1.into(), Some(StoreType::Ibc));
        assert!(result.is_ok(), "The tree at Height 1 should be restored");

        let new_epoch_start = BlockHeight(11);
        storage
            .begin_block(BlockHash::default(), new_epoch_start)
            .expect("begin_block failed");

        let nonce = nonce + 1;
        let bytes = types::encode(&nonce);
        storage.write(&bp_nonce_key, bytes).unwrap();

        storage.block.epoch = storage.block.epoch.next();
        storage.block.pred_epochs.new_epoch(new_epoch_start);
        let batch = PersistentStorage::batch();
        storage.commit_block(batch).expect("commit failed");

        let result = storage.get_merkle_tree(1.into(), Some(StoreType::Ibc));
        assert!(result.is_err(), "The tree at Height 1 should be pruned");
        let result = storage.get_merkle_tree(5.into(), Some(StoreType::Ibc));
        assert!(
            result.is_err(),
            "The tree at Height 5 shouldn't be able to be restored"
        );
        let result = storage.get_merkle_tree(6.into(), Some(StoreType::Ibc));
        assert!(result.is_ok(), "The ibc tree should be restored");
        let result =
            storage.get_merkle_tree(6.into(), Some(StoreType::BridgePool));
        assert!(result.is_ok(), "The bridge pool tree should be restored");

        storage
            .begin_block(BlockHash::default(), BlockHeight(12))
            .expect("begin_block failed");

        let nonce = nonce + 1;
        let bytes = types::encode(&nonce);
        storage.write(&bp_nonce_key, bytes).unwrap();
        storage.block.epoch = storage.block.epoch.next();
        storage.block.pred_epochs.new_epoch(BlockHeight(12));
        let batch = PersistentStorage::batch();
        storage.commit_block(batch).expect("commit failed");

        // ibc tree should be able to be restored
        let result = storage.get_merkle_tree(6.into(), Some(StoreType::Ibc));
        assert!(result.is_ok(), "The ibc tree should be restored");
        // bridge pool tree should be pruned because of the nonce
        let result =
            storage.get_merkle_tree(6.into(), Some(StoreType::BridgePool));
        assert!(result.is_err(), "The bridge pool tree should be pruned");
    }

    /// Test the prefix iterator with RocksDB.
    #[test]
    fn test_persistent_storage_prefix_iter() {
        let db_path =
            TempDir::new().expect("Unable to create a temporary DB directory");
        let storage = PersistentStorage::open(
            db_path.path(),
            ChainId::default(),
            address::nam(),
            None,
            None,
        );
        let mut storage = WlStorage {
            storage,
            write_log: Default::default(),
        };

        let prefix = storage::Key::parse("prefix").unwrap();
        let mismatched_prefix = storage::Key::parse("different").unwrap();
        // We'll write sub-key in some random order to check prefix iter's order
        let sub_keys = [2_i32, -1, 260, -2, 5, 0];

        for i in sub_keys.iter() {
            let key = prefix.push(i).unwrap();
            storage.write(&key, i).unwrap();

            let key = mismatched_prefix.push(i).unwrap();
            storage.write(&key, i / 2).unwrap();
        }

        // Then try to iterate over their prefix
        let iter = storage_api::iter_prefix(&storage, &prefix)
            .unwrap()
            .map(Result::unwrap);

        // The order has to be sorted by sub-key value
        let expected = sub_keys
            .iter()
            .sorted()
            .map(|i| (prefix.push(i).unwrap(), *i));
        itertools::assert_equal(iter, expected.clone());

        // Commit genesis state
        storage.commit_block().unwrap();

        // Again, try to iterate over their prefix
        let iter = storage_api::iter_prefix(&storage, &prefix)
            .unwrap()
            .map(Result::unwrap);
        itertools::assert_equal(iter, expected);

        let more_sub_keys = [1_i32, i32::MIN, -10, 123, i32::MAX, 10];
        debug_assert!(
            !more_sub_keys.iter().any(|x| sub_keys.contains(x)),
            "assuming no repetition"
        );
        for i in more_sub_keys.iter() {
            let key = prefix.push(i).unwrap();
            storage.write(&key, i).unwrap();

            let key = mismatched_prefix.push(i).unwrap();
            storage.write(&key, i / 2).unwrap();
        }

        let iter = storage_api::iter_prefix(&storage, &prefix)
            .unwrap()
            .map(Result::unwrap);

        // The order has to be sorted by sub-key value
        let merged = itertools::merge(sub_keys.iter(), more_sub_keys.iter());
        let expected = merged
            .clone()
            .sorted()
            .map(|i| (prefix.push(i).unwrap(), *i));
        itertools::assert_equal(iter, expected);

        // Delete some keys
        let delete_keys = [2, 0, -10, 123];
        for i in delete_keys.iter() {
            let key = prefix.push(i).unwrap();
            storage.delete(&key).unwrap()
        }

        // Check that iter_prefix doesn't return deleted keys anymore
        let iter = storage_api::iter_prefix(&storage, &prefix)
            .unwrap()
            .map(Result::unwrap);
        let expected = merged
            .filter(|x| !delete_keys.contains(x))
            .sorted()
            .map(|i| (prefix.push(i).unwrap(), *i));
        itertools::assert_equal(iter, expected.clone());

        // Commit genesis state
        storage.commit_block().unwrap();

        // And check again
        let iter = storage_api::iter_prefix(&storage, &prefix)
            .unwrap()
            .map(Result::unwrap);
        itertools::assert_equal(iter, expected);
    }
}<|MERGE_RESOLUTION|>--- conflicted
+++ resolved
@@ -585,15 +585,12 @@
             None,
             Some(5),
         );
-<<<<<<< HEAD
         let new_epoch_start = BlockHeight(1);
-=======
         let bp_nonce_key = bridge_pool::get_nonce_key();
         let nonce = Uint::default();
         let bytes = types::encode(&nonce);
         storage.write(&bp_nonce_key, bytes).unwrap();
 
->>>>>>> ff68f7b8
         storage
             .begin_block(BlockHash::default(), new_epoch_start)
             .expect("begin_block failed");
