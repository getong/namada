//! Implementation of the `FinalizeBlock` ABCI++ method for the Shell

use data_encoding::HEXUPPER;
<<<<<<< HEAD
use masp_primitives::merkle_tree::CommitmentTree;
use masp_primitives::sapling::Node;
use masp_proofs::bls12_381;
use namada::core::ledger::inflation;
use namada::core::ledger::masp_conversions::update_allowed_conversions;
use namada::core::ledger::pgf::ADDRESS as pgf_address;
use namada::core::types::storage::KeySeg;
=======
use namada::core::ledger::masp_conversions::update_allowed_conversions;
use namada::core::ledger::pgf::inflation as pgf_inflation;
>>>>>>> 124cffdf
use namada::ledger::events::EventType;
use namada::ledger::gas::{GasMetering, TxGasMeter};
use namada::ledger::pos::namada_proof_of_stake;
use namada::ledger::protocol;
use namada::ledger::storage::wl_storage::WriteLogAndStorage;
use namada::ledger::storage::write_log::StorageModification;
use namada::ledger::storage::EPOCH_SWITCH_BLOCKS_DELAY;
<<<<<<< HEAD
use namada::ledger::storage_api::token::credit_tokens;
use namada::ledger::storage_api::{pgf, ResultExt, StorageRead, StorageWrite};
use namada::proof_of_stake::storage::{
=======
use namada::ledger::storage_api::StorageRead;
use namada::proof_of_stake::{
>>>>>>> 124cffdf
    find_validator_by_raw_hash, read_last_block_proposer_address,
    write_last_block_proposer_address,
};
<<<<<<< HEAD
use namada::types::address::MASP;
use namada::types::dec::Dec;
=======
>>>>>>> 124cffdf
use namada::types::key::tm_raw_hash_to_string;
use namada::types::storage::{BlockHash, BlockResults, Epoch, Header};
use namada::types::token::{
    MASP_NOTE_COMMITMENT_ANCHOR_PREFIX, MASP_NOTE_COMMITMENT_TREE_KEY,
};
use namada::types::transaction::protocol::{
    ethereum_tx_data_variants, ProtocolTxType,
};
use namada::types::vote_extensions::ethereum_events::MultiSignedEthEvent;

use super::governance::execute_governance_proposals;
use super::*;
use crate::facade::tendermint::abci::types::{Misbehavior, VoteInfo};
use crate::node::ledger::shell::stats::InternalStats;

impl<D, H> Shell<D, H>
where
    D: DB + for<'iter> DBIter<'iter> + Sync + 'static,
    H: StorageHasher + Sync + 'static,
{
    /// Updates the chain with new header, height, etc. Also keeps track
    /// of epoch changes and applies associated updates to validator sets,
    /// etc. as necessary.
    ///
    /// Validate and apply decrypted transactions unless
    /// [`Shell::process_proposal`] detected that they were not submitted in
    /// correct order or more decrypted txs arrived than expected. In that
    /// case, all decrypted transactions are not applied and must be
    /// included in the next `Shell::prepare_proposal` call.
    ///
    /// Incoming wrapper txs need no further validation. They
    /// are added to the block.
    ///
    /// Error codes:
    ///   0: Ok
    ///   1: Invalid tx
    ///   2: Tx is invalidly signed
    ///   3: Wasm runtime error
    ///   4: Invalid order of decrypted txs
    ///   5. More decrypted txs than expected
    pub fn finalize_block(
        &mut self,
        req: shim::request::FinalizeBlock,
    ) -> Result<shim::response::FinalizeBlock> {
        let mut response = shim::response::FinalizeBlock::default();

        // Begin the new block and check if a new epoch has begun
        let (height, new_epoch) =
            self.update_state(req.header, req.hash, req.byzantine_validators);

        let (current_epoch, _gas) = self.wl_storage.storage.get_current_epoch();
        let update_for_tendermint = matches!(
            self.wl_storage.storage.update_epoch_blocks_delay,
            Some(EPOCH_SWITCH_BLOCKS_DELAY)
        );

        tracing::info!(
            "Block height: {height}, epoch: {current_epoch}, is new epoch: \
             {new_epoch}."
        );
        tracing::debug!(
            "New epoch block delay for updating the Tendermint validator set: \
             {:?}",
            self.wl_storage.storage.update_epoch_blocks_delay
        );

        // Finalize the transactions' hashes from the previous block
        for hash in self.wl_storage.storage.iter_replay_protection() {
            self.wl_storage
                .write_log
                .finalize_tx_hash(hash)
                .expect("Failed tx hashes finalization")
        }

        let pos_params =
            namada_proof_of_stake::storage::read_pos_params(&self.wl_storage)?;

        if new_epoch {
            update_allowed_conversions(&mut self.wl_storage)?;

            execute_governance_proposals(self, &mut response)?;

            // Copy the new_epoch + pipeline_len - 1 validator set into
            // new_epoch + pipeline_len
            namada_proof_of_stake::validator_set_update::copy_validator_sets_and_positions(
                &mut self.wl_storage,
                &pos_params,
                current_epoch,
                current_epoch + pos_params.pipeline_len,
            )?;

            // Compute the total stake of the consensus validator set and record
            // it in storage
            namada_proof_of_stake::compute_and_store_total_consensus_stake(
                &mut self.wl_storage,
                current_epoch,
            )?;
        }

        // Get the actual votes from cometBFT in the preferred format
        let votes = pos_votes_from_abci(&self.wl_storage, &req.votes);

        // Invariant: Has to be applied before `record_slashes_from_evidence`
        // because it potentially needs to be able to read validator state from
        // previous epoch and jailing validator removes the historical state
        if !votes.is_empty() {
            self.log_block_rewards(
                votes.clone(),
                height,
                current_epoch,
                new_epoch,
            )?;
        }

        // Invariant: This has to be applied after
        // `copy_validator_sets_and_positions` and before `self.update_epoch`.
        self.record_slashes_from_evidence();
        // Invariant: This has to be applied after
        // `copy_validator_sets_and_positions` if we're starting a new epoch
        if new_epoch {
            // Invariant: Process slashes before inflation as they may affect
            // the rewards in the current epoch.
            self.process_slashes();
            self.apply_inflation(current_epoch)?;
        }

        // Consensus set liveness check
        if !votes.is_empty() {
            let vote_height = height.prev_height();
            let epoch_of_votes = self
                .wl_storage
                .storage
                .block
                .pred_epochs
                .get_epoch(vote_height)
                .expect(
                    "Should always find an epoch when looking up the vote \
                     height before recording liveness data.",
                );
            namada_proof_of_stake::record_liveness_data(
                &mut self.wl_storage,
                &votes,
                epoch_of_votes,
                vote_height,
                &pos_params,
            )?;
        }

        let validator_set_update_epoch =
            self.get_validator_set_update_epoch(current_epoch);

        // Jail validators for inactivity
        namada_proof_of_stake::jail_for_liveness(
            &mut self.wl_storage,
            &pos_params,
            current_epoch,
            validator_set_update_epoch,
        )?;

        if new_epoch {
            // Prune liveness data from validators that are no longer in the
            // consensus set
            namada_proof_of_stake::prune_liveness_data(
                &mut self.wl_storage,
                current_epoch,
            )?;
        }

        let mut stats = InternalStats::default();

        let native_block_proposer_address = {
            let tm_raw_hash_string =
                tm_raw_hash_to_string(req.proposer_address);
            find_validator_by_raw_hash(&self.wl_storage, tm_raw_hash_string)
                .unwrap()
                .expect(
                    "Unable to find native validator address of block \
                     proposer from tendermint raw hash",
                )
        };

        // Tracks the accepted transactions
        self.wl_storage.storage.block.results = BlockResults::default();
        let mut changed_keys = BTreeSet::new();
        for (tx_index, processed_tx) in req.txs.iter().enumerate() {
            let tx = if let Ok(tx) = Tx::try_from(processed_tx.tx.as_ref()) {
                tx
            } else {
                tracing::error!(
                    "FinalizeBlock received a tx that could not be \
                     deserialized to a Tx type. This is likely a protocol \
                     transaction."
                );
                continue;
            };
            // If [`process_proposal`] rejected a Tx due to invalid signature,
            // emit an event here and move on to next tx.
            if ErrorCodes::from_u32(processed_tx.result.code).unwrap()
                == ErrorCodes::InvalidSig
            {
                let mut tx_event = match tx.header().tx_type {
                    TxType::Wrapper(_) | TxType::Protocol(_) => {
                        Event::new_tx_event(&tx, height.0)
                    }
                    _ => {
                        tracing::error!(
                            "Internal logic error: FinalizeBlock received a \
                             tx with an invalid signature error code that \
                             could not be deserialized to a WrapperTx / \
                             ProtocolTx type"
                        );
                        continue;
                    }
                };
                tx_event["code"] = processed_tx.result.code.to_string();
                tx_event["info"] =
                    format!("Tx rejected: {}", &processed_tx.result.info);
                tx_event["gas_used"] = "0".into();
                response.events.push(tx_event);
                continue;
            }

            if tx.validate_tx().is_err() {
                tracing::error!(
                    "Internal logic error: FinalizeBlock received tx that \
                     could not be deserialized to a valid TxType"
                );
                continue;
            };
            let tx_header = tx.header();
            // If [`process_proposal`] rejected a Tx, emit an event here and
            // move on to next tx
            if ErrorCodes::from_u32(processed_tx.result.code).unwrap()
                != ErrorCodes::Ok
            {
                let mut tx_event = Event::new_tx_event(&tx, height.0);
                tx_event["code"] = processed_tx.result.code.to_string();
                tx_event["info"] =
                    format!("Tx rejected: {}", &processed_tx.result.info);
                tx_event["gas_used"] = "0".into();
                response.events.push(tx_event);
                // if the rejected tx was decrypted, remove it
                // from the queue of txs to be processed
                if let TxType::Decrypted(_) = &tx_header.tx_type {
                    self.wl_storage
                        .storage
                        .tx_queue
                        .pop()
                        .expect("Missing wrapper tx in queue");
                }

                continue;
            }

            let (mut tx_event, embedding_wrapper, mut tx_gas_meter, wrapper) =
                match &tx_header.tx_type {
                    TxType::Wrapper(wrapper) => {
                        stats.increment_wrapper_txs();
                        let tx_event = Event::new_tx_event(&tx, height.0);
                        let gas_meter = TxGasMeter::new(wrapper.gas_limit);
                        (tx_event, None, gas_meter, Some(tx.clone()))
                    }
                    TxType::Decrypted(inner) => {
                        // We remove the corresponding wrapper tx from the queue
                        let tx_in_queue = self
                            .wl_storage
                            .storage
                            .tx_queue
                            .pop()
                            .expect("Missing wrapper tx in queue");
                        let mut event = Event::new_tx_event(&tx, height.0);

                        match inner {
                            DecryptedTx::Decrypted => {
                                if let Some(code_sec) = tx
                                    .get_section(tx.code_sechash())
                                    .and_then(|x| Section::code_sec(x.as_ref()))
                                {
                                    stats.increment_tx_type(
                                        code_sec.code.hash().to_string(),
                                    );
                                }
                            }
                            DecryptedTx::Undecryptable => {
                                tracing::info!(
                                    "Tx with hash {} was un-decryptable",
                                    tx_in_queue.tx.header_hash()
                                );
                                event["info"] =
                                    "Transaction is invalid.".into();
                                event["log"] = "Transaction could not be \
                                                decrypted."
                                    .into();
                                event["code"] =
                                    ErrorCodes::Undecryptable.into();
                                response.events.push(event);
                                continue;
                            }
                        }

                        (
                            event,
                            Some(tx_in_queue.tx),
                            TxGasMeter::new_from_sub_limit(tx_in_queue.gas),
                            None,
                        )
                    }
                    TxType::Raw => {
                        tracing::error!(
                            "Internal logic error: FinalizeBlock received a \
                             TxType::Raw transaction"
                        );
                        continue;
                    }
                    TxType::Protocol(protocol_tx) => match protocol_tx.tx {
                        ProtocolTxType::BridgePoolVext
                        | ProtocolTxType::BridgePool
                        | ProtocolTxType::ValSetUpdateVext
                        | ProtocolTxType::ValidatorSetUpdate => (
                            Event::new_tx_event(&tx, height.0),
                            None,
                            TxGasMeter::new_from_sub_limit(0.into()),
                            None,
                        ),
                        ProtocolTxType::EthEventsVext => {
                            let ext =
                            ethereum_tx_data_variants::EthEventsVext::try_from(
                                &tx,
                            )
                            .unwrap();
                            if self
                                .mode
                                .get_validator_address()
                                .map(|validator| {
                                    validator == &ext.data.validator_addr
                                })
                                .unwrap_or(false)
                            {
                                for event in ext.data.ethereum_events.iter() {
                                    self.mode.dequeue_eth_event(event);
                                }
                            }
                            (
                                Event::new_tx_event(&tx, height.0),
                                None,
                                TxGasMeter::new_from_sub_limit(0.into()),
                                None,
                            )
                        }
                        ProtocolTxType::EthereumEvents => {
                            let digest =
                            ethereum_tx_data_variants::EthereumEvents::try_from(
                                &tx,
                            ).unwrap();
                            if let Some(address) =
                                self.mode.get_validator_address().cloned()
                            {
                                let this_signer = &(
                                    address,
                                    self.wl_storage
                                        .storage
                                        .get_last_block_height(),
                                );
                                for MultiSignedEthEvent { event, signers } in
                                    &digest.events
                                {
                                    if signers.contains(this_signer) {
                                        self.mode.dequeue_eth_event(event);
                                    }
                                }
                            }
                            (
                                Event::new_tx_event(&tx, height.0),
                                None,
                                TxGasMeter::new_from_sub_limit(0.into()),
                                None,
                            )
                        }
                    },
                };

            match protocol::dispatch_tx(
                tx,
                processed_tx.tx.as_ref(),
                TxIndex(
                    tx_index
                        .try_into()
                        .expect("transaction index out of bounds"),
                ),
                &mut tx_gas_meter,
                &mut self.wl_storage,
                &mut self.vp_wasm_cache,
                &mut self.tx_wasm_cache,
                Some(&native_block_proposer_address),
            )
            .map_err(Error::TxApply)
            {
                Ok(ref mut result) => {
                    if result.is_accepted() {
                        if let EventType::Accepted = tx_event.event_type {
                            // Wrapper transaction
                            tracing::trace!(
                                "Wrapper transaction {} was accepted",
                                tx_event["hash"]
                            );
                            self.wl_storage.storage.tx_queue.push(TxInQueue {
                                tx: wrapper.expect("Missing expected wrapper"),
                                gas: tx_gas_meter.get_available_gas(),
                            });
                        } else {
                            tracing::trace!(
                                "all VPs accepted transaction {} storage \
                                 modification {:#?}",
                                tx_event["hash"],
                                result
                            );
                            changed_keys
                                .extend(result.changed_keys.iter().cloned());
                            stats.increment_successful_txs();
                            if let Some(wrapper) = embedding_wrapper {
                                self.commit_inner_tx_hash(wrapper);
                            }
                        }
                        self.wl_storage.commit_tx();
                        if !tx_event.contains_key("code") {
                            tx_event["code"] = ErrorCodes::Ok.into();
                            self.wl_storage
                                .storage
                                .block
                                .results
                                .accept(tx_index);
                        }
                        for ibc_event in &result.ibc_events {
                            // Add the IBC event besides the tx_event
                            let mut event = Event::from(ibc_event.clone());
                            // Add the height for IBC event query
                            event["height"] = height.to_string();
                            response.events.push(event);
                        }
                        match serde_json::to_string(
                            &result.initialized_accounts,
                        ) {
                            Ok(initialized_accounts) => {
                                tx_event["initialized_accounts"] =
                                    initialized_accounts;
                            }
                            Err(err) => {
                                tracing::error!(
                                    "Failed to serialize the initialized \
                                     accounts: {}",
                                    err
                                );
                            }
                        }
                    } else {
                        tracing::trace!(
                            "some VPs rejected transaction {} storage \
                             modification {:#?}",
                            tx_event["hash"],
                            result.vps_result.rejected_vps
                        );

                        if let Some(wrapper) = embedding_wrapper {
                            // If decrypted tx failed for any reason but invalid
                            // signature, commit its hash to storage, otherwise
                            // allow for a replay
                            if !result.vps_result.invalid_sig {
                                self.commit_inner_tx_hash(wrapper);
                            }
                        }

                        stats.increment_rejected_txs();
                        self.wl_storage.drop_tx();
                        tx_event["code"] = ErrorCodes::InvalidTx.into();
                    }
                    tx_event["gas_used"] = result.gas_used.to_string();
                    tx_event["info"] = result.to_string();
                }
                Err(msg) => {
                    tracing::info!(
                        "Transaction {} failed with: {}",
                        tx_event["hash"],
                        msg
                    );

                    // If transaction type is Decrypted and didn't failed
                    // because of out of gas nor invalid
                    // section commitment, commit its hash to prevent replays
                    if let Some(wrapper) = embedding_wrapper {
                        if !matches!(
                            msg,
                            Error::TxApply(protocol::Error::GasError(_))
                                | Error::TxApply(
                                    protocol::Error::MissingSection(_)
                                )
                                | Error::TxApply(
                                    protocol::Error::ReplayAttempt(_)
                                )
                        ) {
                            self.commit_inner_tx_hash(wrapper);
                        } else if let Error::TxApply(
                            protocol::Error::ReplayAttempt(_),
                        ) = msg
                        {
                            // Remove the wrapper hash but keep the inner tx
                            // hash. A replay of the wrapper is impossible since
                            // the inner tx hash is committed to storage and
                            // we validate the wrapper against that hash too
                            self.wl_storage
                                .delete_tx_hash(wrapper.header_hash())
                                .expect(
                                    "Error while deleting tx hash from storage",
                                );
                        }
                    }

                    stats.increment_errored_txs();
                    self.wl_storage.drop_tx();

                    tx_event["gas_used"] =
                        tx_gas_meter.get_tx_consumed_gas().to_string();
                    tx_event["info"] = msg.to_string();
                    if let EventType::Accepted = tx_event.event_type {
                        // If wrapper, invalid tx error code
                        tx_event["code"] = ErrorCodes::InvalidTx.into();
                    } else {
                        tx_event["code"] = ErrorCodes::WasmRuntimeError.into();
                    }
                }
            }
            response.events.push(tx_event);
        }

        stats.set_tx_cache_size(
            self.tx_wasm_cache.get_size(),
            self.tx_wasm_cache.get_cache_size(),
        );
        stats.set_vp_cache_size(
            self.vp_wasm_cache.get_size(),
            self.vp_wasm_cache.get_cache_size(),
        );

        tracing::info!("{}", stats);
        tracing::info!("{}", stats.format_tx_executed());

        // Update the MASP commitment tree anchor if the tree was updated
        let tree_key = Key::from(MASP.to_db_key())
            .push(&MASP_NOTE_COMMITMENT_TREE_KEY.to_owned())
            .expect("Cannot obtain a storage key");
        if let Some(StorageModification::Write { value }) =
            self.wl_storage.write_log.read(&tree_key).0
        {
            let updated_tree = CommitmentTree::<Node>::try_from_slice(value)
                .into_storage_result()?;
            let anchor_key = Key::from(MASP.to_db_key())
                .push(&MASP_NOTE_COMMITMENT_ANCHOR_PREFIX.to_owned())
                .expect("Cannot obtain a storage key")
                .push(&namada::core::types::hash::Hash(
                    bls12_381::Scalar::from(updated_tree.root()).to_bytes(),
                ))
                .expect("Cannot obtain a storage key");
            self.wl_storage.write(&anchor_key, ())?;
        }

        if update_for_tendermint {
            self.update_epoch(&mut response);
            // send the latest oracle configs. These may have changed due to
            // governance.
            self.update_eth_oracle(&changed_keys);
        }

        write_last_block_proposer_address(
            &mut self.wl_storage,
            native_block_proposer_address,
        )?;

        self.event_log_mut().log_events(response.events.clone());
        tracing::debug!("End finalize_block {height} of epoch {current_epoch}");

        Ok(response)
    }

    /// Sets the metadata necessary for a new block, including
    /// the hash, height, validator changes, and evidence of
    /// byzantine behavior. Applies slashes if necessary.
    /// Returns a bool indicating if a new epoch began and
    /// the height of the new block.
    fn update_state(
        &mut self,
        header: Header,
        hash: BlockHash,
        byzantine_validators: Vec<Misbehavior>,
    ) -> (BlockHeight, bool) {
        let height = self.wl_storage.storage.get_last_block_height() + 1;

        self.wl_storage
            .storage
            .begin_block(hash, height)
            .expect("Beginning a block shouldn't fail");

        let header_time = header.time;
        self.wl_storage
            .storage
            .set_header(header)
            .expect("Setting a header shouldn't fail");

        self.byzantine_validators = byzantine_validators;

        let new_epoch = self
            .wl_storage
            .update_epoch(height, header_time)
            .expect("Must be able to update epoch");
        (height, new_epoch)
    }

    /// If a new epoch begins, we update the response to include
    /// changes to the validator sets and consensus parameters
    fn update_epoch(&mut self, response: &mut shim::response::FinalizeBlock) {
        // Apply validator set update
        response.validator_updates = self
            .get_abci_validator_updates(false, |pk, power| {
                let pub_key =
                    crate::facade::tendermint_proto::v0_37::crypto::PublicKey {
                        sum: Some(key_to_tendermint(&pk).unwrap()),
                    };
                let pub_key = Some(pub_key);
                namada::tendermint_proto::v0_37::abci::ValidatorUpdate {
                    pub_key,
                    power,
                }
            })
            .expect("Must be able to update validator set");
    }

    /// Calculate the new inflation rate, mint the new tokens to the PoS
    /// account, then update the reward products of the validators. This is
    /// executed while finalizing the first block of a new epoch and is applied
    /// with respect to the previous epoch.
    fn apply_inflation(&mut self, current_epoch: Epoch) -> Result<()> {
        let last_epoch = current_epoch.prev();
<<<<<<< HEAD
        // Get input values needed for the PD controller for PoS.
        // Run the PD controllers to calculate new rates.

        let params = read_pos_params(&self.wl_storage)?;

        // Read from Parameters storage
        let epochs_per_year: u64 = self
            .read_storage_key(&params_storage::get_epochs_per_year_key())
            .expect("Epochs per year should exist in storage");

        let pos_last_staked_ratio: Dec = self
            .read_storage_key(&params_storage::get_staked_ratio_key())
            .expect("PoS staked ratio should exist in storage");
        let pos_last_inflation_amount: token::Amount = self
            .read_storage_key(&params_storage::get_pos_inflation_amount_key())
            .expect("PoS inflation amount should exist in storage");

        // Read from PoS storage
        let total_tokens: token::Amount = self
            .read_storage_key(&token::minted_balance_key(
                &staking_token_address(&self.wl_storage),
            ))
            .expect("Total NAM balance should exist in storage");
        let pos_locked_supply =
            read_total_stake(&self.wl_storage, &params, last_epoch)?;
        let pos_locked_ratio_target = params.target_staked_ratio;
        let pos_max_inflation_rate = params.max_inflation_rate;
        let pos_p_gain_nom = params.rewards_gain_p;
        let pos_d_gain_nom = params.rewards_gain_d;

        // Run rewards PD controller
        let pos_controller = inflation::RewardsController {
            locked_tokens: pos_locked_supply.raw_amount(),
            total_tokens: total_tokens.raw_amount(),
            total_native_tokens: total_tokens.raw_amount(),
            locked_ratio_target: pos_locked_ratio_target,
            locked_ratio_last: pos_last_staked_ratio,
            max_reward_rate: pos_max_inflation_rate,
            last_inflation_amount: pos_last_inflation_amount.raw_amount(),
            p_gain_nom: pos_p_gain_nom,
            d_gain_nom: pos_d_gain_nom,
            epochs_per_year,
        };

        // Run the rewards controllers
        let inflation::ValsToUpdate {
            locked_ratio,
            inflation,
        } = pos_controller.run();
=======
>>>>>>> 124cffdf

        // Get the number of blocks in the last epoch
        let first_block_of_last_epoch = self
            .wl_storage
            .storage
            .block
            .pred_epochs
            .first_block_heights[last_epoch.0 as usize]
            .0;
        let num_blocks_in_last_epoch =
            self.wl_storage.storage.block.height.0 - first_block_of_last_epoch;

<<<<<<< HEAD
        let staking_token = staking_token_address(&self.wl_storage);

        let inflation = token::Amount::from_uint(inflation, 0)
            .expect("Should not fail Uint -> Amount conversion");
        namada_proof_of_stake::rewards::update_rewards_products_and_mint_inflation(
=======
        // PoS inflation
        namada_proof_of_stake::apply_inflation(
>>>>>>> 124cffdf
            &mut self.wl_storage,
            last_epoch,
            num_blocks_in_last_epoch,
        )?;

        // Pgf inflation
        pgf_inflation::apply_inflation(&mut self.wl_storage)?;

        Ok(())
    }

    // Process the proposer and votes in the block to assign their PoS rewards.
    fn log_block_rewards(
        &mut self,
        votes: Vec<namada_proof_of_stake::types::VoteInfo>,
        height: BlockHeight,
        current_epoch: Epoch,
        new_epoch: bool,
    ) -> Result<()> {
        // Read the block proposer of the previously committed block in storage
        // (n-1 if we are in the process of finalizing n right now).
        match read_last_block_proposer_address(&self.wl_storage)? {
            Some(proposer_address) => {
                tracing::debug!(
                    "Found last block proposer: {proposer_address}"
                );
                namada_proof_of_stake::rewards::log_block_rewards(
                    &mut self.wl_storage,
                    if new_epoch {
                        current_epoch.prev()
                    } else {
                        current_epoch
                    },
                    &proposer_address,
                    votes,
                )?;
            }
            None => {
                if height > BlockHeight::default().next_height() {
                    tracing::error!(
                        "Can't find the last block proposer at height {height}"
                    );
                } else {
                    tracing::debug!(
                        "No last block proposer at height {height}"
                    );
                }
            }
        }
        Ok(())
    }

    // Write the inner tx hash to storage and remove the corresponding wrapper
    // hash since it's redundant (we check the inner tx hash too when validating
    // the wrapper). Requires the wrapper transaction as argument to recover
    // both the hashes.
    fn commit_inner_tx_hash(&mut self, wrapper_tx: Tx) {
        self.wl_storage
            .write_tx_hash(wrapper_tx.raw_header_hash())
            .expect("Error while writing tx hash to storage");

        self.wl_storage
            .delete_tx_hash(wrapper_tx.header_hash())
            .expect("Error while deleting tx hash from storage");
    }
}

/// Convert ABCI vote info to PoS vote info. Any info which fails the conversion
/// will be skipped and errors logged.
///
/// # Panics
/// Panics if a validator's address cannot be converted to native address
/// (either due to storage read error or the address not being found) or
/// if the voting power cannot be converted to u64.
fn pos_votes_from_abci(
    storage: &impl StorageRead,
    votes: &[VoteInfo],
) -> Vec<namada_proof_of_stake::types::VoteInfo> {
    votes
        .iter()
        .filter_map(
            |VoteInfo {
                 validator,
                 sig_info,
             }| {
                let crate::facade::tendermint::abci::types::Validator {
                    address,
                    power,
                } = validator;
                let tm_raw_hash_string = HEXUPPER.encode(address);
                if sig_info.is_signed() {
                    tracing::debug!(
                        "Looking up validator from Tendermint VoteInfo's raw \
                         hash {tm_raw_hash_string}"
                    );

                    // Look-up the native address
                    let validator_address = find_validator_by_raw_hash(
                        storage,
                        &tm_raw_hash_string,
                    )
                    .expect(
                        "Must be able to read from storage to find native \
                         address of validator from tendermint raw hash",
                    )
                    .expect(
                        "Must be able to find the native address of validator \
                         from tendermint raw hash",
                    );

                    // Try to convert voting power to u64
                    let validator_vp = u64::try_from(*power).expect(
                        "Must be able to convert voting power from i64 to u64",
                    );

                    Some(namada_proof_of_stake::types::VoteInfo {
                        validator_address,
                        validator_vp,
                    })
                } else {
                    tracing::debug!(
                        "Validator {tm_raw_hash_string} didn't sign last block"
                    );
                    None
                }
            },
        )
        .collect()
}

/// We test the failure cases of [`finalize_block`]. The happy flows
/// are covered by the e2e tests.
#[cfg(test)]
mod test_finalize_block {
    use std::collections::{BTreeMap, BTreeSet, HashMap};
    use std::num::NonZeroU64;
    use std::str::FromStr;

    use data_encoding::HEXUPPER;
    use namada::core::ledger::eth_bridge::storage::wrapped_erc20s;
    use namada::core::ledger::governance::storage::keys::get_proposal_execution_key;
    use namada::core::ledger::governance::storage::proposal::ProposalType;
    use namada::core::ledger::governance::storage::vote::{
        StorageProposalVote, VoteType,
    };
    use namada::core::ledger::replay_protection;
    use namada::core::types::storage::KeySeg;
    use namada::eth_bridge::storage::bridge_pool::{
        self, get_key_from_hash, get_nonce_key, get_signed_root_key,
    };
    use namada::eth_bridge::storage::min_confirmations_key;
    use namada::ledger::gas::VpGasMeter;
    use namada::ledger::native_vp::parameters::ParametersVp;
    use namada::ledger::native_vp::NativeVp;
    use namada::ledger::parameters::EpochDuration;
    use namada::ledger::pos::PosQueries;
    use namada::ledger::storage_api;
    use namada::ledger::storage_api::StorageWrite;
    use namada::proof_of_stake::storage::{
        enqueued_slashes_handle, get_num_consensus_validators,
<<<<<<< HEAD
        read_consensus_validator_set_addresses_with_stake,
        read_validator_stake, rewards_accumulator_handle,
=======
        read_consensus_validator_set_addresses_with_stake, read_total_stake,
        read_validator_stake, rewards_accumulator_handle, unjail_validator,
>>>>>>> 124cffdf
        validator_consensus_key_handle, validator_rewards_products_handle,
        validator_slashes_handle, validator_state_handle, write_pos_params,
    };
    use namada::proof_of_stake::storage_key::{
        is_validator_slashes_key, slashes_prefix,
    };
    use namada::proof_of_stake::types::{
        BondId, SlashType, ValidatorState, WeightedValidator,
    };
    use namada::proof_of_stake::{unjail_validator, ADDRESS as pos_address};
    use namada::proto::{Code, Data, Section, Signature};
    use namada::types::dec::{Dec, POS_DECIMAL_PRECISION};
    use namada::types::ethereum_events::{EthAddress, Uint as ethUint};
    use namada::types::hash::Hash;
    use namada::types::keccak::KeccakHash;
    use namada::types::key::testing::common_sk_from_simple_seed;
    use namada::types::key::tm_consensus_key_raw_hash;
    use namada::types::storage::Epoch;
    use namada::types::time::{DateTimeUtc, DurationSecs};
    use namada::types::token::{
        Amount, DenominatedAmount, NATIVE_MAX_DECIMAL_PLACES,
    };
    use namada::types::transaction::governance::{
        InitProposalData, VoteProposalData,
    };
    use namada::types::transaction::protocol::EthereumTxData;
    use namada::types::transaction::{Fee, WrapperTx};
    use namada::types::uint::Uint;
    use namada::types::vote_extensions::ethereum_events;
    use namada_sdk::eth_bridge::MinimumConfirmations;
    use namada_sdk::proof_of_stake::storage::{
        liveness_missed_votes_handle, liveness_sum_missed_votes_handle,
        read_consensus_validator_set_addresses,
    };
    use namada_test_utils::tx_data::TxWriteData;
    use namada_test_utils::TestWasms;
    use test_log::test;

    use super::*;
    use crate::facade::tendermint::abci::types::{
        Misbehavior, Validator, VoteInfo,
    };
    use crate::node::ledger::oracle::control::Command;
    use crate::node::ledger::shell::test_utils::*;
    use crate::node::ledger::shims::abcipp_shim_types::shim::request::{
        FinalizeBlock, ProcessedTx,
    };

    const GAS_LIMIT_MULTIPLIER: u64 = 100_000_000;

    /// Make a wrapper tx and a processed tx from the wrapped tx that can be
    /// added to `FinalizeBlock` request.
    fn mk_wrapper_tx(
        shell: &TestShell,
        keypair: &common::SecretKey,
    ) -> (Tx, ProcessedTx) {
        let mut wrapper_tx =
            Tx::from_type(TxType::Wrapper(Box::new(WrapperTx::new(
                Fee {
                    amount_per_gas_unit: DenominatedAmount::native(1.into()),
                    token: shell.wl_storage.storage.native_token.clone(),
                },
                keypair.ref_to(),
                Epoch(0),
                GAS_LIMIT_MULTIPLIER.into(),
                None,
            ))));
        wrapper_tx.header.chain_id = shell.chain_id.clone();
        wrapper_tx.set_code(Code::new("wasm_code".as_bytes().to_owned(), None));
        wrapper_tx.set_data(Data::new(
            "Encrypted transaction data".as_bytes().to_owned(),
        ));
        wrapper_tx.add_section(Section::Signature(Signature::new(
            wrapper_tx.sechashes(),
            [(0, keypair.clone())].into_iter().collect(),
            None,
        )));
        let tx = wrapper_tx.to_bytes();
        (
            wrapper_tx,
            ProcessedTx {
                tx: tx.into(),
                result: TxResult {
                    code: ErrorCodes::Ok.into(),
                    info: "".into(),
                },
            },
        )
    }

    /// Make a wrapper tx and a processed tx from the wrapped tx that can be
    /// added to `FinalizeBlock` request.
    fn mk_decrypted_tx(
        shell: &mut TestShell,
        keypair: &common::SecretKey,
    ) -> ProcessedTx {
        let tx_code = TestWasms::TxNoOp.read_bytes();
        let mut outer_tx =
            Tx::from_type(TxType::Wrapper(Box::new(WrapperTx::new(
                Fee {
                    amount_per_gas_unit: DenominatedAmount::native(1.into()),
                    token: shell.wl_storage.storage.native_token.clone(),
                },
                keypair.ref_to(),
                Epoch(0),
                GAS_LIMIT_MULTIPLIER.into(),
                None,
            ))));
        outer_tx.header.chain_id = shell.chain_id.clone();
        outer_tx.set_code(Code::new(tx_code, None));
        outer_tx.set_data(Data::new(
            "Decrypted transaction data".as_bytes().to_owned(),
        ));
        let gas_limit =
            Gas::from(outer_tx.header().wrapper().unwrap().gas_limit)
                .checked_sub(Gas::from(outer_tx.to_bytes().len() as u64))
                .unwrap();
        shell.enqueue_tx(outer_tx.clone(), gas_limit);
        outer_tx.update_header(TxType::Decrypted(DecryptedTx::Decrypted));
        ProcessedTx {
            tx: outer_tx.to_bytes().into(),
            result: TxResult {
                code: ErrorCodes::Ok.into(),
                info: "".into(),
            },
        }
    }

    /// Check that if a wrapper tx was rejected by [`process_proposal`],
    /// check that the correct event is returned. Check that it does
    /// not appear in the queue of txs to be decrypted
    #[test]
    fn test_process_proposal_rejected_wrapper_tx() {
        let (mut shell, _, _, _) = setup();
        let keypair = gen_keypair();
        let mut processed_txs = vec![];
        let mut valid_wrappers = vec![];

        // Add unshielded balance for fee paymenty
        let balance_key = token::balance_key(
            &shell.wl_storage.storage.native_token,
            &Address::from(&keypair.ref_to()),
        );
        shell
            .wl_storage
            .storage
            .write(&balance_key, Amount::native_whole(1000).serialize_to_vec())
            .unwrap();

        // create some wrapper txs
        for i in 1u64..5 {
            let (wrapper, mut processed_tx) = mk_wrapper_tx(&shell, &keypair);
            if i > 1 {
                processed_tx.result.code =
                    u32::try_from(i.rem_euclid(2)).unwrap();
                processed_txs.push(processed_tx);
            } else {
                let wrapper_info =
                    if let TxType::Wrapper(w) = wrapper.header().tx_type {
                        w
                    } else {
                        panic!("Unexpected tx type");
                    };
                shell.enqueue_tx(
                    wrapper.clone(),
                    Gas::from(wrapper_info.gas_limit)
                        .checked_sub(Gas::from(wrapper.to_bytes().len() as u64))
                        .unwrap(),
                );
            }

            if i != 3 {
                valid_wrappers.push(wrapper)
            }
        }

        // check that the correct events were created
        for (index, event) in shell
            .finalize_block(FinalizeBlock {
                txs: processed_txs.clone(),
                ..Default::default()
            })
            .expect("Test failed")
            .iter()
            .enumerate()
        {
            assert_eq!(event.event_type.to_string(), String::from("accepted"));
            let code = event.attributes.get("code").expect("Test failed");
            assert_eq!(code, &index.rem_euclid(2).to_string());
        }
        // verify that the queue of wrapper txs to be processed is correct
        let mut valid_tx = valid_wrappers.iter();
        let mut counter = 0;
        for wrapper in shell.iter_tx_queue() {
            // we cannot easily implement the PartialEq trait for WrapperTx
            // so we check the hashes of the inner txs for equality
            let valid_tx = valid_tx.next().expect("Test failed");
            assert_eq!(wrapper.tx.header.code_hash, *valid_tx.code_sechash());
            assert_eq!(wrapper.tx.header.data_hash, *valid_tx.data_sechash());
            counter += 1;
        }
        assert_eq!(counter, 3);
    }

    /// Check that if a decrypted tx was rejected by [`process_proposal`],
    /// the correct event is returned. Check that it is still
    /// removed from the queue of txs to be included in the next block
    /// proposal
    #[test]
    fn test_process_proposal_rejected_decrypted_tx() {
        let (mut shell, _, _, _) = setup();
        let keypair = gen_keypair();
        let mut outer_tx =
            Tx::from_type(TxType::Wrapper(Box::new(WrapperTx::new(
                Fee {
                    amount_per_gas_unit: DenominatedAmount::native(
                        Default::default(),
                    ),
                    token: shell.wl_storage.storage.native_token.clone(),
                },
                keypair.ref_to(),
                Epoch(0),
                GAS_LIMIT_MULTIPLIER.into(),
                None,
            ))));
        outer_tx.header.chain_id = shell.chain_id.clone();
        outer_tx.set_code(Code::new("wasm_code".as_bytes().to_owned(), None));
        outer_tx.set_data(Data::new(
            String::from("transaction data").as_bytes().to_owned(),
        ));
        let gas_limit =
            Gas::from(outer_tx.header().wrapper().unwrap().gas_limit)
                .checked_sub(Gas::from(outer_tx.to_bytes().len() as u64))
                .unwrap();
        shell.enqueue_tx(outer_tx.clone(), gas_limit);

        outer_tx.update_header(TxType::Decrypted(DecryptedTx::Decrypted));
        let processed_tx = ProcessedTx {
            tx: outer_tx.to_bytes().into(),
            result: TxResult {
                code: ErrorCodes::InvalidTx.into(),
                info: "".into(),
            },
        };

        // check that the decrypted tx was not applied
        for event in shell
            .finalize_block(FinalizeBlock {
                txs: vec![processed_tx],
                ..Default::default()
            })
            .expect("Test failed")
        {
            assert_eq!(event.event_type.to_string(), String::from("applied"));
            let code = event.attributes.get("code").expect("Test failed");
            assert_eq!(code, &String::from(ErrorCodes::InvalidTx));
        }
        // check that the corresponding wrapper tx was removed from the queue
        assert!(shell.wl_storage.storage.tx_queue.is_empty());
    }

    /// Test that if a tx is undecryptable, it is applied
    /// but the tx result contains the appropriate error code.
    #[test]
    fn test_undecryptable_returns_error_code() {
        let (mut shell, _, _, _) = setup();

        let keypair = crate::wallet::defaults::daewon_keypair();
        // not valid tx bytes
        let wrapper = Tx::from_type(TxType::Wrapper(Box::new(WrapperTx::new(
            Fee {
                amount_per_gas_unit: DenominatedAmount::native(0.into()),
                token: shell.wl_storage.storage.native_token.clone(),
            },
            keypair.ref_to(),
            Epoch(0),
            GAS_LIMIT_MULTIPLIER.into(),
            None,
        ))));
        let processed_tx = ProcessedTx {
            tx: Tx::from_type(TxType::Decrypted(DecryptedTx::Undecryptable))
                .to_bytes()
                .into(),
            result: TxResult {
                code: ErrorCodes::Ok.into(),
                info: "".into(),
            },
        };

        let gas_limit =
            Gas::from(wrapper.header().wrapper().unwrap().gas_limit)
                .checked_sub(Gas::from(wrapper.to_bytes().len() as u64))
                .unwrap();
        shell.enqueue_tx(wrapper, gas_limit);

        // check that correct error message is returned
        for event in shell
            .finalize_block(FinalizeBlock {
                txs: vec![processed_tx],
                ..Default::default()
            })
            .expect("Test failed")
        {
            assert_eq!(event.event_type.to_string(), String::from("applied"));
            let code = event.attributes.get("code").expect("Test failed");
            assert_eq!(code, &String::from(ErrorCodes::Undecryptable));
            let log = event.attributes.get("log").expect("Test failed");
            assert!(log.contains("Transaction could not be decrypted."))
        }
        // check that the corresponding wrapper tx was removed from the queue
        assert!(shell.wl_storage.storage.tx_queue.is_empty());
    }

    /// Test that the wrapper txs are queued in the order they
    /// are received from the block. Tests that the previously
    /// decrypted txs are de-queued.
    #[test]
    fn test_mixed_txs_queued_in_correct_order() {
        let (mut shell, _, _, _) = setup();
        let keypair = gen_keypair();
        let mut processed_txs = vec![];
        let mut valid_txs = vec![];

        // Add unshielded balance for fee payment
        let balance_key = token::balance_key(
            &shell.wl_storage.storage.native_token,
            &Address::from(&keypair.ref_to()),
        );
        shell
            .wl_storage
            .storage
            .write(&balance_key, Amount::native_whole(1000).serialize_to_vec())
            .unwrap();

        // create two decrypted txs
        for _ in 0..2 {
            processed_txs.push(mk_decrypted_tx(&mut shell, &keypair));
        }
        // create two wrapper txs
        for _ in 0..2 {
            let (tx, processed_tx) = mk_wrapper_tx(&shell, &keypair);
            valid_txs.push(tx.clone());
            processed_txs.push(processed_tx);
        }
        // Put the wrapper txs in front of the decrypted txs
        processed_txs.rotate_left(2);
        // check that the correct events were created
        for (index, event) in shell
            .finalize_block(FinalizeBlock {
                txs: processed_txs,
                ..Default::default()
            })
            .expect("Test failed")
            .iter()
            .enumerate()
        {
            if index < 2 {
                // these should be accepted wrapper txs
                assert_eq!(
                    event.event_type.to_string(),
                    String::from("accepted")
                );
                let code =
                    event.attributes.get("code").expect("Test failed").as_str();
                assert_eq!(code, String::from(ErrorCodes::Ok).as_str());
            } else {
                // these should be accepted decrypted txs
                assert_eq!(
                    event.event_type.to_string(),
                    String::from("applied")
                );
                let code =
                    event.attributes.get("code").expect("Test failed").as_str();
                assert_eq!(code, String::from(ErrorCodes::Ok).as_str());
            }
        }

        // check that the applied decrypted txs were dequeued and the
        // accepted wrappers were enqueued in correct order
        let mut txs = valid_txs.iter();

        let mut counter = 0;
        for wrapper in shell.iter_tx_queue() {
            let next = txs.next().expect("Test failed");
            assert_eq!(wrapper.tx.header.code_hash, *next.code_sechash());
            assert_eq!(wrapper.tx.header.data_hash, *next.data_sechash());
            counter += 1;
        }
        assert_eq!(counter, 2);
    }

    /// Test if a rejected protocol tx is applied and emits
    /// the correct event
    #[test]
    fn test_rejected_protocol_tx() {
        const LAST_HEIGHT: BlockHeight = BlockHeight(3);
        let (mut shell, _, _, _) = setup_at_height(LAST_HEIGHT);
        let protocol_key =
            shell.mode.get_protocol_key().expect("Test failed").clone();

        let tx = EthereumTxData::EthereumEvents(ethereum_events::VextDigest {
            signatures: Default::default(),
            events: vec![],
        })
        .sign(&protocol_key, shell.chain_id.clone())
        .to_bytes();

        let req = FinalizeBlock {
            txs: vec![ProcessedTx {
                tx: tx.into(),
                result: TxResult {
                    code: ErrorCodes::InvalidTx.into(),
                    info: Default::default(),
                },
            }],
            ..Default::default()
        };
        let mut resp = shell.finalize_block(req).expect("Test failed");
        assert_eq!(resp.len(), 1);
        let event = resp.remove(0);
        assert_eq!(event.event_type.to_string(), String::from("applied"));
        let code = event.attributes.get("code").expect("Test failed");
        assert_eq!(code, &String::from(ErrorCodes::InvalidTx));
    }

    /// Test that once a validator's vote for an Ethereum event lands
    /// on-chain from a vote extension digest, it dequeues from the
    /// list of events to vote on.
    #[test]
    fn test_eth_events_dequeued_digest() {
        let (mut shell, _, oracle, _) = setup_at_height(3);
        let protocol_key =
            shell.mode.get_protocol_key().expect("Test failed").clone();
        let address = shell
            .mode
            .get_validator_address()
            .expect("Test failed")
            .clone();

        // ---- the ledger receives a new Ethereum event
        let event = EthereumEvent::TransfersToNamada {
            nonce: 0u64.into(),
            transfers: vec![],
        };
        tokio_test::block_on(oracle.send(event.clone())).expect("Test failed");
        let [queued_event]: [EthereumEvent; 1] =
            shell.new_ethereum_events().try_into().expect("Test failed");
        assert_eq!(queued_event, event);

        // ---- The protocol tx that includes this event on-chain
        let ext = ethereum_events::Vext {
            block_height: shell.wl_storage.storage.get_last_block_height(),
            ethereum_events: vec![event.clone()],
            validator_addr: address.clone(),
        }
        .sign(&protocol_key);

        let processed_tx = {
            let signed = MultiSignedEthEvent {
                event,
                signers: BTreeSet::from([(
                    address.clone(),
                    shell.wl_storage.storage.get_last_block_height(),
                )]),
            };

            let digest = ethereum_events::VextDigest {
                signatures: vec![(
                    (address, shell.wl_storage.storage.get_last_block_height()),
                    ext.sig,
                )]
                .into_iter()
                .collect(),
                events: vec![signed],
            };
            ProcessedTx {
                tx: EthereumTxData::EthereumEvents(digest)
                    .sign(&protocol_key, shell.chain_id.clone())
                    .to_bytes()
                    .into(),
                result: TxResult {
                    code: ErrorCodes::Ok.into(),
                    info: "".into(),
                },
            }
        };

        // ---- This protocol tx is accepted
        let [result]: [Event; 1] = shell
            .finalize_block(FinalizeBlock {
                txs: vec![processed_tx],
                ..Default::default()
            })
            .expect("Test failed")
            .try_into()
            .expect("Test failed");
        assert_eq!(result.event_type.to_string(), String::from("applied"));
        let code = result.attributes.get("code").expect("Test failed").as_str();
        assert_eq!(code, String::from(ErrorCodes::Ok).as_str());

        // --- The event is removed from the queue
        assert!(shell.new_ethereum_events().is_empty());
    }

    /// Test that once a validator's vote for an Ethereum event lands
    /// on-chain from a protocol tx, it dequeues from the
    /// list of events to vote on.
    #[test]
    fn test_eth_events_dequeued_protocol_tx() {
        let (mut shell, _, oracle, _) = setup_at_height(3);
        let protocol_key =
            shell.mode.get_protocol_key().expect("Test failed").clone();
        let address = shell
            .mode
            .get_validator_address()
            .expect("Test failed")
            .clone();

        // ---- the ledger receives a new Ethereum event
        let event = EthereumEvent::TransfersToNamada {
            nonce: 0u64.into(),
            transfers: vec![],
        };
        tokio_test::block_on(oracle.send(event.clone())).expect("Test failed");
        let [queued_event]: [EthereumEvent; 1] =
            shell.new_ethereum_events().try_into().expect("Test failed");
        assert_eq!(queued_event, event);

        // ---- The protocol tx that includes this event on-chain
        let ext = ethereum_events::Vext {
            block_height: shell.wl_storage.storage.get_last_block_height(),
            ethereum_events: vec![event],
            validator_addr: address,
        }
        .sign(&protocol_key);
        let processed_tx = ProcessedTx {
            tx: EthereumTxData::EthEventsVext(ext)
                .sign(&protocol_key, shell.chain_id.clone())
                .to_bytes()
                .into(),
            result: TxResult {
                code: ErrorCodes::Ok.into(),
                info: "".into(),
            },
        };

        // ---- This protocol tx is accepted
        let [result]: [Event; 1] = shell
            .finalize_block(FinalizeBlock {
                txs: vec![processed_tx],
                ..Default::default()
            })
            .expect("Test failed")
            .try_into()
            .expect("Test failed");
        assert_eq!(result.event_type.to_string(), String::from("applied"));
        let code = result.attributes.get("code").expect("Test failed").as_str();
        assert_eq!(code, String::from(ErrorCodes::Ok).as_str());

        // --- The event is removed from the queue
        assert!(shell.new_ethereum_events().is_empty());
    }

    /// Actions to perform in [`test_bp`].
    enum TestBpAction {
        /// The tested unit correctly signed over the bridge pool root.
        VerifySignedRoot,
        /// The tested unit correctly incremented the bridge pool's nonce.
        CheckNonceIncremented,
    }

    /// Helper function for testing the relevant protocol tx
    /// for signing bridge pool roots and nonces
    fn test_bp<F>(craft_tx: F)
    where
        F: FnOnce(&mut TestShell) -> (Tx, TestBpAction),
    {
        let (mut shell, _, _, _) = setup_at_height(1u64);
        namada::eth_bridge::test_utils::commit_bridge_pool_root_at_height(
            &mut shell.wl_storage,
            &KeccakHash([1; 32]),
            1.into(),
        );
        let value = BlockHeight(2).serialize_to_vec();
        shell
            .wl_storage
            .storage
            .block
            .tree
            .update(&get_key_from_hash(&KeccakHash([1; 32])), value)
            .expect("Test failed");
        shell
            .wl_storage
            .storage
            .write(&get_nonce_key(), Uint::from(1).serialize_to_vec())
            .expect("Test failed");
        let (tx, action) = craft_tx(&mut shell);
        let processed_tx = ProcessedTx {
            tx: tx.to_bytes().into(),
            result: TxResult {
                code: ErrorCodes::Ok.into(),
                info: "".into(),
            },
        };
        let req = FinalizeBlock {
            txs: vec![processed_tx],
            ..Default::default()
        };
        let root = shell
            .wl_storage
            .read_bytes(&get_signed_root_key())
            .expect("Reading signed Bridge pool root shouldn't fail.");
        assert!(root.is_none());
        _ = shell.finalize_block(req).expect("Test failed");
        shell.wl_storage.commit_block().unwrap();
        match action {
            TestBpAction::VerifySignedRoot => {
                let (root, _) = shell
                    .wl_storage
                    .ethbridge_queries()
                    .get_signed_bridge_pool_root()
                    .expect("Test failed");
                assert_eq!(root.data.0, KeccakHash([1; 32]));
                assert_eq!(root.data.1, ethUint::from(1));
            }
            TestBpAction::CheckNonceIncremented => {
                let nonce = shell
                    .wl_storage
                    .ethbridge_queries()
                    .get_bridge_pool_nonce();
                assert_eq!(nonce, ethUint::from(2));
            }
        }
    }

    #[test]
    /// Test that adding a new erc20 transfer to the bridge pool
    /// increments the pool's nonce.
    fn test_bp_nonce_is_incremented() {
        test_bp(|shell: &mut TestShell| {
            let asset = EthAddress([0xff; 20]);
            let receiver = EthAddress([0xaa; 20]);
            let bertha = crate::wallet::defaults::bertha_address();
            // add bertha's escrowed `asset` to the pool
            {
                let token = wrapped_erc20s::token(&asset);
                let owner_key = token::balance_key(
                    &token,
                    &bridge_pool::BRIDGE_POOL_ADDRESS,
                );
                let supply_key = token::minted_balance_key(&token);
                let amt: Amount = 999_999_u64.into();
                shell
                    .wl_storage
                    .write(&owner_key, amt)
                    .expect("Test failed");
                shell
                    .wl_storage
                    .write(&supply_key, amt)
                    .expect("Test failed");
            }
            // add bertha's gas fees the pool
            {
                let amt: Amount = 999_999_u64.into();
                let pool_balance_key = token::balance_key(
                    &shell.wl_storage.storage.native_token,
                    &bridge_pool::BRIDGE_POOL_ADDRESS,
                );
                shell
                    .wl_storage
                    .write(&pool_balance_key, amt)
                    .expect("Test failed");
            }
            // write transfer to storage
            let transfer = {
                use namada::core::types::eth_bridge_pool::{
                    GasFee, PendingTransfer, TransferToEthereum,
                    TransferToEthereumKind,
                };
                let pending = PendingTransfer {
                    transfer: TransferToEthereum {
                        kind: TransferToEthereumKind::Erc20,
                        amount: 10u64.into(),
                        asset,
                        recipient: receiver,
                        sender: bertha.clone(),
                    },
                    gas_fee: GasFee {
                        token: shell.wl_storage.storage.native_token.clone(),
                        amount: 10u64.into(),
                        payer: bertha.clone(),
                    },
                };
                let transfer = (&pending).into();
                shell
                    .wl_storage
                    .write(&bridge_pool::get_pending_key(&pending), pending)
                    .expect("Test failed");
                transfer
            };
            let ethereum_event = EthereumEvent::TransfersToEthereum {
                nonce: 1u64.into(),
                transfers: vec![transfer],
                relayer: bertha,
            };
            let (protocol_key, _) = crate::wallet::defaults::validator_keys();
            let validator_addr = crate::wallet::defaults::validator_address();
            let ext = {
                let ext = ethereum_events::Vext {
                    validator_addr,
                    block_height: shell
                        .wl_storage
                        .storage
                        .get_last_block_height(),
                    ethereum_events: vec![ethereum_event],
                }
                .sign(&protocol_key);
                assert!(ext.verify(&protocol_key.ref_to()).is_ok());
                ext
            };
            let tx = EthereumTxData::EthEventsVext(ext)
                .sign(&protocol_key, shell.chain_id.clone());
            (tx, TestBpAction::CheckNonceIncremented)
        });
    }

    #[test]
    /// Test that the generated protocol tx passes Finalize Block
    /// and effects the expected storage changes.
    fn test_bp_roots_protocol_tx() {
        test_bp(|shell: &mut TestShell| {
            let vext = shell.extend_vote_with_bp_roots().expect("Test failed");
            let tx = EthereumTxData::BridgePoolVext(vext).sign(
                shell.mode.get_protocol_key().expect("Test failed"),
                shell.chain_id.clone(),
            );
            (tx, TestBpAction::VerifySignedRoot)
        });
    }

    /// Test that the finalize block handler never commits changes directly to
    /// the DB.
    #[test]
    fn test_finalize_doesnt_commit_db() {
        let (mut shell, _broadcaster, _, _eth_control) = setup();

        // Update epoch duration to make sure we go through couple epochs
        let epoch_duration = EpochDuration {
            min_num_of_blocks: 5,
            min_duration: DurationSecs(0),
        };
        namada::ledger::parameters::update_epoch_parameter(
            &mut shell.wl_storage,
            &epoch_duration,
        )
        .unwrap();
        shell.wl_storage.storage.next_epoch_min_start_height = BlockHeight(5);
        shell.wl_storage.storage.next_epoch_min_start_time = DateTimeUtc::now();

        let txs_key = gen_keypair();
        // Add unshielded balance for fee payment
        let balance_key = token::balance_key(
            &shell.wl_storage.storage.native_token,
            &Address::from(&txs_key.ref_to()),
        );
        shell
            .wl_storage
            .storage
            .write(&balance_key, Amount::native_whole(1000).serialize_to_vec())
            .unwrap();

        // Add a proposal to be executed on next epoch change.
        let mut add_proposal = |proposal_id, vote| {
            let validator = shell.mode.get_validator_address().unwrap().clone();
            shell.proposal_data.insert(proposal_id);

            let proposal = InitProposalData {
                id: Some(proposal_id),
                content: Hash::default(),
                author: validator.clone(),
                voting_start_epoch: Epoch::default(),
                voting_end_epoch: Epoch::default().next(),
                grace_epoch: Epoch::default().next(),
                r#type: ProposalType::Default(None),
            };

            storage_api::governance::init_proposal(
                &mut shell.wl_storage,
                proposal,
                vec![],
                None,
            )
            .unwrap();

            let vote = VoteProposalData {
                id: proposal_id,
                vote,
                voter: validator,
                delegations: vec![],
            };
            // Vote to accept the proposal (there's only one validator, so its
            // vote decides)
            storage_api::governance::vote_proposal(&mut shell.wl_storage, vote)
                .unwrap();
        };

        // Add a proposal to be accepted and one to be rejected.
        add_proposal(0, StorageProposalVote::Yay(VoteType::Default));
        add_proposal(1, StorageProposalVote::Nay);

        // Commit the genesis state
        shell.wl_storage.commit_block().unwrap();
        shell.commit();

        // Collect all storage key-vals into a sorted map
        let store_block_state = |shell: &TestShell| -> BTreeMap<_, _> {
            shell
                .wl_storage
                .storage
                .db
                .iter_prefix(None)
                .map(|(key, val, _gas)| (key, val))
                .collect()
        };

        // Store the full state in sorted map
        let mut last_storage_state: std::collections::BTreeMap<
            String,
            Vec<u8>,
        > = store_block_state(&shell);

        // Keep applying finalize block
        let validator = shell.mode.get_validator_address().unwrap();
        let pos_params =
            namada_proof_of_stake::storage::read_pos_params(&shell.wl_storage)
                .unwrap();
        let consensus_key =
            namada_proof_of_stake::storage::validator_consensus_key_handle(
                validator,
            )
            .get(&shell.wl_storage, Epoch::default(), &pos_params)
            .unwrap()
            .unwrap();
        let proposer_address = HEXUPPER
            .decode(consensus_key.tm_raw_hash().as_bytes())
            .unwrap();
        let val_stake = read_validator_stake(
            &shell.wl_storage,
            &pos_params,
            validator,
            Epoch::default(),
        )
        .unwrap();

        let votes = vec![VoteInfo {
            validator: Validator {
                address: proposer_address.clone().try_into().unwrap(),
                power: (u128::try_from(val_stake).expect("Test failed") as u64)
                    .try_into()
                    .unwrap(),
            },
            sig_info: tendermint::abci::types::BlockSignatureInfo::LegacySigned,
        }];

        // Need to supply a proposer address and votes to flow through the
        // inflation code
        for _ in 0..20 {
            // Add some txs
            let mut txs = vec![];
            // create two decrypted txs
            for _ in 0..2 {
                txs.push(mk_decrypted_tx(&mut shell, &txs_key));
            }
            // create two wrapper txs
            for _ in 0..2 {
                let (_tx, processed_tx) = mk_wrapper_tx(&shell, &txs_key);
                txs.push(processed_tx);
            }

            let req = FinalizeBlock {
                txs,
                proposer_address: proposer_address.clone(),
                votes: votes.clone(),
                ..Default::default()
            };
            // merkle tree root before finalize_block
            let root_pre = shell.shell.wl_storage.storage.block.tree.root();

            let _events = shell.finalize_block(req).unwrap();

            // the merkle tree root should not change after finalize_block
            let root_post = shell.shell.wl_storage.storage.block.tree.root();
            assert_eq!(root_pre.0, root_post.0);
            let new_state = store_block_state(&shell);
            // The new state must be unchanged
            itertools::assert_equal(
                last_storage_state.iter(),
                new_state.iter(),
            );
            // Commit the block to move on to the next one
            shell.wl_storage.commit_block().unwrap();

            // Store the state after commit for the next iteration
            last_storage_state = store_block_state(&shell);
        }
    }

    /// A unit test for PoS inflationary rewards
    #[test]
    fn test_inflation_accounting() {
        // GENERAL IDEA OF THE TEST:
        // For the duration of an epoch, choose some number of times for each of
        // 4 genesis validators to propose a block and choose some arbitrary
        // voting distribution for each block. After each call of
        // finalize_block, check the validator rewards accumulators to ensure
        // that the proper inflation is being applied for each validator. Can
        // also check that the last and current block proposers are being stored
        // properly. At the end of the epoch, check that the validator rewards
        // products are appropriately updated.

        let (mut shell, _recv, _, _) = setup_with_cfg(SetupCfg {
            last_height: 0,
            num_validators: 4,
            ..Default::default()
        });

        let mut validator_set: BTreeSet<WeightedValidator> =
            read_consensus_validator_set_addresses_with_stake(
                &shell.wl_storage,
                Epoch::default(),
            )
            .unwrap()
            .into_iter()
            .collect();

        let params = read_pos_params(&shell.wl_storage).unwrap();

        let val1 = validator_set.pop_first().unwrap();
        let val2 = validator_set.pop_first().unwrap();
        let val3 = validator_set.pop_first().unwrap();
        let val4 = validator_set.pop_first().unwrap();

        let get_pkh = |address, epoch| {
            let ck = validator_consensus_key_handle(&address)
                .get(&shell.wl_storage, epoch, &params)
                .unwrap()
                .unwrap();
            let hash_string = tm_consensus_key_raw_hash(&ck);
            let vec = HEXUPPER.decode(hash_string.as_bytes()).unwrap();
            let res: [u8; 20] = TryFrom::try_from(vec).unwrap();
            res
        };

        let pkh1 = get_pkh(val1.address.clone(), Epoch::default());
        let pkh2 = get_pkh(val2.address.clone(), Epoch::default());
        let pkh3 = get_pkh(val3.address.clone(), Epoch::default());
        let pkh4 = get_pkh(val4.address.clone(), Epoch::default());

        // All validators sign blocks initially
        let votes = vec![
            VoteInfo {
                validator: Validator {
                    address: pkh1,
                    power: (u128::try_from(val1.bonded_stake)
                        .expect("Test failed")
                        as u64)
                        .try_into()
                        .unwrap(),
                },
                sig_info:
                    tendermint::abci::types::BlockSignatureInfo::LegacySigned,
            },
            VoteInfo {
                validator: Validator {
                    address: pkh2,
                    power: (u128::try_from(val2.bonded_stake)
                        .expect("Test failed")
                        as u64)
                        .try_into()
                        .unwrap(),
                },
                sig_info:
                    tendermint::abci::types::BlockSignatureInfo::LegacySigned,
            },
            VoteInfo {
                validator: Validator {
                    address: pkh3,
                    power: (u128::try_from(val3.bonded_stake)
                        .expect("Test failed")
                        as u64)
                        .try_into()
                        .unwrap(),
                },
                sig_info:
                    tendermint::abci::types::BlockSignatureInfo::LegacySigned,
            },
            VoteInfo {
                validator: Validator {
                    address: pkh4,
                    power: (u128::try_from(val4.bonded_stake)
                        .expect("Test failed")
                        as u64)
                        .try_into()
                        .unwrap(),
                },
                sig_info:
                    tendermint::abci::types::BlockSignatureInfo::LegacySigned,
            },
        ];

        let rewards_prod_1 = validator_rewards_products_handle(&val1.address);
        let rewards_prod_2 = validator_rewards_products_handle(&val2.address);
        let rewards_prod_3 = validator_rewards_products_handle(&val3.address);
        let rewards_prod_4 = validator_rewards_products_handle(&val4.address);

        let is_decimal_equal_enough = |target: Dec, to_compare: Dec| -> bool {
            // also return false if to_compare > target since this should
            // never happen for the use cases
            if to_compare < target {
                let tolerance = Dec::new(1, POS_DECIMAL_PRECISION / 2)
                    .expect("Dec creation failed");
                let res = Dec::one() - to_compare / target;
                res < tolerance
            } else {
                to_compare == target
            }
        };

        // NOTE: Want to manually set the block proposer and the vote
        // information in a FinalizeBlock object. In non-abcipp mode,
        // the block proposer is written in ProcessProposal, so need to
        // manually do it here let proposer_address = pkh1.clone();

        // FINALIZE BLOCK 1. Tell Namada that val1 is the block proposer. We
        // won't receive votes from TM since we receive votes at a 1-block
        // delay, so votes will be empty here
        next_block_for_inflation(&mut shell, pkh1.to_vec(), vec![], None);
        assert!(
            rewards_accumulator_handle()
                .is_empty(&shell.wl_storage)
                .unwrap()
        );

        // FINALIZE BLOCK 2. Tell Namada that val1 is the block proposer.
        // Include votes that correspond to block 1. Make val2 the next block's
        // proposer.
        next_block_for_inflation(
            &mut shell,
            pkh2.to_vec(),
            votes.clone(),
            None,
        );
        assert!(rewards_prod_1.is_empty(&shell.wl_storage).unwrap());
        assert!(rewards_prod_2.is_empty(&shell.wl_storage).unwrap());
        assert!(rewards_prod_3.is_empty(&shell.wl_storage).unwrap());
        assert!(rewards_prod_4.is_empty(&shell.wl_storage).unwrap());
        assert!(
            !rewards_accumulator_handle()
                .is_empty(&shell.wl_storage)
                .unwrap()
        );
        // Val1 was the proposer, so its reward should be larger than all
        // others, which should themselves all be equal
        let acc_sum = get_rewards_sum(&shell.wl_storage);
        assert!(is_decimal_equal_enough(Dec::one(), acc_sum));
        let acc = get_rewards_acc(&shell.wl_storage);
        assert_eq!(acc.get(&val2.address), acc.get(&val3.address));
        assert_eq!(acc.get(&val2.address), acc.get(&val4.address));
        assert!(
            acc.get(&val1.address).cloned().unwrap()
                > acc.get(&val2.address).cloned().unwrap()
        );

        // FINALIZE BLOCK 3, with val1 as proposer for the next block.
        next_block_for_inflation(&mut shell, pkh1.to_vec(), votes, None);
        assert!(rewards_prod_1.is_empty(&shell.wl_storage).unwrap());
        assert!(rewards_prod_2.is_empty(&shell.wl_storage).unwrap());
        assert!(rewards_prod_3.is_empty(&shell.wl_storage).unwrap());
        assert!(rewards_prod_4.is_empty(&shell.wl_storage).unwrap());
        // Val2 was the proposer for this block, so its rewards accumulator
        // should be the same as val1 now. Val3 and val4 should be equal as
        // well.
        let acc_sum = get_rewards_sum(&shell.wl_storage);
        assert!(is_decimal_equal_enough(Dec::two(), acc_sum));
        let acc = get_rewards_acc(&shell.wl_storage);
        assert_eq!(acc.get(&val1.address), acc.get(&val2.address));
        assert_eq!(acc.get(&val3.address), acc.get(&val4.address));
        assert!(
            acc.get(&val1.address).cloned().unwrap()
                > acc.get(&val3.address).cloned().unwrap()
        );

        // Now we don't receive a vote from val4.
        let votes = vec![
            VoteInfo {
                validator: Validator {
                    address: pkh1,
                    power: (u128::try_from(val1.bonded_stake)
                        .expect("Test failed")
                        as u64)
                        .try_into()
                        .unwrap(),
                },
                sig_info:
                    tendermint::abci::types::BlockSignatureInfo::LegacySigned,
            },
            VoteInfo {
                validator: Validator {
                    address: pkh2,
                    power: (u128::try_from(val2.bonded_stake)
                        .expect("Test failed")
                        as u64)
                        .try_into()
                        .unwrap(),
                },
                sig_info:
                    tendermint::abci::types::BlockSignatureInfo::LegacySigned,
            },
            VoteInfo {
                validator: Validator {
                    address: pkh3,
                    power: (u128::try_from(val3.bonded_stake)
                        .expect("Test failed")
                        as u64)
                        .try_into()
                        .unwrap(),
                },
                sig_info:
                    tendermint::abci::types::BlockSignatureInfo::LegacySigned,
            },
            VoteInfo {
                validator: Validator {
                    address: pkh4,
                    power: (u128::try_from(val4.bonded_stake)
                        .expect("Test failed")
                        as u64)
                        .try_into()
                        .unwrap(),
                },
                sig_info: tendermint::abci::types::BlockSignatureInfo::Flag(
                    tendermint::block::BlockIdFlag::Absent,
                ),
            },
        ];

        // FINALIZE BLOCK 4. The next block proposer will be val1. Only val1,
        // val2, and val3 vote on this block.
        next_block_for_inflation(
            &mut shell,
            pkh1.to_vec(),
            votes.clone(),
            None,
        );
        assert!(rewards_prod_1.is_empty(&shell.wl_storage).unwrap());
        assert!(rewards_prod_2.is_empty(&shell.wl_storage).unwrap());
        assert!(rewards_prod_3.is_empty(&shell.wl_storage).unwrap());
        assert!(rewards_prod_4.is_empty(&shell.wl_storage).unwrap());
        let acc_sum = get_rewards_sum(&shell.wl_storage);
        assert!(is_decimal_equal_enough(Dec::new(3, 0).unwrap(), acc_sum));
        let acc = get_rewards_acc(&shell.wl_storage);
        assert!(
            acc.get(&val1.address).cloned().unwrap()
                > acc.get(&val2.address).cloned().unwrap()
        );
        assert!(
            acc.get(&val2.address).cloned().unwrap()
                > acc.get(&val3.address).cloned().unwrap()
        );
        assert!(
            acc.get(&val3.address).cloned().unwrap()
                > acc.get(&val4.address).cloned().unwrap()
        );

        // Advance to the start of epoch 1. Val1 is the only block proposer for
        // the rest of the epoch. Val4 does not vote for the rest of the epoch.
        let height_of_next_epoch =
            shell.wl_storage.storage.next_epoch_min_start_height;
        let current_height = 4_u64;
        assert_eq!(current_height, shell.wl_storage.storage.block.height.0);

        for _ in current_height..height_of_next_epoch.0 + 2 {
            dbg!(
                get_rewards_acc(&shell.wl_storage),
                get_rewards_sum(&shell.wl_storage),
            );
            next_block_for_inflation(
                &mut shell,
                pkh1.to_vec(),
                votes.clone(),
                None,
            );
        }
        assert!(
            rewards_accumulator_handle()
                .is_empty(&shell.wl_storage)
                .unwrap()
        );
        let rp1 = rewards_prod_1
            .get(&shell.wl_storage, &Epoch::default())
            .unwrap()
            .unwrap();
        let rp2 = rewards_prod_2
            .get(&shell.wl_storage, &Epoch::default())
            .unwrap()
            .unwrap();
        let rp3 = rewards_prod_3
            .get(&shell.wl_storage, &Epoch::default())
            .unwrap()
            .unwrap();
        let rp4 = rewards_prod_4
            .get(&shell.wl_storage, &Epoch::default())
            .unwrap()
            .unwrap();
        assert!(rp1 > rp2);
        assert!(rp2 > rp3);
        assert!(rp3 > rp4);
    }

    /// A unit test for PoS inflationary rewards claiming and querying
    #[test]
    fn test_claim_rewards() {
        let (mut shell, _recv, _, _) = setup_with_cfg(SetupCfg {
            last_height: 0,
            num_validators: 1,
            ..Default::default()
        });

        let mut validator_set: BTreeSet<WeightedValidator> =
            read_consensus_validator_set_addresses_with_stake(
                &shell.wl_storage,
                Epoch::default(),
            )
            .unwrap()
            .into_iter()
            .collect();

        let params = read_pos_params(&shell.wl_storage).unwrap();

        let validator = validator_set.pop_first().unwrap();

        let get_pkh = |address, epoch| {
            let ck = validator_consensus_key_handle(&address)
                .get(&shell.wl_storage, epoch, &params)
                .unwrap()
                .unwrap();
            let hash_string = tm_consensus_key_raw_hash(&ck);
            let decoded = HEXUPPER.decode(hash_string.as_bytes()).unwrap();
            TryFrom::try_from(decoded).unwrap()
        };

        let pkh1 = get_pkh(validator.address.clone(), Epoch::default());
        let votes = vec![VoteInfo {
            validator: Validator {
                address: pkh1,
                power: (u128::try_from(validator.bonded_stake).unwrap() as u64)
                    .try_into()
                    .unwrap(),
            },
            sig_info: tendermint::abci::types::BlockSignatureInfo::LegacySigned,
        }];
        // let rewards_prod_1 =
        // validator_rewards_products_handle(&val1.address);

        let is_reward_equal_enough = |expected: token::Amount,
                                      actual: token::Amount,
                                      tolerance: u64|
         -> bool {
            let diff = expected - actual;
            diff <= tolerance.into()
        };

        let bond_id = BondId {
            source: validator.address.clone(),
            validator: validator.address.clone(),
        };
        let init_stake = validator.bonded_stake;

        let mut total_rewards = token::Amount::zero();
        let mut total_claimed = token::Amount::zero();

        // FINALIZE BLOCK 1. Tell Namada that val1 is the block proposer. We
        // won't receive votes from TM since we receive votes at a 1-block
        // delay, so votes will be empty here
        next_block_for_inflation(&mut shell, pkh1.to_vec(), vec![], None);
        assert!(
            rewards_accumulator_handle()
                .is_empty(&shell.wl_storage)
                .unwrap()
        );

        let (current_epoch, inflation) =
            advance_epoch(&mut shell, &pkh1, &votes, None);
        total_rewards += inflation;

        // Query the available rewards
        let query_rewards = namada_proof_of_stake::query_reward_tokens(
            &shell.wl_storage,
            None,
            &validator.address,
            current_epoch,
        )
        .unwrap();

        // Claim the rewards from the initial epoch
        let reward_1 = namada_proof_of_stake::claim_reward_tokens(
            &mut shell.wl_storage,
            None,
            &validator.address,
            current_epoch,
        )
        .unwrap();
        total_claimed += reward_1;
        assert_eq!(reward_1, query_rewards);
        assert!(is_reward_equal_enough(total_rewards, total_claimed, 1));

        // Query the available rewards again and check that it is 0 now after
        // the claim
        let query_rewards = namada_proof_of_stake::query_reward_tokens(
            &shell.wl_storage,
            None,
            &validator.address,
            current_epoch,
        )
        .unwrap();
        assert_eq!(query_rewards, token::Amount::zero());

        // Try a claim the next block and ensure we get 0 tokens back
        next_block_for_inflation(
            &mut shell,
            pkh1.to_vec(),
            votes.clone(),
            None,
        );
        let att = namada_proof_of_stake::claim_reward_tokens(
            &mut shell.wl_storage,
            None,
            &validator.address,
            current_epoch,
        )
        .unwrap();
        assert_eq!(att, token::Amount::zero());

        // Go to the next epoch
        let (current_epoch, inflation) =
            advance_epoch(&mut shell, &pkh1, &votes, None);
        total_rewards += inflation;

        // Unbond some tokens
        let unbond_amount = token::Amount::native_whole(50_000);
        let unbond_res = namada_proof_of_stake::unbond_tokens(
            &mut shell.wl_storage,
            None,
            &validator.address,
            unbond_amount,
            current_epoch,
            false,
        )
        .unwrap();
        assert_eq!(unbond_res.sum, unbond_amount);

        // Query the available rewards
        let query_rewards = namada_proof_of_stake::query_reward_tokens(
            &shell.wl_storage,
            None,
            &validator.address,
            current_epoch,
        )
        .unwrap();

        let rew = namada_proof_of_stake::claim_reward_tokens(
            &mut shell.wl_storage,
            None,
            &validator.address,
            current_epoch,
        )
        .unwrap();
        total_claimed += rew;
        assert!(is_reward_equal_enough(total_rewards, total_claimed, 3));
        assert_eq!(query_rewards, rew);

        // Check the bond amounts for rewards up thru the withdrawable epoch
        let withdraw_epoch = current_epoch + params.withdrawable_epoch_offset();
        let last_claim_epoch =
            namada_proof_of_stake::storage::get_last_reward_claim_epoch(
                &shell.wl_storage,
                &validator.address,
                &validator.address,
            )
            .unwrap();
        let bond_amounts = namada_proof_of_stake::bond_amounts_for_rewards(
            &shell.wl_storage,
            &bond_id,
            last_claim_epoch.unwrap_or_default(),
            withdraw_epoch,
        )
        .unwrap();

        // Should only have the remaining amounts in bonds themselves
        let mut exp_bond_amounts = BTreeMap::<Epoch, token::Amount>::new();
        for epoch in Epoch::iter_bounds_inclusive(
            last_claim_epoch.unwrap_or_default(),
            withdraw_epoch,
        ) {
            exp_bond_amounts
                .insert(epoch, validator.bonded_stake - unbond_amount);
        }
        assert_eq!(exp_bond_amounts, bond_amounts);

        let pipeline_epoch_from_unbond = current_epoch + params.pipeline_len;

        // Advance to the withdrawable epoch
        let mut current_epoch = current_epoch;
        let mut missed_rewards = token::Amount::zero();
        while current_epoch < withdraw_epoch {
            let votes = get_default_true_votes(
                &shell.wl_storage,
                shell.wl_storage.storage.block.epoch,
            );
            let (new_epoch, inflation) =
                advance_epoch(&mut shell, &pkh1, &votes, None);
            current_epoch = new_epoch;

            total_rewards += inflation;
            if current_epoch <= pipeline_epoch_from_unbond {
                missed_rewards += inflation;
            }
        }

        // Withdraw tokens
        let withdraw_amount = namada_proof_of_stake::withdraw_tokens(
            &mut shell.wl_storage,
            None,
            &validator.address,
            current_epoch,
        )
        .unwrap();
        assert_eq!(withdraw_amount, unbond_amount);

        // Query the available rewards
        let query_rewards = namada_proof_of_stake::query_reward_tokens(
            &shell.wl_storage,
            None,
            &validator.address,
            current_epoch,
        )
        .unwrap();

        // Claim tokens
        let reward_2 = namada_proof_of_stake::claim_reward_tokens(
            &mut shell.wl_storage,
            None,
            &validator.address,
            current_epoch,
        )
        .unwrap();
        total_claimed += reward_2;
        assert_eq!(query_rewards, reward_2);

        // The total rewards claimed should be approximately equal to the total
        // minted inflation, minus (unbond_amount / initial_stake) * rewards
        // from the unbond epoch and the following epoch (the missed_rewards)
        let ratio = Dec::from(unbond_amount) / Dec::from(init_stake);
        let lost_rewards = ratio * missed_rewards;
        let uncertainty = Dec::from_str("0.07").unwrap();
        let token_uncertainty = uncertainty * lost_rewards;
        let token_diff = total_claimed + lost_rewards - total_rewards;
        assert!(token_diff < token_uncertainty);

        // Query the available rewards to check that they are 0
        let query_rewards = namada_proof_of_stake::query_reward_tokens(
            &shell.wl_storage,
            None,
            &validator.address,
            current_epoch,
        )
        .unwrap();
        assert_eq!(query_rewards, token::Amount::zero());
    }

    /// A unit test for PoS inflationary rewards claiming
    #[test]
    fn test_claim_validator_commissions() {
        let (mut shell, _recv, _, _) = setup_with_cfg(SetupCfg {
            last_height: 0,
            num_validators: 1,
            ..Default::default()
        });

        let mut validator_set: BTreeSet<WeightedValidator> =
            read_consensus_validator_set_addresses_with_stake(
                &shell.wl_storage,
                Epoch::default(),
            )
            .unwrap()
            .into_iter()
            .collect();

        let params = read_pos_params(&shell.wl_storage).unwrap();

        let validator = validator_set.pop_first().unwrap();
        let commission_rate =
            namada_proof_of_stake::storage::validator_commission_rate_handle(
                &validator.address,
            )
            .get(&shell.wl_storage, Epoch(0), &params)
            .unwrap()
            .unwrap();

        let get_pkh = |address, epoch| {
            let ck = validator_consensus_key_handle(&address)
                .get(&shell.wl_storage, epoch, &params)
                .unwrap()
                .unwrap();
            let hash_string = tm_consensus_key_raw_hash(&ck);
            HEXUPPER.decode(hash_string.as_bytes()).unwrap()
        };

        let pkh1 = get_pkh(validator.address.clone(), Epoch::default());

        let is_reward_equal_enough = |expected: token::Amount,
                                      actual: token::Amount,
                                      tolerance: u64|
         -> bool {
            let diff = expected - actual;
            diff <= tolerance.into()
        };

        let init_stake = validator.bonded_stake;

        let mut total_rewards = token::Amount::zero();
        let mut total_claimed = token::Amount::zero();

        // FINALIZE BLOCK 1. Tell Namada that val1 is the block proposer. We
        // won't receive votes from TM since we receive votes at a 1-block
        // delay, so votes will be empty here
        next_block_for_inflation(&mut shell, pkh1.clone(), vec![], None);
        assert!(
            rewards_accumulator_handle()
                .is_empty(&shell.wl_storage)
                .unwrap()
        );

        // Make an account with balance and delegate some tokens
        let delegator = address::testing::gen_implicit_address();
        let del_amount = init_stake;
        let staking_token = shell.wl_storage.storage.native_token.clone();
        storage_api::token::credit_tokens(
            &mut shell.wl_storage,
            &staking_token,
            &delegator,
            2 * init_stake,
        )
        .unwrap();
        let mut current_epoch = shell.wl_storage.storage.block.epoch;
        namada_proof_of_stake::bond_tokens(
            &mut shell.wl_storage,
            Some(&delegator),
            &validator.address,
            del_amount,
            current_epoch,
            None,
        )
        .unwrap();

        // Advance to pipeline epoch
        for _ in 0..params.pipeline_len {
            let votes = get_default_true_votes(
                &shell.wl_storage,
                shell.wl_storage.storage.block.epoch,
            );
            let (new_epoch, inflation) =
                advance_epoch(&mut shell, &pkh1, &votes, None);
            current_epoch = new_epoch;
            total_rewards += inflation;
        }

        // Claim the rewards for the validator for the first two epochs
        let val_reward_1 = namada_proof_of_stake::claim_reward_tokens(
            &mut shell.wl_storage,
            None,
            &validator.address,
            current_epoch,
        )
        .unwrap();
        total_claimed += val_reward_1;
        assert!(is_reward_equal_enough(
            total_rewards,
            total_claimed,
            current_epoch.0
        ));

        // Go to the next epoch, where now the delegator's stake has been active
        // for an epoch
        let votes = get_default_true_votes(
            &shell.wl_storage,
            shell.wl_storage.storage.block.epoch,
        );
        let (new_epoch, inflation_3) =
            advance_epoch(&mut shell, &pkh1, &votes, None);
        current_epoch = new_epoch;
        total_rewards += inflation_3;

        // Claim again for the validator
        let val_reward_2 = namada_proof_of_stake::claim_reward_tokens(
            &mut shell.wl_storage,
            None,
            &validator.address,
            current_epoch,
        )
        .unwrap();

        // Claim for the delegator
        let del_reward_1 = namada_proof_of_stake::claim_reward_tokens(
            &mut shell.wl_storage,
            Some(&delegator),
            &validator.address,
            current_epoch,
        )
        .unwrap();

        // Check that both claims add up to the inflation minted in the last
        // epoch
        assert!(is_reward_equal_enough(
            inflation_3,
            val_reward_2 + del_reward_1,
            current_epoch.0
        ));

        // Check that the commission earned is expected
        let del_stake = Dec::from(del_amount);
        let tot_stake = Dec::from(init_stake + del_amount);
        let stake_ratio = del_stake / tot_stake;
        let del_rewards_no_commission = stake_ratio * inflation_3;
        let commission = commission_rate * del_rewards_no_commission;
        let exp_val_reward =
            (Dec::one() - stake_ratio) * inflation_3 + commission;
        let exp_del_reward = del_rewards_no_commission - commission;

        assert!(is_reward_equal_enough(exp_val_reward, val_reward_2, 1));
        assert!(is_reward_equal_enough(exp_del_reward, del_reward_1, 1));
    }

    /// A unit test for changing consensus keys and communicating to CometBFT
    #[test]
    fn test_change_validator_consensus_key() {
        let (mut shell, _recv, _, _) = setup_with_cfg(SetupCfg {
            last_height: 0,
            num_validators: 3,
            ..Default::default()
        });

        let mut validators: BTreeSet<WeightedValidator> =
            read_consensus_validator_set_addresses_with_stake(
                &shell.wl_storage,
                Epoch::default(),
            )
            .unwrap()
            .into_iter()
            .collect();

        let params = read_pos_params(&shell.wl_storage).unwrap();
        let mut current_epoch = shell.wl_storage.storage.block.epoch;

        let validator1 = validators.pop_first().unwrap();
        let validator2 = validators.pop_first().unwrap();
        let validator3 = validators.pop_first().unwrap();

        let init_stake = validator1.bonded_stake;

        // Give the validators some tokens for txs
        let staking_token = shell.wl_storage.storage.native_token.clone();
        storage_api::token::credit_tokens(
            &mut shell.wl_storage,
            &staking_token,
            &validator1.address,
            init_stake,
        )
        .unwrap();
        storage_api::token::credit_tokens(
            &mut shell.wl_storage,
            &staking_token,
            &validator2.address,
            init_stake,
        )
        .unwrap();
        storage_api::token::credit_tokens(
            &mut shell.wl_storage,
            &staking_token,
            &validator3.address,
            init_stake,
        )
        .unwrap();

        let get_pkh = |address, epoch| {
            let ck = validator_consensus_key_handle(&address)
                .get(&shell.wl_storage, epoch, &params)
                .unwrap()
                .unwrap();
            let hash_string = tm_consensus_key_raw_hash(&ck);
            HEXUPPER.decode(hash_string.as_bytes()).unwrap()
        };
        let pkh1 = get_pkh(validator1.address.clone(), Epoch::default());

        // FINALIZE BLOCK 1. Tell Namada that val1 is the block proposer. We
        // won't receive votes from TM since we receive votes at a 1-block
        // delay, so votes will be empty here
        next_block_for_inflation(&mut shell, pkh1.clone(), vec![], None);
        assert!(
            rewards_accumulator_handle()
                .is_empty(&shell.wl_storage)
                .unwrap()
        );

        // Check that there's 3 unique consensus keys
        let consensus_keys =
            namada_proof_of_stake::storage::get_consensus_key_set(
                &shell.wl_storage,
            )
            .unwrap();
        assert_eq!(consensus_keys.len(), 3);
        // let ck1 = validator_consensus_key_handle(&validator)
        //     .get(&storage, current_epoch, &params)
        //     .unwrap()
        //     .unwrap();
        // assert_eq!(ck, og_ck);

        // Let one validator update stake, one change consensus key, and then
        // one do both

        // Validator1 bonds 1 NAM
        let bond_amount = token::Amount::native_whole(1);
        namada_proof_of_stake::bond_tokens(
            &mut shell.wl_storage,
            None,
            &validator1.address,
            bond_amount,
            current_epoch,
            None,
        )
        .unwrap();

        // Validator2 changes consensus key
        let new_ck2 = common_sk_from_simple_seed(1).ref_to();
        namada_proof_of_stake::change_consensus_key(
            &mut shell.wl_storage,
            &validator2.address,
            &new_ck2,
            current_epoch,
        )
        .unwrap();

        // Validator3 bonds 1 NAM and changes consensus key
        namada_proof_of_stake::bond_tokens(
            &mut shell.wl_storage,
            None,
            &validator3.address,
            bond_amount,
            current_epoch,
            None,
        )
        .unwrap();
        let new_ck3 = common_sk_from_simple_seed(2).ref_to();
        namada_proof_of_stake::change_consensus_key(
            &mut shell.wl_storage,
            &validator3.address,
            &new_ck3,
            current_epoch,
        )
        .unwrap();

        // Check that there's 5 unique consensus keys
        let consensus_keys =
            namada_proof_of_stake::storage::get_consensus_key_set(
                &shell.wl_storage,
            )
            .unwrap();
        assert_eq!(consensus_keys.len(), 5);

        // Advance to pipeline epoch
        for _ in 0..params.pipeline_len {
            let votes = get_default_true_votes(
                &shell.wl_storage,
                shell.wl_storage.storage.block.epoch,
            );
            let (new_epoch, _inflation) =
                advance_epoch(&mut shell, &pkh1, &votes, None);
            current_epoch = new_epoch;
        }

        let consensus_vals = read_consensus_validator_set_addresses_with_stake(
            &shell.wl_storage,
            current_epoch,
        )
        .unwrap();
        let exp_vals = vec![
            WeightedValidator {
                address: validator1.address.clone(),
                bonded_stake: init_stake + bond_amount,
            },
            WeightedValidator {
                address: validator2.address.clone(),
                bonded_stake: init_stake,
            },
            WeightedValidator {
                address: validator3.address.clone(),
                bonded_stake: init_stake + bond_amount,
            },
        ]
        .into_iter()
        .collect::<BTreeSet<_>>();
        assert_eq!(consensus_vals, exp_vals);

        // Val 1 changes consensus key
        let new_ck1 = common_sk_from_simple_seed(3).ref_to();
        namada_proof_of_stake::change_consensus_key(
            &mut shell.wl_storage,
            &validator1.address,
            &new_ck1,
            current_epoch,
        )
        .unwrap();

        // Val 2 is fully unbonded
        namada_proof_of_stake::unbond_tokens(
            &mut shell.wl_storage,
            None,
            &validator2.address,
            init_stake,
            current_epoch,
            false,
        )
        .unwrap();

        // Val 3 is fully unbonded and changes consensus key
        namada_proof_of_stake::unbond_tokens(
            &mut shell.wl_storage,
            None,
            &validator3.address,
            init_stake + bond_amount,
            current_epoch,
            false,
        )
        .unwrap();
        let new2_ck3 = common_sk_from_simple_seed(4).ref_to();
        namada_proof_of_stake::change_consensus_key(
            &mut shell.wl_storage,
            &validator1.address,
            &new2_ck3,
            current_epoch,
        )
        .unwrap();

        // Check that there's 7 unique consensus keys
        let consensus_keys =
            namada_proof_of_stake::storage::get_consensus_key_set(
                &shell.wl_storage,
            )
            .unwrap();
        assert_eq!(consensus_keys.len(), 7);

        // Advance to pipeline epoch
        for _ in 0..params.pipeline_len {
            let votes = get_default_true_votes(
                &shell.wl_storage,
                shell.wl_storage.storage.block.epoch,
            );
            let (new_epoch, _inflation) =
                advance_epoch(&mut shell, &pkh1, &votes, None);
            current_epoch = new_epoch;
        }

        let consensus_vals = read_consensus_validator_set_addresses_with_stake(
            &shell.wl_storage,
            current_epoch,
        )
        .unwrap();
        let exp_vals = vec![WeightedValidator {
            address: validator1.address.clone(),
            bonded_stake: init_stake + bond_amount,
        }]
        .into_iter()
        .collect::<BTreeSet<_>>();
        assert_eq!(consensus_vals, exp_vals);

        // Now promote the below-threshold validators back into the consensus
        // set, along with consensus key changes

        // Val2 bonds 1 NAM and changes consensus key
        namada_proof_of_stake::bond_tokens(
            &mut shell.wl_storage,
            None,
            &validator2.address,
            bond_amount,
            current_epoch,
            None,
        )
        .unwrap();
        let new2_ck2 = common_sk_from_simple_seed(5).ref_to();
        namada_proof_of_stake::change_consensus_key(
            &mut shell.wl_storage,
            &validator2.address,
            &new2_ck2,
            current_epoch,
        )
        .unwrap();

        // Val3 bonds 1 NAM
        namada_proof_of_stake::bond_tokens(
            &mut shell.wl_storage,
            None,
            &validator3.address,
            bond_amount,
            current_epoch,
            None,
        )
        .unwrap();

        // Check that there's 8 unique consensus keys
        let consensus_keys =
            namada_proof_of_stake::storage::get_consensus_key_set(
                &shell.wl_storage,
            )
            .unwrap();
        assert_eq!(consensus_keys.len(), 8);

        // Advance to pipeline epoch
        for _ in 0..params.pipeline_len {
            let votes = get_default_true_votes(
                &shell.wl_storage,
                shell.wl_storage.storage.block.epoch,
            );
            let (new_epoch, _inflation) =
                advance_epoch(&mut shell, &pkh1, &votes, None);
            current_epoch = new_epoch;
        }

        let consensus_vals = read_consensus_validator_set_addresses_with_stake(
            &shell.wl_storage,
            current_epoch,
        )
        .unwrap();
        let exp_vals = vec![
            WeightedValidator {
                address: validator1.address,
                bonded_stake: init_stake + bond_amount,
            },
            WeightedValidator {
                address: validator2.address,
                bonded_stake: bond_amount,
            },
            WeightedValidator {
                address: validator3.address,
                bonded_stake: bond_amount,
            },
        ]
        .into_iter()
        .collect::<BTreeSet<_>>();
        assert_eq!(consensus_vals, exp_vals);
    }

    fn get_rewards_acc<S>(storage: &S) -> HashMap<Address, Dec>
    where
        S: StorageRead,
    {
        rewards_accumulator_handle()
            .iter(storage)
            .unwrap()
            .map(|elem| elem.unwrap())
            .collect::<HashMap<Address, Dec>>()
    }

    fn get_rewards_sum<S>(storage: &S) -> Dec
    where
        S: StorageRead,
    {
        let acc = get_rewards_acc(storage);
        if acc.is_empty() {
            Dec::zero()
        } else {
            acc.iter().fold(Dec::zero(), |sum, elm| sum + *elm.1)
        }
    }

    /// Test that replay protection keys are not added to the merkle tree
    #[test]
    fn test_replay_keys_not_merkelized() {
        let (mut shell, _, _, _) = setup();

        let (wrapper_tx, processed_tx) =
            mk_wrapper_tx(&shell, &crate::wallet::defaults::albert_keypair());

        let wrapper_hash_key =
            replay_protection::last_key(&wrapper_tx.header_hash());

        // merkle tree root before finalize_block
        let root_pre = shell.shell.wl_storage.storage.block.tree.root();

        let event = &shell
            .finalize_block(FinalizeBlock {
                txs: vec![processed_tx],
                ..Default::default()
            })
            .expect("Test failed")[0];
        assert_eq!(event.event_type.to_string(), String::from("accepted"));
        let code = event
            .attributes
            .get("code")
            .expect(
                "Test
        failed",
            )
            .as_str();
        assert_eq!(code, String::from(ErrorCodes::Ok).as_str());

        // the merkle tree root should not change after finalize_block
        let root_post = shell.shell.wl_storage.storage.block.tree.root();
        assert_eq!(root_pre.0, root_post.0);

        // Check transaction's hash in storage
        assert!(
            shell
                .shell
                .wl_storage
                .write_log
                .has_replay_protection_entry(&wrapper_tx.header_hash())
                .unwrap_or_default()
        );
        // Check that the hash is present in the merkle tree
        assert!(
            !shell
                .shell
                .wl_storage
                .storage
                .block
                .tree
                .has_key(&wrapper_hash_key)
                .unwrap()
        );
    }

    /// Test that a decrypted tx that has already been applied in the same block
    /// doesn't get reapplied
    #[test]
    fn test_duplicated_decrypted_tx_same_block() {
        let (mut shell, _, _, _) = setup();
        let keypair = gen_keypair();
        let keypair_2 = gen_keypair();
        let mut batch =
            namada::core::ledger::storage::testing::TestStorage::batch();

        let tx_code = TestWasms::TxNoOp.read_bytes();
        let mut wrapper =
            Tx::from_type(TxType::Wrapper(Box::new(WrapperTx::new(
                Fee {
                    amount_per_gas_unit: DenominatedAmount::native(1.into()),
                    token: shell.wl_storage.storage.native_token.clone(),
                },
                keypair.ref_to(),
                Epoch(0),
                GAS_LIMIT_MULTIPLIER.into(),
                None,
            ))));
        wrapper.header.chain_id = shell.chain_id.clone();
        wrapper.set_code(Code::new(tx_code, None));
        wrapper.set_data(Data::new(
            "Decrypted transaction data".as_bytes().to_owned(),
        ));

        let mut new_wrapper = wrapper.clone();
        new_wrapper.update_header(TxType::Wrapper(Box::new(WrapperTx::new(
            Fee {
                amount_per_gas_unit: DenominatedAmount::native(1.into()),
                token: shell.wl_storage.storage.native_token.clone(),
            },
            keypair_2.ref_to(),
            Epoch(0),
            GAS_LIMIT_MULTIPLIER.into(),
            None,
        ))));
        new_wrapper.add_section(Section::Signature(Signature::new(
            new_wrapper.sechashes(),
            [(0, keypair_2)].into_iter().collect(),
            None,
        )));
        wrapper.add_section(Section::Signature(Signature::new(
            wrapper.sechashes(),
            [(0, keypair)].into_iter().collect(),
            None,
        )));

        let mut inner = wrapper.clone();
        let mut new_inner = new_wrapper.clone();

        for inner in [&mut inner, &mut new_inner] {
            inner.update_header(TxType::Decrypted(DecryptedTx::Decrypted));
        }

        // Write wrapper hashes in storage
        for tx in [&wrapper, &new_wrapper] {
            let hash_subkey = replay_protection::last_key(&tx.header_hash());
            shell
                .wl_storage
                .storage
                .write_replay_protection_entry(&mut batch, &hash_subkey)
                .expect("Test failed");
        }

        let mut processed_txs: Vec<ProcessedTx> = vec![];
        for inner in [&inner, &new_inner] {
            processed_txs.push(ProcessedTx {
                tx: inner.to_bytes().into(),
                result: TxResult {
                    code: ErrorCodes::Ok.into(),
                    info: "".into(),
                },
            })
        }

        shell.enqueue_tx(wrapper.clone(), GAS_LIMIT_MULTIPLIER.into());
        shell.enqueue_tx(new_wrapper.clone(), GAS_LIMIT_MULTIPLIER.into());
        // merkle tree root before finalize_block
        let root_pre = shell.shell.wl_storage.storage.block.tree.root();

        let event = &shell
            .finalize_block(FinalizeBlock {
                txs: processed_txs,
                ..Default::default()
            })
            .expect("Test failed");

        // the merkle tree root should not change after finalize_block
        let root_post = shell.shell.wl_storage.storage.block.tree.root();
        assert_eq!(root_pre.0, root_post.0);

        assert_eq!(event[0].event_type.to_string(), String::from("applied"));
        let code = event[0].attributes.get("code").unwrap().as_str();
        assert_eq!(code, String::from(ErrorCodes::Ok).as_str());
        assert_eq!(event[1].event_type.to_string(), String::from("applied"));
        let code = event[1].attributes.get("code").unwrap().as_str();
        assert_eq!(code, String::from(ErrorCodes::WasmRuntimeError).as_str());

        for (inner, wrapper) in [(inner, wrapper), (new_inner, new_wrapper)] {
            assert!(
                shell
                    .wl_storage
                    .write_log
                    .has_replay_protection_entry(&inner.raw_header_hash())
                    .unwrap_or_default()
            );
            assert!(
                !shell
                    .wl_storage
                    .write_log
                    .has_replay_protection_entry(&wrapper.header_hash())
                    .unwrap_or_default()
            );
        }
    }

    /// Test that if a decrypted transaction fails because of out-of-gas,
    /// undecryptable, invalid signature or wrong section commitment, its hash
    /// is not committed to storage. Also checks that a tx failing for other
    /// reason has its hash written to storage.
    #[test]
    fn test_tx_hash_handling() {
        let (mut shell, _, _, _) = setup();
        let keypair = gen_keypair();
        let mut batch =
            namada::core::ledger::storage::testing::TestStorage::batch();

        let (out_of_gas_wrapper, _) = mk_wrapper_tx(&shell, &keypair);
        let (undecryptable_wrapper, _) = mk_wrapper_tx(&shell, &keypair);
        let mut wasm_path = top_level_directory();
        // Write a key to trigger the vp to validate the signature
        wasm_path.push("wasm_for_tests/tx_write.wasm");
        let tx_code = std::fs::read(wasm_path)
            .expect("Expected a file at given code path");
        let mut unsigned_wrapper =
            Tx::from_type(TxType::Wrapper(Box::new(WrapperTx::new(
                Fee {
                    amount_per_gas_unit: DenominatedAmount::native(
                        Amount::zero(),
                    ),
                    token: shell.wl_storage.storage.native_token.clone(),
                },
                keypair.ref_to(),
                Epoch(0),
                GAS_LIMIT_MULTIPLIER.into(),
                None,
            ))));
        unsigned_wrapper.header.chain_id = shell.chain_id.clone();
        let mut failing_wrapper = unsigned_wrapper.clone();
        unsigned_wrapper.set_code(Code::new(tx_code, None));
        let addr = Address::from(&keypair.to_public());
        let key = Key::from(addr.to_db_key())
            .join(&Key::from("test".to_string().to_db_key()));
        unsigned_wrapper.set_data(Data::new(
            borsh::to_vec(&TxWriteData {
                key,
                value: "test".as_bytes().to_owned(),
            })
            .unwrap(),
        ));
        let mut wasm_path = top_level_directory();
        wasm_path.push("wasm_for_tests/tx_fail.wasm");
        let tx_code = std::fs::read(wasm_path)
            .expect("Expected a file at given code path");
        failing_wrapper.set_code(Code::new(tx_code, None));
        failing_wrapper.set_data(Data::new(
            "Encrypted transaction data".as_bytes().to_owned(),
        ));
        let mut wrong_commitment_wrapper = failing_wrapper.clone();
        wrong_commitment_wrapper.set_code_sechash(Hash::default());

        let mut out_of_gas_inner = out_of_gas_wrapper.clone();
        let mut undecryptable_inner = undecryptable_wrapper.clone();
        let mut unsigned_inner = unsigned_wrapper.clone();
        let mut wrong_commitment_inner = wrong_commitment_wrapper.clone();
        let mut failing_inner = failing_wrapper.clone();

        undecryptable_inner
            .update_header(TxType::Decrypted(DecryptedTx::Undecryptable));
        for inner in [
            &mut out_of_gas_inner,
            &mut unsigned_inner,
            &mut wrong_commitment_inner,
            &mut failing_inner,
        ] {
            inner.update_header(TxType::Decrypted(DecryptedTx::Decrypted));
        }

        // Write wrapper hashes in storage
        for wrapper in [
            &out_of_gas_wrapper,
            &undecryptable_wrapper,
            &unsigned_wrapper,
            &wrong_commitment_wrapper,
            &failing_wrapper,
        ] {
            let hash_subkey =
                replay_protection::last_key(&wrapper.header_hash());
            shell
                .wl_storage
                .storage
                .write_replay_protection_entry(&mut batch, &hash_subkey)
                .unwrap();
        }

        let mut processed_txs: Vec<ProcessedTx> = vec![];
        for inner in [
            &out_of_gas_inner,
            &undecryptable_inner,
            &unsigned_inner,
            &wrong_commitment_inner,
            &failing_inner,
        ] {
            processed_txs.push(ProcessedTx {
                tx: inner.to_bytes().into(),
                result: TxResult {
                    code: ErrorCodes::Ok.into(),
                    info: "".into(),
                },
            })
        }

        shell.enqueue_tx(out_of_gas_wrapper.clone(), Gas::default());
        shell.enqueue_tx(
            undecryptable_wrapper.clone(),
            GAS_LIMIT_MULTIPLIER.into(),
        );
        shell.enqueue_tx(unsigned_wrapper.clone(), u64::MAX.into()); // Prevent out of gas which would still make the test pass
        shell.enqueue_tx(
            wrong_commitment_wrapper.clone(),
            GAS_LIMIT_MULTIPLIER.into(),
        );
        shell.enqueue_tx(failing_wrapper.clone(), GAS_LIMIT_MULTIPLIER.into());
        // merkle tree root before finalize_block
        let root_pre = shell.shell.wl_storage.storage.block.tree.root();

        let event = &shell
            .finalize_block(FinalizeBlock {
                txs: processed_txs,
                ..Default::default()
            })
            .expect("Test failed");

        // the merkle tree root should not change after finalize_block
        let root_post = shell.shell.wl_storage.storage.block.tree.root();
        assert_eq!(root_pre.0, root_post.0);

        assert_eq!(event[0].event_type.to_string(), String::from("applied"));
        let code = event[0].attributes.get("code").unwrap().as_str();
        assert_eq!(code, String::from(ErrorCodes::WasmRuntimeError).as_str());
        assert_eq!(event[1].event_type.to_string(), String::from("applied"));
        let code = event[1].attributes.get("code").unwrap().as_str();
        assert_eq!(code, String::from(ErrorCodes::Undecryptable).as_str());
        assert_eq!(event[2].event_type.to_string(), String::from("applied"));
        let code = event[2].attributes.get("code").unwrap().as_str();
        assert_eq!(code, String::from(ErrorCodes::InvalidTx).as_str());
        assert_eq!(event[3].event_type.to_string(), String::from("applied"));
        let code = event[3].attributes.get("code").unwrap().as_str();
        assert_eq!(code, String::from(ErrorCodes::WasmRuntimeError).as_str());
        assert_eq!(event[4].event_type.to_string(), String::from("applied"));
        let code = event[4].attributes.get("code").unwrap().as_str();
        assert_eq!(code, String::from(ErrorCodes::WasmRuntimeError).as_str());

        for (invalid_inner, valid_wrapper) in [
            (out_of_gas_inner, out_of_gas_wrapper),
            (undecryptable_inner, undecryptable_wrapper),
            (unsigned_inner, unsigned_wrapper),
            (wrong_commitment_inner, wrong_commitment_wrapper),
        ] {
            assert!(
                !shell
                    .wl_storage
                    .write_log
                    .has_replay_protection_entry(
                        &invalid_inner.raw_header_hash()
                    )
                    .unwrap_or_default()
            );
            assert!(
                shell
                    .wl_storage
                    .storage
                    .has_replay_protection_entry(&valid_wrapper.header_hash())
                    .unwrap_or_default()
            );
        }
        assert!(
            shell
                .wl_storage
                .write_log
                .has_replay_protection_entry(&failing_inner.raw_header_hash())
                .expect("test failed")
        );
        assert!(
            !shell
                .wl_storage
                .write_log
                .has_replay_protection_entry(&failing_wrapper.header_hash())
                .unwrap_or_default()
        );
    }

    #[test]
    /// Test that the hash of the wrapper transaction is committed to storage
    /// even if the wrapper tx fails. The inner transaction hash must instead be
    /// removed
    fn test_commits_hash_if_wrapper_failure() {
        let (mut shell, _, _, _) = setup();
        let keypair = gen_keypair();

        let mut wrapper =
            Tx::from_type(TxType::Wrapper(Box::new(WrapperTx::new(
                Fee {
                    amount_per_gas_unit: DenominatedAmount::native(0.into()),
                    token: shell.wl_storage.storage.native_token.clone(),
                },
                keypair.ref_to(),
                Epoch(0),
                0.into(),
                None,
            ))));
        wrapper.header.chain_id = shell.chain_id.clone();
        wrapper.set_code(Code::new("wasm_code".as_bytes().to_owned(), None));
        wrapper.set_data(Data::new(
            "Encrypted transaction data".as_bytes().to_owned(),
        ));
        wrapper.add_section(Section::Signature(Signature::new(
            wrapper.sechashes(),
            [(0, keypair)].into_iter().collect(),
            None,
        )));

        let wrapper_hash = wrapper.header_hash();

        // Invalid wrapper tx that should lead to a commitment of the wrapper
        // hash and no commitment of the inner hash
        let processed_txs = vec![ProcessedTx {
            tx: wrapper.to_bytes().into(),
            result: TxResult {
                code: ErrorCodes::Ok.into(),
                info: "".into(),
            },
        }];
        // merkle tree root before finalize_block
        let root_pre = shell.shell.wl_storage.storage.block.tree.root();

        let event = &shell
            .finalize_block(FinalizeBlock {
                txs: processed_txs,
                ..Default::default()
            })
            .expect("Test failed");

        // the merkle tree root should not change after finalize_block
        let root_post = shell.shell.wl_storage.storage.block.tree.root();
        assert_eq!(root_pre.0, root_post.0);

        assert_eq!(event[0].event_type.to_string(), String::from("accepted"));
        let code = event[0]
            .attributes
            .get("code")
            .expect("Test failed")
            .as_str();
        assert_eq!(code, String::from(ErrorCodes::InvalidTx).as_str());

        assert!(
            shell
                .wl_storage
                .write_log
                .has_replay_protection_entry(&wrapper_hash)
                .unwrap_or_default()
        );
        assert!(
            !shell
                .wl_storage
                .write_log
                .has_replay_protection_entry(&wrapper.raw_header_hash())
                .unwrap_or_default()
        );
    }

    // Test that if the fee payer doesn't have enough funds for fee payment the
    // ledger drains their balance. Note that because of the checks in process
    // proposal this scenario should never happen
    #[test]
    fn test_fee_payment_if_insufficient_balance() {
        let (mut shell, _, _, _) = setup();
        let keypair = gen_keypair();

        let mut wrapper =
            Tx::from_type(TxType::Wrapper(Box::new(WrapperTx::new(
                Fee {
                    amount_per_gas_unit: DenominatedAmount::native(100.into()),
                    token: shell.wl_storage.storage.native_token.clone(),
                },
                keypair.ref_to(),
                Epoch(0),
                GAS_LIMIT_MULTIPLIER.into(),
                None,
            ))));
        wrapper.header.chain_id = shell.chain_id.clone();
        wrapper.set_code(Code::new("wasm_code".as_bytes().to_owned(), None));
        wrapper.set_data(Data::new(
            "Encrypted transaction data".as_bytes().to_owned(),
        ));
        wrapper.add_section(Section::Signature(Signature::new(
            wrapper.sechashes(),
            [(0, keypair.clone())].into_iter().collect(),
            None,
        )));

        let processed_tx = ProcessedTx {
            tx: wrapper.to_bytes().into(),
            result: TxResult {
                code: ErrorCodes::Ok.into(),
                info: "".into(),
            },
        };

        let event = &shell
            .finalize_block(FinalizeBlock {
                txs: vec![processed_tx],
                ..Default::default()
            })
            .expect("Test failed")[0];

        // Check balance of fee payer is 0
        assert_eq!(event.event_type.to_string(), String::from("accepted"));
        let code = event.attributes.get("code").expect("Testfailed").as_str();
        assert_eq!(code, String::from(ErrorCodes::InvalidTx).as_str());
        let balance_key = namada::core::types::token::balance_key(
            &shell.wl_storage.storage.native_token,
            &Address::from(&keypair.to_public()),
        );
        let balance: Amount = shell
            .wl_storage
            .read(&balance_key)
            .unwrap()
            .unwrap_or_default();

        assert_eq!(balance, 0.into())
    }

    // Test that the fees collected from a block are withdrew from the wrapper
    // signer and credited to the block proposer
    #[test]
    fn test_fee_payment_to_block_proposer() {
        let (mut shell, _, _, _) = setup();

        let validator = shell.mode.get_validator_address().unwrap().to_owned();
        let pos_params =
            namada_proof_of_stake::storage::read_pos_params(&shell.wl_storage)
                .unwrap();
        let consensus_key =
            namada_proof_of_stake::storage::validator_consensus_key_handle(
                &validator,
            )
            .get(&shell.wl_storage, Epoch::default(), &pos_params)
            .unwrap()
            .unwrap();
        let proposer_address = HEXUPPER
            .decode(consensus_key.tm_raw_hash().as_bytes())
            .unwrap();

        let proposer_balance = storage_api::token::read_balance(
            &shell.wl_storage,
            &shell.wl_storage.storage.native_token,
            &validator,
        )
        .unwrap();

        let mut wasm_path = top_level_directory();
        wasm_path.push("wasm_for_tests/tx_no_op.wasm");
        let tx_code = std::fs::read(wasm_path)
            .expect("Expected a file at given code path");
        let mut wrapper =
            Tx::from_type(TxType::Wrapper(Box::new(WrapperTx::new(
                Fee {
                    amount_per_gas_unit: DenominatedAmount::native(1.into()),
                    token: shell.wl_storage.storage.native_token.clone(),
                },
                crate::wallet::defaults::albert_keypair().ref_to(),
                Epoch(0),
                5_000_000.into(),
                None,
            ))));
        wrapper.header.chain_id = shell.chain_id.clone();
        wrapper.set_code(Code::new(tx_code, None));
        wrapper.set_data(Data::new(
            "Enxrypted transaction data".as_bytes().to_owned(),
        ));
        wrapper.add_section(Section::Signature(Signature::new(
            wrapper.sechashes(),
            [(0, crate::wallet::defaults::albert_keypair())]
                .into_iter()
                .collect(),
            None,
        )));
        let fee_amount =
            wrapper.header().wrapper().unwrap().get_tx_fee().unwrap();
        let fee_amount = fee_amount
            .to_amount(
                &wrapper.header().wrapper().unwrap().fee.token,
                &shell.wl_storage,
            )
            .unwrap();

        let signer_balance = storage_api::token::read_balance(
            &shell.wl_storage,
            &shell.wl_storage.storage.native_token,
            &wrapper.header().wrapper().unwrap().fee_payer(),
        )
        .unwrap();

        let processed_tx = ProcessedTx {
            tx: wrapper.to_bytes().into(),
            result: TxResult {
                code: ErrorCodes::Ok.into(),
                info: "".into(),
            },
        };

        let event = &shell
            .finalize_block(FinalizeBlock {
                txs: vec![processed_tx],
                proposer_address,
                ..Default::default()
            })
            .expect("Test failed")[0];

        // Check fee payment
        assert_eq!(event.event_type.to_string(), String::from("accepted"));
        let code = event.attributes.get("code").expect("Test failed").as_str();
        assert_eq!(code, String::from(ErrorCodes::Ok).as_str());

        let new_proposer_balance = storage_api::token::read_balance(
            &shell.wl_storage,
            &shell.wl_storage.storage.native_token,
            &validator,
        )
        .unwrap();
        assert_eq!(
            new_proposer_balance,
            proposer_balance.checked_add(fee_amount).unwrap()
        );

        let new_signer_balance = storage_api::token::read_balance(
            &shell.wl_storage,
            &shell.wl_storage.storage.native_token,
            &wrapper.header().wrapper().unwrap().fee_payer(),
        )
        .unwrap();
        assert_eq!(
            new_signer_balance,
            signer_balance.checked_sub(fee_amount).unwrap()
        )
    }

    #[test]
    fn test_ledger_slashing() -> storage_api::Result<()> {
        let num_validators = 7_u64;
        let (mut shell, _recv, _, _) = setup_with_cfg(SetupCfg {
            last_height: 0,
            num_validators,
            ..Default::default()
        });
        let mut params = read_pos_params(&shell.wl_storage).unwrap();
        params.owned.unbonding_len = 4;
        write_pos_params(&mut shell.wl_storage, &params.owned)?;

        let validator_set: Vec<WeightedValidator> =
            read_consensus_validator_set_addresses_with_stake(
                &shell.wl_storage,
                Epoch::default(),
            )
            .unwrap()
            .into_iter()
            .collect();

        let val1 = validator_set[0].clone();
        let val2 = validator_set[1].clone();

        let initial_stake = val1.bonded_stake;
        let total_initial_stake = num_validators * initial_stake;

        let get_pkh = |address, epoch| {
            let ck = validator_consensus_key_handle(&address)
                .get(&shell.wl_storage, epoch, &params)
                .unwrap()
                .unwrap();
            let hash_string = tm_consensus_key_raw_hash(&ck);
            let vec = HEXUPPER.decode(hash_string.as_bytes()).unwrap();
            let res: [u8; 20] = TryFrom::try_from(vec).unwrap();
            res
        };

        let mut all_pkhs: Vec<[u8; 20]> = Vec::new();
        let mut behaving_pkhs: Vec<[u8; 20]> = Vec::new();
        for (idx, validator) in validator_set.iter().enumerate() {
            // Every validator should be in the consensus set
            assert_eq!(
                validator_state_handle(&validator.address)
                    .get(&shell.wl_storage, Epoch::default(), &params)
                    .unwrap(),
                Some(ValidatorState::Consensus)
            );
            all_pkhs.push(get_pkh(validator.address.clone(), Epoch::default()));
            if idx > 1_usize {
                behaving_pkhs
                    .push(get_pkh(validator.address.clone(), Epoch::default()));
            }
        }

        let pkh1 = all_pkhs[0];
        let pkh2 = all_pkhs[1];

        // Finalize block 1 (no votes since this is the first block)
        next_block_for_inflation(&mut shell, pkh1.to_vec(), vec![], None);

        let votes = get_default_true_votes(
            &shell.wl_storage,
            shell.wl_storage.storage.block.epoch,
        );
        assert!(!votes.is_empty());
        assert_eq!(votes.len(), 7_usize);

        // For block 2, include the evidences found for block 1.
        // NOTE: Only the type, height, and validator address fields from the
        // Misbehavior struct are used in Namada
        let byzantine_validators = vec![
            Misbehavior {
                kind: MisbehaviorKind::DuplicateVote,
                validator: Validator {
                    address: pkh1,
                    power: Default::default(),
                },
                height: 1_u32.into(),
                time: tendermint::Time::unix_epoch(),
                total_voting_power: Default::default(),
            },
            Misbehavior {
                kind: MisbehaviorKind::LightClientAttack,
                validator: Validator {
                    address: pkh2,
                    power: Default::default(),
                },
                height: 2_u32.into(),
                time: tendermint::Time::unix_epoch(),
                total_voting_power: Default::default(),
            },
        ];
        next_block_for_inflation(
            &mut shell,
            pkh1.to_vec(),
            votes,
            Some(byzantine_validators),
        );

        let processing_epoch = shell.wl_storage.storage.block.epoch
            + params.unbonding_len
            + 1_u64
            + params.cubic_slashing_window_length;

        // Check that the ValidatorState, enqueued slashes, and validator sets
        // are properly updated
        assert_eq!(
            validator_state_handle(&val1.address)
                .get(&shell.wl_storage, Epoch::default(), &params)
                .unwrap(),
            Some(ValidatorState::Consensus)
        );
        assert_eq!(
            validator_state_handle(&val2.address)
                .get(&shell.wl_storage, Epoch::default(), &params)
                .unwrap(),
            Some(ValidatorState::Consensus)
        );
        assert!(
            enqueued_slashes_handle()
                .at(&Epoch::default())
                .is_empty(&shell.wl_storage)?
        );
        assert_eq!(
            get_num_consensus_validators(&shell.wl_storage, Epoch::default())
                .unwrap(),
            7_u64
        );
        for epoch in Epoch::default().next().iter_range(params.pipeline_len) {
            assert_eq!(
                validator_state_handle(&val1.address)
                    .get(&shell.wl_storage, epoch, &params)
                    .unwrap(),
                Some(ValidatorState::Jailed)
            );
            assert_eq!(
                validator_state_handle(&val2.address)
                    .get(&shell.wl_storage, epoch, &params)
                    .unwrap(),
                Some(ValidatorState::Jailed)
            );
            assert!(
                enqueued_slashes_handle()
                    .at(&epoch)
                    .is_empty(&shell.wl_storage)?
            );
            assert_eq!(
                get_num_consensus_validators(&shell.wl_storage, epoch).unwrap(),
                5_u64
            );
        }
        assert!(
            !enqueued_slashes_handle()
                .at(&processing_epoch)
                .is_empty(&shell.wl_storage)?
        );

        // Advance to the processing epoch
        loop {
            let votes = get_default_true_votes(
                &shell.wl_storage,
                shell.wl_storage.storage.block.epoch,
            );
            next_block_for_inflation(
                &mut shell,
                pkh1.to_vec(),
                votes.clone(),
                None,
            );
            // println!(
            //     "Block {} epoch {}",
            //     shell.wl_storage.storage.block.height,
            //     shell.wl_storage.storage.block.epoch
            // );
            if shell.wl_storage.storage.block.epoch == processing_epoch {
                // println!("Reached processing epoch");
                break;
            } else {
                assert!(
                    enqueued_slashes_handle()
                        .at(&shell.wl_storage.storage.block.epoch)
                        .is_empty(&shell.wl_storage)?
                );
                let stake1 = read_validator_stake(
                    &shell.wl_storage,
                    &params,
                    &val1.address,
                    shell.wl_storage.storage.block.epoch,
                )?;
                let stake2 = read_validator_stake(
                    &shell.wl_storage,
                    &params,
                    &val2.address,
                    shell.wl_storage.storage.block.epoch,
                )?;
                let total_stake = read_total_stake(
                    &shell.wl_storage,
                    &params,
                    shell.wl_storage.storage.block.epoch,
                )?;
                assert_eq!(stake1, initial_stake);
                assert_eq!(stake2, initial_stake);
                assert_eq!(total_stake, total_initial_stake);
            }
        }

        let num_slashes = storage_api::iter_prefix_bytes(
            &shell.wl_storage,
            &slashes_prefix(),
        )?
        .filter(|kv_res| {
            let (k, _v) = kv_res.as_ref().unwrap();
            is_validator_slashes_key(k).is_some()
        })
        .count();

        assert_eq!(num_slashes, 2);
        assert_eq!(
            validator_slashes_handle(&val1.address)
                .len(&shell.wl_storage)
                .unwrap(),
            1_u64
        );
        assert_eq!(
            validator_slashes_handle(&val2.address)
                .len(&shell.wl_storage)
                .unwrap(),
            1_u64
        );

        let slash1 = validator_slashes_handle(&val1.address)
            .get(&shell.wl_storage, 0)?
            .unwrap();
        let slash2 = validator_slashes_handle(&val2.address)
            .get(&shell.wl_storage, 0)?
            .unwrap();

        assert_eq!(slash1.r#type, SlashType::DuplicateVote);
        assert_eq!(slash2.r#type, SlashType::LightClientAttack);
        assert_eq!(slash1.epoch, Epoch::default());
        assert_eq!(slash2.epoch, Epoch::default());

        // Each validator has equal weight in this test, and two have been
        // slashed
        let frac = Dec::two() / Dec::new(7, 0).unwrap();
        let cubic_rate = Dec::new(9, 0).unwrap() * frac * frac;

        assert_eq!(slash1.rate, cubic_rate);
        assert_eq!(slash2.rate, cubic_rate);

        // Check that there are still 5 consensus validators and the 2
        // misbehaving ones are still jailed
        for epoch in shell
            .wl_storage
            .storage
            .block
            .epoch
            .iter_range(params.pipeline_len + 1)
        {
            assert_eq!(
                validator_state_handle(&val1.address)
                    .get(&shell.wl_storage, epoch, &params)
                    .unwrap(),
                Some(ValidatorState::Jailed)
            );
            assert_eq!(
                validator_state_handle(&val2.address)
                    .get(&shell.wl_storage, epoch, &params)
                    .unwrap(),
                Some(ValidatorState::Jailed)
            );
            assert_eq!(
                get_num_consensus_validators(&shell.wl_storage, epoch).unwrap(),
                5_u64
            );
        }

        // Check that the deltas at the pipeline epoch are slashed
        let pipeline_epoch =
            shell.wl_storage.storage.block.epoch + params.pipeline_len;
        let stake1 = read_validator_stake(
            &shell.wl_storage,
            &params,
            &val1.address,
            pipeline_epoch,
        )?;
        let stake2 = read_validator_stake(
            &shell.wl_storage,
            &params,
            &val2.address,
            pipeline_epoch,
        )?;
        let total_stake =
            read_total_stake(&shell.wl_storage, &params, pipeline_epoch)?;

        let expected_slashed = initial_stake.mul_ceil(cubic_rate);

        println!(
            "Initial stake = {}\nCubic rate = {}\nExpected slashed = {}\n",
            initial_stake.to_string_native(),
            cubic_rate,
            expected_slashed.to_string_native()
        );

        assert!(
            (stake1.change() - (initial_stake - expected_slashed).change())
                .abs()
                <= 1.into()
        );
        assert!(
            (stake2.change() - (initial_stake - expected_slashed).change())
                .abs()
                <= 1.into()
        );
        assert_eq!(total_stake, total_initial_stake - 2u64 * expected_slashed);

        // Unjail one of the validators
        let current_epoch = shell.wl_storage.storage.block.epoch;
        unjail_validator(&mut shell.wl_storage, &val1.address, current_epoch)?;
        let pipeline_epoch = current_epoch + params.pipeline_len;

        // Check that the state is the same until the pipeline epoch, at which
        // point one validator is unjailed
        for epoch in shell
            .wl_storage
            .storage
            .block
            .epoch
            .iter_range(params.pipeline_len)
        {
            assert_eq!(
                validator_state_handle(&val1.address)
                    .get(&shell.wl_storage, epoch, &params)
                    .unwrap(),
                Some(ValidatorState::Jailed)
            );
            assert_eq!(
                validator_state_handle(&val2.address)
                    .get(&shell.wl_storage, epoch, &params)
                    .unwrap(),
                Some(ValidatorState::Jailed)
            );
            assert_eq!(
                get_num_consensus_validators(&shell.wl_storage, epoch).unwrap(),
                5_u64
            );
        }
        assert_eq!(
            validator_state_handle(&val1.address)
                .get(&shell.wl_storage, pipeline_epoch, &params)
                .unwrap(),
            Some(ValidatorState::Consensus)
        );
        assert_eq!(
            validator_state_handle(&val2.address)
                .get(&shell.wl_storage, pipeline_epoch, &params)
                .unwrap(),
            Some(ValidatorState::Jailed)
        );
        assert_eq!(
            get_num_consensus_validators(&shell.wl_storage, pipeline_epoch)
                .unwrap(),
            6_u64
        );

        Ok(())
    }

    /// NOTE: must call `get_default_true_votes` before every call to
    /// `next_block_for_inflation`
    #[test]
    fn test_multiple_misbehaviors() -> storage_api::Result<()> {
        for num_validators in &[4_u64, 6_u64, 9_u64] {
            tracing::debug!("\nNUM VALIDATORS = {}", num_validators);
            test_multiple_misbehaviors_by_num_vals(*num_validators)?;
        }
        Ok(())
    }

    /// Current test procedure (prefixed by epoch in which the event occurs):
    /// 0) Validator initial stake of 00_000
    /// 1) Delegate 37_231 to validator
    /// 1) Self-unbond 84_654
    /// 2) Unbond delegation of 18_000
    /// 3) Self-bond 9_123
    /// 4) Self-unbond 15_000
    /// 5) Delegate 8_144 to validator
    /// 6) Discover misbehavior in epoch 3
    /// 7) Discover misbehavior in epoch 4
    fn test_multiple_misbehaviors_by_num_vals(
        num_validators: u64,
    ) -> storage_api::Result<()> {
        // Setup the network with pipeline_len = 2, unbonding_len = 4
        // let num_validators = 8_u64;
        let (mut shell, _recv, _, _) = setup_with_cfg(SetupCfg {
            last_height: 0,
            num_validators,
            ..Default::default()
        });
        let mut params = read_pos_params(&shell.wl_storage).unwrap();
        params.owned.unbonding_len = 4;
        params.owned.max_validator_slots = 50;
        write_pos_params(&mut shell.wl_storage, &params.owned)?;

        // Slash pool balance
        let nam_address = shell.wl_storage.storage.native_token.clone();
        let slash_balance_key = token::balance_key(
            &nam_address,
            &namada_proof_of_stake::SLASH_POOL_ADDRESS,
        );
        let slash_pool_balance_init: token::Amount = shell
            .wl_storage
            .read(&slash_balance_key)
            .expect("must be able to read")
            .unwrap_or_default();
        debug_assert_eq!(slash_pool_balance_init, token::Amount::zero());

        let consensus_set: Vec<WeightedValidator> =
            read_consensus_validator_set_addresses_with_stake(
                &shell.wl_storage,
                Epoch::default(),
            )
            .unwrap()
            .into_iter()
            .collect();

        let val1 = consensus_set[0].clone();
        let pkh1 = get_pkh_from_address(
            &shell.wl_storage,
            &params,
            val1.address.clone(),
            Epoch::default(),
        );

        let initial_stake = val1.bonded_stake;
        let total_initial_stake = num_validators * initial_stake;

        // Finalize block 1
        next_block_for_inflation(&mut shell, pkh1.to_vec(), vec![], None);

        let votes = get_default_true_votes(&shell.wl_storage, Epoch::default());
        assert!(!votes.is_empty());

        // Advance to epoch 1 and
        // 1. Delegate 67231 NAM to validator
        // 2. Validator self-unbond 154654 NAM
        let (current_epoch, _) = advance_epoch(&mut shell, &pkh1, &votes, None);
        assert_eq!(shell.wl_storage.storage.block.epoch.0, 1_u64);

        // Make an account with balance and delegate some tokens
        let delegator = address::testing::gen_implicit_address();
        let del_1_amount = token::Amount::native_whole(37_231);
        let staking_token = shell.wl_storage.storage.native_token.clone();
        storage_api::token::credit_tokens(
            &mut shell.wl_storage,
            &staking_token,
            &delegator,
            token::Amount::native_whole(200_000),
        )
        .unwrap();
        namada_proof_of_stake::bond_tokens(
            &mut shell.wl_storage,
            Some(&delegator),
            &val1.address,
            del_1_amount,
            current_epoch,
            None,
        )
        .unwrap();

        // Self-unbond
        let self_unbond_1_amount = token::Amount::native_whole(84_654);
        namada_proof_of_stake::unbond_tokens(
            &mut shell.wl_storage,
            None,
            &val1.address,
            self_unbond_1_amount,
            current_epoch,
            false,
        )
        .unwrap();

        let val_stake = namada_proof_of_stake::storage::read_validator_stake(
            &shell.wl_storage,
            &params,
            &val1.address,
            current_epoch + params.pipeline_len,
        )
        .unwrap();

        let total_stake = namada_proof_of_stake::storage::read_total_stake(
            &shell.wl_storage,
            &params,
            current_epoch + params.pipeline_len,
        )
        .unwrap();

        assert_eq!(
            val_stake,
            initial_stake + del_1_amount - self_unbond_1_amount
        );
        assert_eq!(
            total_stake,
            total_initial_stake + del_1_amount - self_unbond_1_amount
        );

        // Advance to epoch 2 and
        // 1. Unbond 18000 NAM from delegation
        let votes = get_default_true_votes(
            &shell.wl_storage,
            shell.wl_storage.storage.block.epoch,
        );
        let (current_epoch, _) = advance_epoch(&mut shell, &pkh1, &votes, None);
        tracing::debug!("\nUnbonding in epoch 2");
        let del_unbond_1_amount = token::Amount::native_whole(18_000);
        namada_proof_of_stake::unbond_tokens(
            &mut shell.wl_storage,
            Some(&delegator),
            &val1.address,
            del_unbond_1_amount,
            current_epoch,
            false,
        )
        .unwrap();

        let val_stake = namada_proof_of_stake::storage::read_validator_stake(
            &shell.wl_storage,
            &params,
            &val1.address,
            current_epoch + params.pipeline_len,
        )
        .unwrap();
        let total_stake = namada_proof_of_stake::storage::read_total_stake(
            &shell.wl_storage,
            &params,
            current_epoch + params.pipeline_len,
        )
        .unwrap();
        assert_eq!(
            val_stake,
            initial_stake + del_1_amount
                - self_unbond_1_amount
                - del_unbond_1_amount
        );
        assert_eq!(
            total_stake,
            total_initial_stake + del_1_amount
                - self_unbond_1_amount
                - del_unbond_1_amount
        );

        // Advance to epoch 3 and
        // 1. Validator self-bond 9123 NAM
        let votes = get_default_true_votes(
            &shell.wl_storage,
            shell.wl_storage.storage.block.epoch,
        );
        let (current_epoch, _) = advance_epoch(&mut shell, &pkh1, &votes, None);
        tracing::debug!("\nBonding in epoch 3");

        let self_bond_1_amount = token::Amount::native_whole(9_123);
        namada_proof_of_stake::bond_tokens(
            &mut shell.wl_storage,
            None,
            &val1.address,
            self_bond_1_amount,
            current_epoch,
            None,
        )
        .unwrap();

        // Advance to epoch 4
        // 1. Validator self-unbond 15000 NAM
        let votes = get_default_true_votes(
            &shell.wl_storage,
            shell.wl_storage.storage.block.epoch,
        );
        let (current_epoch, _) = advance_epoch(&mut shell, &pkh1, &votes, None);
        assert_eq!(current_epoch.0, 4_u64);

        let self_unbond_2_amount = token::Amount::native_whole(15_000);
        namada_proof_of_stake::unbond_tokens(
            &mut shell.wl_storage,
            None,
            &val1.address,
            self_unbond_2_amount,
            current_epoch,
            false,
        )
        .unwrap();

        // Advance to epoch 5 and
        // Delegate 8144 NAM to validator
        let votes = get_default_true_votes(
            &shell.wl_storage,
            shell.wl_storage.storage.block.epoch,
        );
        let (current_epoch, _) = advance_epoch(&mut shell, &pkh1, &votes, None);
        assert_eq!(current_epoch.0, 5_u64);
        tracing::debug!("Delegating in epoch 5");

        // Delegate
        let del_2_amount = token::Amount::native_whole(8_144);
        namada_proof_of_stake::bond_tokens(
            &mut shell.wl_storage,
            Some(&delegator),
            &val1.address,
            del_2_amount,
            current_epoch,
            None,
        )
        .unwrap();

        tracing::debug!("Advancing to epoch 6");

        // Advance to epoch 6
        let votes = get_default_true_votes(
            &shell.wl_storage,
            shell.wl_storage.storage.block.epoch,
        );
        let (current_epoch, _) = advance_epoch(&mut shell, &pkh1, &votes, None);
        assert_eq!(current_epoch.0, 6_u64);

        // Discover a misbehavior committed in epoch 3
        // NOTE: Only the type, height, and validator address fields from the
        // Misbehavior struct are used in Namada
        let misbehavior_epoch = Epoch(3_u64);
        let height = shell
            .wl_storage
            .storage
            .block
            .pred_epochs
            .first_block_heights[misbehavior_epoch.0 as usize];
        let misbehaviors = vec![Misbehavior {
            kind: MisbehaviorKind::DuplicateVote,
            validator: Validator {
                address: pkh1,
                power: Default::default(),
            },
            height: height.try_into().unwrap(),
            time: tendermint::Time::unix_epoch(),
            total_voting_power: Default::default(),
        }];
        let votes = get_default_true_votes(
            &shell.wl_storage,
            shell.wl_storage.storage.block.epoch,
        );
        next_block_for_inflation(
            &mut shell,
            pkh1.to_vec(),
            votes.clone(),
            Some(misbehaviors),
        );

        // Assertions
        assert_eq!(current_epoch.0, 6_u64);
        let processing_epoch = misbehavior_epoch
            + params.unbonding_len
            + 1_u64
            + params.cubic_slashing_window_length;
        let enqueued_slash = enqueued_slashes_handle()
            .at(&processing_epoch)
            .at(&val1.address)
            .front(&shell.wl_storage)
            .unwrap()
            .unwrap();
        assert_eq!(enqueued_slash.epoch, misbehavior_epoch);
        assert_eq!(enqueued_slash.r#type, SlashType::DuplicateVote);
        assert_eq!(enqueued_slash.rate, Dec::zero());
        let last_slash =
            namada_proof_of_stake::storage::read_validator_last_slash_epoch(
                &shell.wl_storage,
                &val1.address,
            )
            .unwrap();
        assert_eq!(last_slash, Some(misbehavior_epoch));
        assert!(
            namada_proof_of_stake::storage::validator_slashes_handle(
                &val1.address
            )
            .is_empty(&shell.wl_storage)
            .unwrap()
        );

        tracing::debug!("Advancing to epoch 7");

        // Advance to epoch 7
        let (current_epoch, _) = advance_epoch(&mut shell, &pkh1, &votes, None);

        // Discover two more misbehaviors, one committed in epoch 3, one in
        // epoch 4
        let height4 = shell
            .wl_storage
            .storage
            .block
            .pred_epochs
            .first_block_heights[4];
        let misbehaviors = vec![
            Misbehavior {
                kind: MisbehaviorKind::DuplicateVote,
                validator: Validator {
                    address: pkh1,
                    power: Default::default(),
                },
                height: height.try_into().unwrap(),
                time: tendermint::Time::unix_epoch(),
                total_voting_power: Default::default(),
            },
            Misbehavior {
                kind: MisbehaviorKind::DuplicateVote,
                validator: Validator {
                    address: pkh1,
                    power: Default::default(),
                },
                height: height4.try_into().unwrap(),
                time: tendermint::Time::unix_epoch(),
                total_voting_power: Default::default(),
            },
        ];
        let votes = get_default_true_votes(
            &shell.wl_storage,
            shell.wl_storage.storage.block.epoch,
        );
        next_block_for_inflation(
            &mut shell,
            pkh1.to_vec(),
            votes,
            Some(misbehaviors),
        );
        assert_eq!(current_epoch.0, 7_u64);
        let enqueued_slashes_8 = enqueued_slashes_handle()
            .at(&processing_epoch)
            .at(&val1.address);
        let enqueued_slashes_9 = enqueued_slashes_handle()
            .at(&processing_epoch.next())
            .at(&val1.address);

        assert_eq!(enqueued_slashes_8.len(&shell.wl_storage).unwrap(), 2_u64);
        assert_eq!(enqueued_slashes_9.len(&shell.wl_storage).unwrap(), 1_u64);
        let last_slash =
            namada_proof_of_stake::storage::read_validator_last_slash_epoch(
                &shell.wl_storage,
                &val1.address,
            )
            .unwrap();
        assert_eq!(last_slash, Some(Epoch(4)));
        assert!(
            namada_proof_of_stake::is_validator_frozen(
                &shell.wl_storage,
                &val1.address,
                current_epoch,
                &params
            )
            .unwrap()
        );
        assert!(
            namada_proof_of_stake::storage::validator_slashes_handle(
                &val1.address
            )
            .is_empty(&shell.wl_storage)
            .unwrap()
        );

        let pre_stake_10 =
            namada_proof_of_stake::storage::read_validator_stake(
                &shell.wl_storage,
                &params,
                &val1.address,
                Epoch(10),
            )
            .unwrap();
        assert_eq!(
            pre_stake_10,
            initial_stake + del_1_amount
                - self_unbond_1_amount
                - del_unbond_1_amount
                + self_bond_1_amount
                - self_unbond_2_amount
                + del_2_amount
        );

        tracing::debug!("\nNow processing the infractions\n");

        // Advance to epoch 9, where the infractions committed in epoch 3 will
        // be processed
        let votes = get_default_true_votes(
            &shell.wl_storage,
            shell.wl_storage.storage.block.epoch,
        );
        let _ = advance_epoch(&mut shell, &pkh1, &votes, None);
        let votes = get_default_true_votes(
            &shell.wl_storage,
            shell.wl_storage.storage.block.epoch,
        );
        let (current_epoch, _) = advance_epoch(&mut shell, &pkh1, &votes, None);
        assert_eq!(current_epoch.0, 9_u64);

        let val_stake_3 = namada_proof_of_stake::storage::read_validator_stake(
            &shell.wl_storage,
            &params,
            &val1.address,
            Epoch(3),
        )
        .unwrap();
        let val_stake_4 = namada_proof_of_stake::storage::read_validator_stake(
            &shell.wl_storage,
            &params,
            &val1.address,
            Epoch(4),
        )
        .unwrap();

        let tot_stake_3 = namada_proof_of_stake::storage::read_total_stake(
            &shell.wl_storage,
            &params,
            Epoch(3),
        )
        .unwrap();
        let tot_stake_4 = namada_proof_of_stake::storage::read_total_stake(
            &shell.wl_storage,
            &params,
            Epoch(4),
        )
        .unwrap();

        let vp_frac_3 = Dec::from(val_stake_3) / Dec::from(tot_stake_3);
        let vp_frac_4 = Dec::from(val_stake_4) / Dec::from(tot_stake_4);
        let tot_frac = Dec::two() * vp_frac_3 + vp_frac_4;
        let cubic_rate = std::cmp::min(
            Dec::one(),
            Dec::new(9, 0).unwrap() * tot_frac * tot_frac,
        );
        dbg!(&cubic_rate);

        let equal_enough = |rate1: Dec, rate2: Dec| -> bool {
            let tolerance = Dec::new(1, 9).unwrap();
            rate1.abs_diff(&rate2) < tolerance
        };

        // There should be 2 slashes processed for the validator, each with rate
        // equal to the cubic slashing rate
        let val_slashes =
            namada_proof_of_stake::storage::validator_slashes_handle(
                &val1.address,
            );
        assert_eq!(val_slashes.len(&shell.wl_storage).unwrap(), 2u64);
        let is_rate_good = val_slashes
            .iter(&shell.wl_storage)
            .unwrap()
            .all(|s| equal_enough(s.unwrap().rate, cubic_rate));
        assert!(is_rate_good);

        // Check the amount of stake deducted from the futuremost epoch while
        // processing the slashes
        let post_stake_10 = read_validator_stake(
            &shell.wl_storage,
            &params,
            &val1.address,
            Epoch(10),
        )
        .unwrap();
        // The amount unbonded after the infraction that affected the deltas
        // before processing is `del_unbond_1_amount + self_bond_1_amount -
        // self_unbond_2_amount` (since this self-bond was enacted then unbonded
        // all after the infraction). Thus, the additional deltas to be
        // deducted is the (infraction stake - this) * rate
        let slash_rate_3 = std::cmp::min(Dec::one(), Dec::two() * cubic_rate);
        let exp_slashed_during_processing_9 = (initial_stake + del_1_amount
            - self_unbond_1_amount
            - del_unbond_1_amount
            + self_bond_1_amount
            - self_unbond_2_amount)
            .mul_ceil(slash_rate_3);
        assert!(
            ((pre_stake_10 - post_stake_10).change()
                - exp_slashed_during_processing_9.change())
            .abs()
                < Uint::from(1000),
            "Expected {}, got {} (with less than 1000 err)",
            exp_slashed_during_processing_9.to_string_native(),
            (pre_stake_10 - post_stake_10).to_string_native(),
        );

        // Check that we can compute the stake at the pipeline epoch
        // NOTE: may be off. by 1 namnam due to rounding;
        let exp_pipeline_stake = (Dec::one() - slash_rate_3)
            * Dec::from(
                initial_stake + del_1_amount
                    - self_unbond_1_amount
                    - del_unbond_1_amount
                    + self_bond_1_amount
                    - self_unbond_2_amount,
            )
            + Dec::from(del_2_amount);

        assert!(
            exp_pipeline_stake.abs_diff(&Dec::from(post_stake_10))
                <= Dec::new(2, NATIVE_MAX_DECIMAL_PLACES).unwrap(),
            "Expected {}, got {} (with less than 2 err), diff {}",
            exp_pipeline_stake,
            post_stake_10.to_string_native(),
            exp_pipeline_stake.abs_diff(&Dec::from(post_stake_10)),
        );

        // Check the balance of the Slash Pool
        // TODO: finish once implemented
        // let slash_pool_balance: token::Amount = shell
        //     .wl_storage
        //     .read(&slash_balance_key)
        //     .expect("must be able to read")
        //     .unwrap_or_default();
        // let exp_slashed_3 = decimal_mult_amount(
        //     std::cmp::min(Decimal::TWO * cubic_rate, Decimal::ONE),
        //     val_stake_3 - del_unbond_1_amount + self_bond_1_amount
        //         - self_unbond_2_amount,
        // );
        // assert_eq!(slash_pool_balance, exp_slashed_3);

        // Advance to epoch 10, where the infraction committed in epoch 4 will
        // be processed
        let votes = get_default_true_votes(
            &shell.wl_storage,
            shell.wl_storage.storage.block.epoch,
        );
        let (current_epoch, _) = advance_epoch(&mut shell, &pkh1, &votes, None);
        assert_eq!(current_epoch.0, 10_u64);

        // Check the balance of the Slash Pool
        // TODO: finish once implemented
        // let slash_pool_balance: token::Amount = shell
        //     .wl_storage
        //     .read(&slash_balance_key)
        //     .expect("must be able to read")
        //     .unwrap_or_default();

        // let exp_slashed_4 = if dec!(2) * cubic_rate >= Decimal::ONE {
        //     token::Amount::zero()
        // } else if dec!(3) * cubic_rate >= Decimal::ONE {
        //     decimal_mult_amount(
        //         Decimal::ONE - dec!(2) * cubic_rate,
        //         val_stake_4 + self_bond_1_amount - self_unbond_2_amount,
        //     )
        // } else {
        //     decimal_mult_amount(
        //         std::cmp::min(cubic_rate, Decimal::ONE),
        //         val_stake_4 + self_bond_1_amount - self_unbond_2_amount,
        //     )
        // };
        // dbg!(slash_pool_balance, exp_slashed_3 + exp_slashed_4);
        // assert!(
        //     (slash_pool_balance.change()
        //         - (exp_slashed_3 + exp_slashed_4).change())
        //     .abs()
        //         <= 1
        // );

        let val_stake = read_validator_stake(
            &shell.wl_storage,
            &params,
            &val1.address,
            current_epoch + params.pipeline_len,
        )?;

        let post_stake_10 = read_validator_stake(
            &shell.wl_storage,
            &params,
            &val1.address,
            Epoch(10),
        )
        .unwrap();

        // Stake at current epoch should be equal to stake at pipeline
        assert_eq!(
            post_stake_10,
            val_stake,
            "Stake at pipeline in epoch {} ({}) expected to be equal to stake \
             in epoch 10 ({}).",
            current_epoch + params.pipeline_len,
            val_stake.to_string_native(),
            post_stake_10.to_string_native()
        );

        // dbg!(&val_stake);
        // dbg!(pre_stake_10 - post_stake_10);

        // dbg!(&exp_slashed_during_processing_9);
        // TODO: finish once implemented
        // assert!(
        //     ((pre_stake_11 - post_stake_11).change() -
        // exp_slashed_4.change())         .abs()
        //         <= 1
        // );

        // dbg!(&val_stake, &exp_stake);
        // dbg!(exp_slashed_during_processing_8 +
        // exp_slashed_during_processing_9); dbg!(
        //     val_stake_3
        //         - (exp_slashed_during_processing_8 +
        //           exp_slashed_during_processing_9)
        // );

        // let exp_stake = val_stake_3 - del_unbond_1_amount +
        // self_bond_1_amount
        //     - self_unbond_2_amount
        //     + del_2_amount
        //     - exp_slashed_3
        //     - exp_slashed_4;

        // assert!((exp_stake.change() - post_stake_11.change()).abs() <= 1);

        for _ in 0..2 {
            let votes = get_default_true_votes(
                &shell.wl_storage,
                shell.wl_storage.storage.block.epoch,
            );
            let _ = advance_epoch(&mut shell, &pkh1, &votes, None);
        }
        let current_epoch = shell.wl_storage.storage.block.epoch;
        assert_eq!(current_epoch.0, 12_u64);

        tracing::debug!("\nCHECK BOND AND UNBOND DETAILS");
        let details = namada_proof_of_stake::queries::bonds_and_unbonds(
            &shell.wl_storage,
            None,
            None,
        )
        .unwrap();

        let del_id = BondId {
            source: delegator.clone(),
            validator: val1.address.clone(),
        };
        let self_id = BondId {
            source: val1.address.clone(),
            validator: val1.address.clone(),
        };

        let del_details = details.get(&del_id).unwrap();
        let self_details = details.get(&self_id).unwrap();
        // dbg!(del_details, self_details);

        // Check slashes
        assert_eq!(del_details.slashes, self_details.slashes);
        assert_eq!(del_details.slashes.len(), 3);
        assert_eq!(del_details.slashes[0].epoch, Epoch(3));
        assert!(equal_enough(del_details.slashes[0].rate, cubic_rate));
        assert_eq!(del_details.slashes[1].epoch, Epoch(3));
        assert!(equal_enough(del_details.slashes[1].rate, cubic_rate));
        assert_eq!(del_details.slashes[2].epoch, Epoch(4));
        assert!(equal_enough(del_details.slashes[2].rate, cubic_rate));

        // Check delegations
        assert_eq!(del_details.bonds.len(), 2);
        assert_eq!(del_details.bonds[0].start, Epoch(3));
        assert_eq!(
            del_details.bonds[0].amount,
            del_1_amount - del_unbond_1_amount
        );
        assert!(
            (del_details.bonds[0].slashed_amount.unwrap().change()
                - std::cmp::min(
                    Dec::one(),
                    Dec::new(3, 0).unwrap() * cubic_rate
                ) * (del_1_amount.change() - del_unbond_1_amount.change()))
            .abs()
                <= Uint::from(2)
        );
        assert_eq!(del_details.bonds[1].start, Epoch(7));
        assert_eq!(del_details.bonds[1].amount, del_2_amount);
        assert_eq!(del_details.bonds[1].slashed_amount, None);

        // Check self-bonds
        assert_eq!(self_details.bonds.len(), 1);
        assert_eq!(self_details.bonds[0].start, Epoch(0));
        assert_eq!(
            self_details.bonds[0].amount,
            initial_stake - self_unbond_1_amount + self_bond_1_amount
                - self_unbond_2_amount
        );
        assert!(
            (self_details.bonds[0].slashed_amount.unwrap().change()
                - (std::cmp::min(
                    Dec::one(),
                    Dec::new(3, 0).unwrap() * cubic_rate
                ) * (initial_stake - self_unbond_1_amount
                    + self_bond_1_amount
                    - self_unbond_2_amount))
                    .change())
                <= Amount::from_uint(1000, NATIVE_MAX_DECIMAL_PLACES)
                    .unwrap()
                    .change()
        );

        // Check delegation unbonds
        assert_eq!(del_details.unbonds.len(), 1);
        assert_eq!(del_details.unbonds[0].start, Epoch(3));
        assert_eq!(del_details.unbonds[0].withdraw, Epoch(9));
        assert_eq!(del_details.unbonds[0].amount, del_unbond_1_amount);
        assert!(
            (del_details.unbonds[0].slashed_amount.unwrap().change()
                - (std::cmp::min(Dec::one(), Dec::two() * cubic_rate)
                    * del_unbond_1_amount)
                    .change())
            .abs()
                <= Uint::from(1)
        );

        // Check self-unbonds
        assert_eq!(self_details.unbonds.len(), 3);
        assert_eq!(self_details.unbonds[0].start, Epoch(0));
        assert_eq!(self_details.unbonds[0].withdraw, Epoch(8));
        assert_eq!(self_details.unbonds[1].start, Epoch(0));
        assert_eq!(self_details.unbonds[1].withdraw, Epoch(11));
        assert_eq!(self_details.unbonds[2].start, Epoch(5));
        assert_eq!(self_details.unbonds[2].withdraw, Epoch(11));
        assert_eq!(self_details.unbonds[0].amount, self_unbond_1_amount);
        assert_eq!(self_details.unbonds[0].slashed_amount, None);
        assert_eq!(
            self_details.unbonds[1].amount,
            self_unbond_2_amount - self_bond_1_amount
        );
        let rate =
            std::cmp::min(Dec::one(), Dec::new(3, 0).unwrap() * cubic_rate);
        assert!(
            // at most off by 1
            (self_details.unbonds[1].slashed_amount.unwrap().change()
                - (self_unbond_2_amount - self_bond_1_amount)
                    .mul_ceil(rate)
                    .change())
            .abs()
                <= Uint::from(1)
        );
        assert_eq!(self_details.unbonds[2].amount, self_bond_1_amount);
        assert_eq!(self_details.unbonds[2].slashed_amount, None);

        tracing::debug!("\nWITHDRAWING DELEGATION UNBOND");
        // let slash_pool_balance_pre_withdraw = slash_pool_balance;
        // Withdraw the delegation unbonds, which total to 18_000. This should
        // only be affected by the slashes in epoch 3
        let del_withdraw = namada_proof_of_stake::withdraw_tokens(
            &mut shell.wl_storage,
            Some(&delegator),
            &val1.address,
            current_epoch,
        )
        .unwrap();

        let exp_del_withdraw_slashed_amount =
            del_unbond_1_amount.mul_ceil(slash_rate_3);
        assert!(
            (del_withdraw
                - (del_unbond_1_amount - exp_del_withdraw_slashed_amount))
                .raw_amount()
                <= Uint::one()
        );

        // TODO: finish once implemented
        // Check the balance of the Slash Pool
        // let slash_pool_balance: token::Amount = shell
        //     .wl_storage
        //     .read(&slash_balance_key)
        //     .expect("must be able to read")
        //     .unwrap_or_default();
        // dbg!(del_withdraw, slash_pool_balance);
        // assert_eq!(
        //     slash_pool_balance - slash_pool_balance_pre_withdraw,
        //     exp_del_withdraw_slashed_amount
        // );

        // println!("\nWITHDRAWING SELF UNBOND");
        // Withdraw the self unbonds, which total 154_654 + 15_000 - 9_123. Only
        // the (15_000 - 9_123) tokens are slashable.
        // let self_withdraw = namada_proof_of_stake::withdraw_tokens(
        //     &mut shell.wl_storage,
        //     None,
        //     &val1.address,
        //     current_epoch,
        // )
        // .unwrap();

        // let exp_self_withdraw_slashed_amount = decimal_mult_amount(
        //     std::cmp::min(dec!(3) * cubic_rate, Decimal::ONE),
        //     self_unbond_2_amount - self_bond_1_amount,
        // );
        // Check the balance of the Slash Pool
        // let slash_pool_balance: token::Amount = shell
        //     .wl_storage
        //     .read(&slash_balance_key)
        //     .expect("must be able to read")
        //     .unwrap_or_default();

        // dbg!(self_withdraw, slash_pool_balance);
        // dbg!(
        //     decimal_mult_amount(dec!(2) * cubic_rate, val_stake_3)
        //         + decimal_mult_amount(cubic_rate, val_stake_4)
        // );

        // assert_eq!(
        //     exp_self_withdraw_slashed_amount,
        //     slash_pool_balance
        //         - slash_pool_balance_pre_withdraw
        //         - exp_del_withdraw_slashed_amount
        // );

        Ok(())
    }

    #[test]
    fn test_jail_validator_for_inactivity() -> storage_api::Result<()> {
        let num_validators = 5_u64;
        let (mut shell, _recv, _, _) = setup_with_cfg(SetupCfg {
            last_height: 0,
            num_validators,
            ..Default::default()
        });
        let params = read_pos_params(&shell.wl_storage).unwrap();

        let initial_consensus_set: Vec<Address> =
            read_consensus_validator_set_addresses(
                &shell.wl_storage,
                Epoch::default(),
            )
            .unwrap()
            .into_iter()
            .collect();
        let val1 = initial_consensus_set[0].clone();
        let pkh1 = get_pkh_from_address(
            &shell.wl_storage,
            &params,
            val1.clone(),
            Epoch::default(),
        );
        let val2 = initial_consensus_set[1].clone();
        let pkh2 = get_pkh_from_address(
            &shell.wl_storage,
            &params,
            val2.clone(),
            Epoch::default(),
        );

        let validator_stake =
            namada_proof_of_stake::storage::read_validator_stake(
                &shell.wl_storage,
                &params,
                &val2,
                Epoch::default(),
            )
            .unwrap();

        let val3 = initial_consensus_set[2].clone();
        let val4 = initial_consensus_set[3].clone();
        let val5 = initial_consensus_set[4].clone();

        // Finalize block 1
        next_block_for_inflation(&mut shell, pkh1.to_vec(), vec![], None);

        // Ensure that there is no liveness data yet since there were no votes
        let missed_votes = liveness_missed_votes_handle();
        let sum_missed_votes = liveness_sum_missed_votes_handle();
        assert!(missed_votes.is_empty(&shell.wl_storage)?);
        assert!(sum_missed_votes.is_empty(&shell.wl_storage)?);

        let minimum_unsigned_blocks = ((Dec::one()
            - params.liveness_threshold)
            * params.liveness_window_check)
            .to_uint()
            .unwrap()
            .as_u64();

        // Finalize block 2 and ensure that some data has been written
        let default_all_votes = get_default_true_votes(
            &shell.wl_storage,
            shell.wl_storage.storage.block.epoch,
        );
        next_block_for_inflation(
            &mut shell,
            pkh1.to_vec(),
            default_all_votes,
            None,
        );
        assert!(missed_votes.is_empty(&shell.wl_storage)?);
        for val in &initial_consensus_set {
            let sum = sum_missed_votes.get(&shell.wl_storage, val)?;
            assert_eq!(sum, Some(0u64));
        }

        // Completely unbond one of the validator to test the pruning at the
        // pipeline epoch
        let mut current_epoch = shell.wl_storage.storage.block.epoch;
        namada_proof_of_stake::unbond_tokens(
            &mut shell.wl_storage,
            None,
            &val5,
            validator_stake,
            current_epoch,
            false,
        )?;
        let pipeline_vals = read_consensus_validator_set_addresses(
            &shell.wl_storage,
            current_epoch + params.pipeline_len,
        )?;
        assert_eq!(pipeline_vals.len(), initial_consensus_set.len() - 1);
        let val5_pipeline_state = validator_state_handle(&val5)
            .get(
                &shell.wl_storage,
                current_epoch + params.pipeline_len,
                &params,
            )?
            .unwrap();
        assert_eq!(val5_pipeline_state, ValidatorState::BelowThreshold);

        // Advance to the next epoch with no votes from validator 2
        // NOTE: assume the minimum blocks for jailing is larger than remaining
        // blocks to next epoch!
        let mut votes_no2 = get_default_true_votes(
            &shell.wl_storage,
            shell.wl_storage.storage.block.epoch,
        );
        votes_no2.retain(|vote| vote.validator.address != pkh2);

        let first_height_without_vote = 2;
        let mut val2_num_missed_blocks = 0u64;
        while current_epoch == Epoch::default() {
            next_block_for_inflation(
                &mut shell,
                pkh1.to_vec(),
                votes_no2.clone(),
                None,
            );
            current_epoch = shell.wl_storage.storage.block.epoch;
            val2_num_missed_blocks += 1;
        }

        // Checks upon the new epoch
        for val in &initial_consensus_set {
            let missed_votes = liveness_missed_votes_handle().at(val);
            let sum = sum_missed_votes.get(&shell.wl_storage, val)?;

            if val == &val2 {
                assert_eq!(sum, Some(val2_num_missed_blocks));
                for height in first_height_without_vote
                    ..first_height_without_vote + val2_num_missed_blocks
                {
                    assert!(missed_votes.contains(&shell.wl_storage, &height)?);
                    assert!(sum.unwrap() < minimum_unsigned_blocks);
                }
            } else {
                assert!(missed_votes.is_empty(&shell.wl_storage)?);
                assert_eq!(sum, Some(0u64));
            }
        }

        // Advance blocks up to just before the next epoch
        loop {
            next_block_for_inflation(
                &mut shell,
                pkh1.to_vec(),
                votes_no2.clone(),
                None,
            );
            if shell.wl_storage.storage.update_epoch_blocks_delay == Some(1) {
                break;
            }
        }
        assert_eq!(shell.wl_storage.storage.block.epoch, current_epoch);
        let pipeline_vals = read_consensus_validator_set_addresses(
            &shell.wl_storage,
            current_epoch + params.pipeline_len,
        )?;
        assert_eq!(pipeline_vals.len(), initial_consensus_set.len() - 1);
        let val2_sum_missed_votes =
            liveness_sum_missed_votes_handle().get(&shell.wl_storage, &val2)?;
        assert_eq!(
            val2_sum_missed_votes,
            Some(shell.wl_storage.storage.block.height.0 - 2)
        );
        for val in &initial_consensus_set {
            if val == &val2 {
                continue;
            }
            let sum = sum_missed_votes.get(&shell.wl_storage, val)?;
            assert_eq!(sum, Some(0u64));
        }

        // Now advance one more block to the next epoch, where validator 2 will
        // miss its 10th vote and should thus be jailed for liveness
        next_block_for_inflation(
            &mut shell,
            pkh1.to_vec(),
            votes_no2.clone(),
            None,
        );
        current_epoch = shell.wl_storage.storage.block.epoch;
        assert_eq!(current_epoch, Epoch(2));

        let val2_sum_missed_votes =
            liveness_sum_missed_votes_handle().get(&shell.wl_storage, &val2)?;
        assert_eq!(val2_sum_missed_votes, Some(minimum_unsigned_blocks));

        // Check the validator sets for all epochs up through the pipeline
        let consensus_vals = read_consensus_validator_set_addresses(
            &shell.wl_storage,
            current_epoch,
        )?;
        assert_eq!(
            consensus_vals,
            HashSet::from_iter([
                val1.clone(),
                val2.clone(),
                val3.clone(),
                val4.clone()
            ])
        );
        for offset in 1..=params.pipeline_len {
            let consensus_vals = read_consensus_validator_set_addresses(
                &shell.wl_storage,
                current_epoch + offset,
            )?;
            assert_eq!(
                consensus_vals,
                HashSet::from_iter([val1.clone(), val3.clone(), val4.clone()])
            );
            let val2_state = validator_state_handle(&val2)
                .get(&shell.wl_storage, current_epoch + offset, &params)?
                .unwrap();
            assert_eq!(val2_state, ValidatorState::Jailed);
            let val5_state = validator_state_handle(&val5)
                .get(&shell.wl_storage, current_epoch + offset, &params)?
                .unwrap();
            assert_eq!(val5_state, ValidatorState::BelowThreshold);
        }

        // Check the liveness data for validators 2 and 5 (2 should still be
        // there, 5 should be removed)
        for val in &initial_consensus_set {
            let missed_votes = liveness_missed_votes_handle().at(val);
            let sum = sum_missed_votes.get(&shell.wl_storage, val)?;

            if val == &val2 {
                assert_eq!(
                    sum,
                    Some(shell.wl_storage.storage.block.height.0 - 2)
                );
                for height in first_height_without_vote
                    ..shell.wl_storage.storage.block.height.0
                {
                    assert!(missed_votes.contains(&shell.wl_storage, &height)?);
                }
            } else if val == &val5 {
                assert!(missed_votes.is_empty(&shell.wl_storage)?);
                assert!(sum.is_none());
            } else {
                assert!(missed_votes.is_empty(&shell.wl_storage)?);
                assert_eq!(sum, Some(0u64));
            }
        }

        // Advance to the next epoch to ensure that the val2 data is removed
        // from the liveness data
        let next_epoch = current_epoch.next();
        loop {
            let votes = get_default_true_votes(
                &shell.wl_storage,
                shell.wl_storage.storage.block.epoch,
            );
            current_epoch = advance_epoch(&mut shell, &pkh1, &votes, None).0;
            if current_epoch == next_epoch {
                break;
            }
        }

        // Check that the liveness data only contains data for vals 1, 3, and 4
        for val in &initial_consensus_set {
            let missed_votes = liveness_missed_votes_handle().at(val);
            let sum = sum_missed_votes.get(&shell.wl_storage, val)?;

            assert!(missed_votes.is_empty(&shell.wl_storage)?);
            if val == &val2 || val == &val5 {
                assert!(sum.is_none());
            } else {
                assert_eq!(sum, Some(0u64));
            }
        }

        // Validator 2 unjail itself
        namada_proof_of_stake::unjail_validator(
            &mut shell.wl_storage,
            &val2,
            current_epoch,
        )?;
        let pipeline_epoch = current_epoch + params.pipeline_len;
        let val2_pipeline_state = validator_state_handle(&val2).get(
            &shell.wl_storage,
            pipeline_epoch,
            &params,
        )?;
        assert_eq!(val2_pipeline_state, Some(ValidatorState::Consensus));

        // Advance to the pipeline epoch
        loop {
            let votes = get_default_true_votes(
                &shell.wl_storage,
                shell.wl_storage.storage.block.epoch,
            );
            current_epoch = advance_epoch(&mut shell, &pkh1, &votes, None).0;
            if current_epoch == pipeline_epoch {
                break;
            }
        }
        let sum_liveness = liveness_sum_missed_votes_handle();
        assert_eq!(sum_liveness.get(&shell.wl_storage, &val1)?, Some(0u64));
        assert_eq!(sum_liveness.get(&shell.wl_storage, &val2)?, None);
        assert_eq!(sum_liveness.get(&shell.wl_storage, &val3)?, Some(0u64));
        assert_eq!(sum_liveness.get(&shell.wl_storage, &val4)?, Some(0u64));
        assert_eq!(sum_liveness.get(&shell.wl_storage, &val5)?, None);

        Ok(())
    }

    fn get_default_true_votes<S>(storage: &S, epoch: Epoch) -> Vec<VoteInfo>
    where
        S: StorageRead,
    {
        let params = read_pos_params(storage).unwrap();
        read_consensus_validator_set_addresses_with_stake(storage, epoch)
            .unwrap()
            .into_iter()
            .map(|val| {
                let pkh = get_pkh_from_address(
                    storage,
                    &params,
                    val.address.clone(),
                    epoch,
                );
                VoteInfo {
                    validator: Validator {
                        address: pkh,
                        power: (u128::try_from(val.bonded_stake).unwrap() as u64).try_into().unwrap(),
                    },
                    sig_info: tendermint::abci::types::BlockSignatureInfo::LegacySigned,
                }
            })
            .collect::<Vec<_>>()
    }

    fn advance_epoch(
        shell: &mut TestShell,
        proposer_address: &[u8],
        consensus_votes: &[VoteInfo],
        misbehaviors: Option<Vec<Misbehavior>>,
    ) -> (Epoch, token::Amount) {
        let current_epoch = shell.wl_storage.storage.block.epoch;
        let staking_token =
            namada_proof_of_stake::staking_token_address(&shell.wl_storage);

        // NOTE: assumed that the only change in pos address balance by
        // advancing to the next epoch is minted inflation - no change occurs
        // due to slashing
        let pos_balance_pre = shell
            .wl_storage
            .read::<token::Amount>(&token::balance_key(
                &staking_token,
                &pos_address,
            ))
            .unwrap()
            .unwrap_or_default();
        loop {
            next_block_for_inflation(
                shell,
                proposer_address.to_owned(),
                consensus_votes.to_owned(),
                misbehaviors.clone(),
            );
            if shell.wl_storage.storage.block.epoch == current_epoch.next() {
                break;
            }
        }
        let pos_balance_post = shell
            .wl_storage
            .read::<token::Amount>(&token::balance_key(
                &staking_token,
                &pos_address,
            ))
            .unwrap()
            .unwrap_or_default();

        (
            shell.wl_storage.storage.block.epoch,
            pos_balance_post - pos_balance_pre,
        )
    }

    /// Test that updating the ethereum bridge params via governance works.
    #[tokio::test]
    async fn test_eth_bridge_param_updates() {
        let (mut shell, _broadcaster, _, mut control_receiver) =
            setup_at_height(3u64);
        let proposal_execution_key = get_proposal_execution_key(0);
        shell
            .wl_storage
            .write(&proposal_execution_key, 0u64)
            .expect("Test failed.");
        let mut tx = Tx::new(shell.chain_id.clone(), None);
        tx.add_code_from_hash(Hash::default(), None).add_data(0u64);
        let new_min_confirmations = MinimumConfirmations::from(unsafe {
            NonZeroU64::new_unchecked(42)
        });
        shell
            .wl_storage
            .write(&min_confirmations_key(), new_min_confirmations)
            .expect("Test failed");
        let gas_meter = VpGasMeter::new_from_tx_meter(
            &TxGasMeter::new_from_sub_limit(u64::MAX.into()),
        );
        let keys_changed = BTreeSet::from([min_confirmations_key()]);
        let verifiers = BTreeSet::default();
        let ctx = namada::ledger::native_vp::Ctx::new(
            shell.mode.get_validator_address().expect("Test failed"),
            &shell.wl_storage.storage,
            &shell.wl_storage.write_log,
            &tx,
            &TxIndex(0),
            gas_meter,
            &keys_changed,
            &verifiers,
            shell.vp_wasm_cache.clone(),
        );
        let parameters = ParametersVp { ctx };
        let result = parameters
            .validate_tx(&tx, &keys_changed, &verifiers)
            .expect("Test failed");
        assert!(result);

        // we advance forward to the next epoch
        let mut req = FinalizeBlock::default();
        req.header.time = namada::types::time::DateTimeUtc::now();
        let current_decision_height =
            shell.wl_storage.pos_queries().get_current_decision_height();
        if let Some(b) = shell.wl_storage.storage.last_block.as_mut() {
            b.height = current_decision_height + 11;
        }
        shell.finalize_block(req).expect("Test failed");
        shell.commit();

        let consensus_set: Vec<WeightedValidator> =
            read_consensus_validator_set_addresses_with_stake(
                &shell.wl_storage,
                Epoch::default(),
            )
            .unwrap()
            .into_iter()
            .collect();

        let params = read_pos_params(&shell.wl_storage).unwrap();
        let val1 = consensus_set[0].clone();
        let pkh1 = get_pkh_from_address(
            &shell.wl_storage,
            &params,
            val1.address.clone(),
            Epoch::default(),
        );

        let _ = control_receiver.recv().await.expect("Test failed");
        // Finalize block 2
        let votes = vec![VoteInfo {
            validator: Validator {
                address: pkh1,
                power: (u128::try_from(val1.bonded_stake).expect("Test failed")
                    as u64)
                    .try_into()
                    .unwrap(),
            },
            sig_info: tendermint::abci::types::BlockSignatureInfo::LegacySigned,
        }];
        next_block_for_inflation(&mut shell, pkh1.to_vec(), votes, None);
        let Command::UpdateConfig(cmd) =
            control_receiver.recv().await.expect("Test failed");
        assert_eq!(u64::from(cmd.min_confirmations), 42);
    }
}<|MERGE_RESOLUTION|>--- conflicted
+++ resolved
@@ -1,18 +1,12 @@
 //! Implementation of the `FinalizeBlock` ABCI++ method for the Shell
 
 use data_encoding::HEXUPPER;
-<<<<<<< HEAD
 use masp_primitives::merkle_tree::CommitmentTree;
 use masp_primitives::sapling::Node;
 use masp_proofs::bls12_381;
-use namada::core::ledger::inflation;
-use namada::core::ledger::masp_conversions::update_allowed_conversions;
-use namada::core::ledger::pgf::ADDRESS as pgf_address;
-use namada::core::types::storage::KeySeg;
-=======
 use namada::core::ledger::masp_conversions::update_allowed_conversions;
 use namada::core::ledger::pgf::inflation as pgf_inflation;
->>>>>>> 124cffdf
+use namada::core::types::storage::KeySeg;
 use namada::ledger::events::EventType;
 use namada::ledger::gas::{GasMetering, TxGasMeter};
 use namada::ledger::pos::namada_proof_of_stake;
@@ -20,22 +14,12 @@
 use namada::ledger::storage::wl_storage::WriteLogAndStorage;
 use namada::ledger::storage::write_log::StorageModification;
 use namada::ledger::storage::EPOCH_SWITCH_BLOCKS_DELAY;
-<<<<<<< HEAD
-use namada::ledger::storage_api::token::credit_tokens;
-use namada::ledger::storage_api::{pgf, ResultExt, StorageRead, StorageWrite};
+use namada::ledger::storage_api::{ResultExt, StorageRead, StorageWrite};
 use namada::proof_of_stake::storage::{
-=======
-use namada::ledger::storage_api::StorageRead;
-use namada::proof_of_stake::{
->>>>>>> 124cffdf
     find_validator_by_raw_hash, read_last_block_proposer_address,
     write_last_block_proposer_address,
 };
-<<<<<<< HEAD
 use namada::types::address::MASP;
-use namada::types::dec::Dec;
-=======
->>>>>>> 124cffdf
 use namada::types::key::tm_raw_hash_to_string;
 use namada::types::storage::{BlockHash, BlockResults, Epoch, Header};
 use namada::types::token::{
@@ -676,58 +660,6 @@
     /// with respect to the previous epoch.
     fn apply_inflation(&mut self, current_epoch: Epoch) -> Result<()> {
         let last_epoch = current_epoch.prev();
-<<<<<<< HEAD
-        // Get input values needed for the PD controller for PoS.
-        // Run the PD controllers to calculate new rates.
-
-        let params = read_pos_params(&self.wl_storage)?;
-
-        // Read from Parameters storage
-        let epochs_per_year: u64 = self
-            .read_storage_key(&params_storage::get_epochs_per_year_key())
-            .expect("Epochs per year should exist in storage");
-
-        let pos_last_staked_ratio: Dec = self
-            .read_storage_key(&params_storage::get_staked_ratio_key())
-            .expect("PoS staked ratio should exist in storage");
-        let pos_last_inflation_amount: token::Amount = self
-            .read_storage_key(&params_storage::get_pos_inflation_amount_key())
-            .expect("PoS inflation amount should exist in storage");
-
-        // Read from PoS storage
-        let total_tokens: token::Amount = self
-            .read_storage_key(&token::minted_balance_key(
-                &staking_token_address(&self.wl_storage),
-            ))
-            .expect("Total NAM balance should exist in storage");
-        let pos_locked_supply =
-            read_total_stake(&self.wl_storage, &params, last_epoch)?;
-        let pos_locked_ratio_target = params.target_staked_ratio;
-        let pos_max_inflation_rate = params.max_inflation_rate;
-        let pos_p_gain_nom = params.rewards_gain_p;
-        let pos_d_gain_nom = params.rewards_gain_d;
-
-        // Run rewards PD controller
-        let pos_controller = inflation::RewardsController {
-            locked_tokens: pos_locked_supply.raw_amount(),
-            total_tokens: total_tokens.raw_amount(),
-            total_native_tokens: total_tokens.raw_amount(),
-            locked_ratio_target: pos_locked_ratio_target,
-            locked_ratio_last: pos_last_staked_ratio,
-            max_reward_rate: pos_max_inflation_rate,
-            last_inflation_amount: pos_last_inflation_amount.raw_amount(),
-            p_gain_nom: pos_p_gain_nom,
-            d_gain_nom: pos_d_gain_nom,
-            epochs_per_year,
-        };
-
-        // Run the rewards controllers
-        let inflation::ValsToUpdate {
-            locked_ratio,
-            inflation,
-        } = pos_controller.run();
-=======
->>>>>>> 124cffdf
 
         // Get the number of blocks in the last epoch
         let first_block_of_last_epoch = self
@@ -740,16 +672,8 @@
         let num_blocks_in_last_epoch =
             self.wl_storage.storage.block.height.0 - first_block_of_last_epoch;
 
-<<<<<<< HEAD
-        let staking_token = staking_token_address(&self.wl_storage);
-
-        let inflation = token::Amount::from_uint(inflation, 0)
-            .expect("Should not fail Uint -> Amount conversion");
-        namada_proof_of_stake::rewards::update_rewards_products_and_mint_inflation(
-=======
         // PoS inflation
-        namada_proof_of_stake::apply_inflation(
->>>>>>> 124cffdf
+        namada_proof_of_stake::rewards::apply_inflation(
             &mut self.wl_storage,
             last_epoch,
             num_blocks_in_last_epoch,
@@ -910,13 +834,8 @@
     use namada::ledger::storage_api::StorageWrite;
     use namada::proof_of_stake::storage::{
         enqueued_slashes_handle, get_num_consensus_validators,
-<<<<<<< HEAD
-        read_consensus_validator_set_addresses_with_stake,
+        read_consensus_validator_set_addresses_with_stake, read_total_stake,
         read_validator_stake, rewards_accumulator_handle,
-=======
-        read_consensus_validator_set_addresses_with_stake, read_total_stake,
-        read_validator_stake, rewards_accumulator_handle, unjail_validator,
->>>>>>> 124cffdf
         validator_consensus_key_handle, validator_rewards_products_handle,
         validator_slashes_handle, validator_state_handle, write_pos_params,
     };
