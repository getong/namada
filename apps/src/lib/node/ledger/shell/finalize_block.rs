//! Implementation of the `FinalizeBlock` ABCI++ method for the Shell

use std::collections::HashMap;

use data_encoding::HEXUPPER;
use namada::core::ledger::pgf::ADDRESS as pgf_address;
use namada::ledger::events::EventType;
use namada::ledger::gas::{GasMetering, TxGasMeter};
use namada::ledger::parameters::storage as params_storage;
use namada::ledger::pos::{namada_proof_of_stake, staking_token_address};
use namada::ledger::storage::EPOCH_SWITCH_BLOCKS_DELAY;
use namada::ledger::storage_api::token::credit_tokens;
use namada::ledger::storage_api::{pgf, StorageRead, StorageWrite};
use namada::ledger::{inflation, protocol, replay_protection};
use namada::proof_of_stake::{
    delegator_rewards_products_handle, find_validator_by_raw_hash,
    read_last_block_proposer_address, read_pos_params, read_total_stake,
    read_validator_stake, rewards_accumulator_handle,
    validator_commission_rate_handle, validator_rewards_products_handle,
    write_last_block_proposer_address,
};
use namada::types::address::Address;
use namada::types::dec::Dec;
use namada::types::key::tm_raw_hash_to_string;
use namada::types::storage::{BlockHash, BlockResults, Epoch, Header};
use namada::types::token::Amount;
use namada::types::transaction::protocol::{
    ethereum_tx_data_variants, ProtocolTxType,
};
use namada::types::vote_extensions::ethereum_events::MultiSignedEthEvent;

use super::governance::execute_governance_proposals;
use super::*;
use crate::facade::tendermint_proto::abci::{
    Misbehavior as Evidence, VoteInfo,
};
use crate::node::ledger::shell::stats::InternalStats;

impl<D, H> Shell<D, H>
where
    D: DB + for<'iter> DBIter<'iter> + Sync + 'static,
    H: StorageHasher + Sync + 'static,
{
    /// Updates the chain with new header, height, etc. Also keeps track
    /// of epoch changes and applies associated updates to validator sets,
    /// etc. as necessary.
    ///
    /// Validate and apply decrypted transactions unless
    /// [`Shell::process_proposal`] detected that they were not submitted in
    /// correct order or more decrypted txs arrived than expected. In that
    /// case, all decrypted transactions are not applied and must be
    /// included in the next `Shell::prepare_proposal` call.
    ///
    /// Incoming wrapper txs need no further validation. They
    /// are added to the block.
    ///
    /// Error codes:
    ///   0: Ok
    ///   1: Invalid tx
    ///   2: Tx is invalidly signed
    ///   3: Wasm runtime error
    ///   4: Invalid order of decrypted txs
    ///   5. More decrypted txs than expected
    pub fn finalize_block(
        &mut self,
        req: shim::request::FinalizeBlock,
    ) -> Result<shim::response::FinalizeBlock> {
        let mut response = shim::response::FinalizeBlock::default();

        // Begin the new block and check if a new epoch has begun
        let (height, new_epoch) =
            self.update_state(req.header, req.hash, req.byzantine_validators);

        let (current_epoch, _gas) = self.wl_storage.storage.get_current_epoch();
        let update_for_tendermint = matches!(
            self.wl_storage.storage.update_epoch_blocks_delay,
            Some(EPOCH_SWITCH_BLOCKS_DELAY)
        );

        tracing::info!(
            "Block height: {height}, epoch: {current_epoch}, is new epoch: \
             {new_epoch}."
        );
        tracing::debug!(
            "New epoch block delay for updating the Tendermint validator set: \
             {:?}",
            self.wl_storage.storage.update_epoch_blocks_delay
        );

        if new_epoch {
            namada::ledger::storage::update_allowed_conversions(
                &mut self.wl_storage,
            )?;

            execute_governance_proposals(self, &mut response)?;

            // Copy the new_epoch + pipeline_len - 1 validator set into
            // new_epoch + pipeline_len
            let pos_params =
                namada_proof_of_stake::read_pos_params(&self.wl_storage)?;
            namada_proof_of_stake::copy_validator_sets_and_positions(
                &mut self.wl_storage,
                current_epoch,
                current_epoch + pos_params.pipeline_len,
            )?;
            namada_proof_of_stake::store_total_consensus_stake(
                &mut self.wl_storage,
                current_epoch,
            )?;
            namada_proof_of_stake::purge_validator_sets_for_old_epoch(
                &mut self.wl_storage,
                current_epoch,
            )?;
        }

        // Invariant: Has to be applied before `record_slashes_from_evidence`
        // because it potentially needs to be able to read validator state from
        // previous epoch and jailing validator removes the historical state
        self.log_block_rewards(&req.votes, height, current_epoch, new_epoch)?;
        if new_epoch {
            self.apply_inflation(current_epoch)?;
        }

        // Invariant: This has to be applied after
        // `copy_validator_sets_and_positions` and before `self.update_epoch`.
        self.record_slashes_from_evidence();
        // Invariant: This has to be applied after
        // `copy_validator_sets_and_positions` if we're starting a new epoch
        if new_epoch {
            self.process_slashes();
        }

        let mut stats = InternalStats::default();

        let native_block_proposer_address = {
            let tm_raw_hash_string =
                tm_raw_hash_to_string(req.proposer_address);
            find_validator_by_raw_hash(&self.wl_storage, tm_raw_hash_string)
                .unwrap()
                .expect(
                    "Unable to find native validator address of block \
                     proposer from tendermint raw hash",
                )
        };

        // Tracks the accepted transactions
        self.wl_storage.storage.block.results = BlockResults::default();
        for (tx_index, processed_tx) in req.txs.iter().enumerate() {
            let tx = if let Ok(tx) = Tx::try_from(processed_tx.tx.as_ref()) {
                tx
            } else {
                tracing::error!(
                    "FinalizeBlock received a tx that could not be \
                     deserialized to a Tx type. This is likely a protocol \
                     transaction."
                );
                continue;
            };
            // If [`process_proposal`] rejected a Tx due to invalid signature,
            // emit an event here and move on to next tx.
            if ErrorCodes::from_u32(processed_tx.result.code).unwrap()
                == ErrorCodes::InvalidSig
            {
                let mut tx_event = match tx.header().tx_type {
                    TxType::Wrapper(_) | TxType::Protocol(_) => {
                        Event::new_tx_event(&tx, height.0)
                    }
                    _ => {
                        tracing::error!(
                            "Internal logic error: FinalizeBlock received a \
                             tx with an invalid signature error code that \
                             could not be deserialized to a WrapperTx / \
                             ProtocolTx type"
                        );
                        continue;
                    }
                };
                tx_event["code"] = processed_tx.result.code.to_string();
                tx_event["info"] =
                    format!("Tx rejected: {}", &processed_tx.result.info);
                tx_event["gas_used"] = "0".into();
                response.events.push(tx_event);
                continue;
            }

            if tx.validate_tx().is_err() {
                tracing::error!(
                    "Internal logic error: FinalizeBlock received tx that \
                     could not be deserialized to a valid TxType"
                );
                continue;
            };
            let tx_header = tx.header();
            // If [`process_proposal`] rejected a Tx, emit an event here and
            // move on to next tx
            if ErrorCodes::from_u32(processed_tx.result.code).unwrap()
                != ErrorCodes::Ok
            {
                let mut tx_event = Event::new_tx_event(&tx, height.0);
                tx_event["code"] = processed_tx.result.code.to_string();
                tx_event["info"] =
                    format!("Tx rejected: {}", &processed_tx.result.info);
                tx_event["gas_used"] = "0".into();
                response.events.push(tx_event);
                // if the rejected tx was decrypted, remove it
                // from the queue of txs to be processed and remove the hash
                // from storage
                if let TxType::Decrypted(_) = &tx_header.tx_type {
                    let tx_hash = self
                        .wl_storage
                        .storage
                        .tx_queue
                        .pop()
                        .expect("Missing wrapper tx in queue")
                        .tx
                        .clone()
                        .update_header(TxType::Raw)
                        .header_hash();
                    let tx_hash_key =
                        replay_protection::get_replay_protection_key(&tx_hash);
                    self.wl_storage
                        .delete(&tx_hash_key)
                        .expect("Error while deleting tx hash from storage");
                }

                #[cfg(not(any(feature = "abciplus", feature = "abcipp")))]
                if let TxType::Wrapper(wrapper) = &tx_header.tx_type {
                    // Charge fee if wrapper transaction went out of gas or
                    // failed because of fees
                    let error_code =
                        ErrorCodes::from_u32(processed_tx.result.code).unwrap();
                    if (error_code == ErrorCodes::TxGasLimit)
                        | (error_code == ErrorCodes::FeeError)
                    {
                        let masp_transaction = wrapper
                            .unshield_section_hash
                            .map(|ref hash| {
                                tx.get_section(hash)
                                    .map(|section| {
                                        if let Section::MaspTx(transaction) =
                                            section
                                        {
                                            Some(transaction.to_owned())
                                        } else {
                                            None
                                        }
                                    })
                                    .flatten()
                            })
                            .flatten();
                        #[cfg(not(feature = "mainnet"))]
                        let has_valid_pow =
                            self.invalidate_pow_solution_if_valid(wrapper);
                        if let Err(msg) = protocol::charge_fee(
                            wrapper,
                            masp_transaction,
                            ShellParams::new(
                                TxGasMeter::new_from_sub_limit(u64::MAX),
                                &mut self.wl_storage,
                                &mut self.vp_wasm_cache,
                                &mut self.tx_wasm_cache,
                            ),
                            #[cfg(not(feature = "mainnet"))]
                            has_valid_pow,
                            Some(&native_block_proposer_address),
                            &mut BTreeSet::default(),
                        ) {
                            self.wl_storage.write_log.drop_tx();
                            tracing::error!(
                                "Rejected wrapper tx {} could not pay fee: {}",
                                Hash::sha256(
                                    tx::try_from(processed_tx.as_ref())
                                        .unwrap()
                                ),
                                msg
                            )
                        }
                    }
                }

                continue;
            }

            let (
                mut tx_event,
                tx_unsigned_hash,
                mut tx_gas_meter,
                has_valid_pow,
                wrapper,
            ) = match &tx_header.tx_type {
                TxType::Wrapper(wrapper) => {
                    stats.increment_wrapper_txs();
<<<<<<< HEAD
                    let tx_event = Event::new_tx_event(&tx, height.0);
=======
                    let mut tx_event = Event::new_tx_event(&tx, height.0);

                    // Writes both txs hash to storage
                    let processed_tx =
                        Tx::try_from(processed_tx.tx.as_ref()).unwrap();
                    let wrapper_tx_hash_key =
                        replay_protection::get_replay_protection_key(
                            &hash::Hash(processed_tx.header_hash().0),
                        );
                    self.wl_storage
                        .write_bytes(&wrapper_tx_hash_key, vec![])
                        .expect("Error while writing tx hash to storage");

                    let inner_tx_hash_key =
                        replay_protection::get_replay_protection_key(
                            &tx.clone()
                                .update_header(TxType::Raw)
                                .header_hash(),
                        );
                    self.wl_storage
                        .write_bytes(&inner_tx_hash_key, vec![])
                        .expect("Error while writing tx hash to storage");

>>>>>>> fdfcfd9b
                    #[cfg(not(feature = "mainnet"))]
                    let has_valid_pow =
                        self.invalidate_pow_solution_if_valid(wrapper);

                    let gas_meter = TxGasMeter::new(wrapper.gas_limit);

                    (
                        tx_event,
                        None,
                        gas_meter,
                        #[cfg(not(feature = "mainnet"))]
                        has_valid_pow,
                        Some(tx.clone()),
                    )
                }
                TxType::Decrypted(inner) => {
                    // We remove the corresponding wrapper tx from the queue
                    let mut tx_in_queue = self
                        .wl_storage
                        .storage
                        .tx_queue
                        .pop()
                        .expect("Missing wrapper tx in queue");
                    let mut event = Event::new_tx_event(&tx, height.0);

                    match inner {
                        DecryptedTx::Decrypted { has_valid_pow: _ } => {
                            if let Some(code_sec) = tx
                                .get_section(tx.code_sechash())
                                .and_then(|x| Section::code_sec(x.as_ref()))
                            {
                                stats.increment_tx_type(
                                    code_sec.code.hash().to_string(),
                                );
                            }
                        }
                        DecryptedTx::Undecryptable => {
                            tracing::info!(
                                "Tx with hash {} was un-decryptable",
                                tx_in_queue.tx.header_hash()
                            );
                            event["info"] = "Transaction is invalid.".into();
                            event["log"] =
                                "Transaction could not be decrypted.".into();
                            event["code"] = ErrorCodes::Undecryptable.into();
                            continue;
                        }
                    }

                    (
                        event,
                        Some(
                            tx_in_queue
                                .tx
                                .update_header(TxType::Raw)
                                .header_hash(),
                        ),
                        TxGasMeter::new_from_sub_limit(tx_in_queue.gas),
                        #[cfg(not(feature = "mainnet"))]
                        false,
                        None,
                    )
                }
                TxType::Raw => {
                    tracing::error!(
                        "Internal logic error: FinalizeBlock received a \
                         TxType::Raw transaction"
                    );
                    continue;
                }
                TxType::Protocol(protocol_tx) => match protocol_tx.tx {
                    ProtocolTxType::BridgePoolVext
                    | ProtocolTxType::BridgePool
                    | ProtocolTxType::ValSetUpdateVext
                    | ProtocolTxType::ValidatorSetUpdate => (
                        Event::new_tx_event(&tx, height.0),
                        None,
                        TxGasMeter::new_from_sub_limit(0.into()),
                        #[cfg(not(feature = "mainnet"))]
                        false,
                        None,
                    ),
                    ProtocolTxType::EthEventsVext => {
                        let ext =
                            ethereum_tx_data_variants::EthEventsVext::try_from(
                                &tx,
                            )
                            .unwrap();
                        if self
                            .mode
                            .get_validator_address()
                            .map(|validator| {
                                validator == &ext.data.validator_addr
                            })
                            .unwrap_or(false)
                        {
                            for event in ext.data.ethereum_events.iter() {
                                self.mode.dequeue_eth_event(event);
                            }
                        }
                        (
                            Event::new_tx_event(&tx, height.0),
                            None,
                            TxGasMeter::new_from_sub_limit(0.into()),
                            #[cfg(not(feature = "mainnet"))]
                            false,
                            None,
                        )
                    }
                    ProtocolTxType::EthereumEvents => {
                        let digest =
                            ethereum_tx_data_variants::EthereumEvents::try_from(
                                &tx,
                            ).unwrap();
                        if let Some(address) =
                            self.mode.get_validator_address().cloned()
                        {
                            let this_signer = &(
                                address,
                                self.wl_storage.storage.get_last_block_height(),
                            );
                            for MultiSignedEthEvent { event, signers } in
                                &digest.events
                            {
                                if signers.contains(this_signer) {
                                    self.mode.dequeue_eth_event(event);
                                }
                            }
                        }
                        (
                            Event::new_tx_event(&tx, height.0),
                            None,
                            TxGasMeter::new_from_sub_limit(0.into()),
                            #[cfg(not(feature = "mainnet"))]
                            false,
                            None,
                        )
                    }
                    ref protocol_tx_type => {
                        tracing::error!(
                            ?protocol_tx_type,
                            "Internal logic error: FinalizeBlock received an \
                             unsupported TxType::Protocol transaction: {:?}",
                            protocol_tx
                        );
                        continue;
                    }
                },
            };

            match protocol::dispatch_tx(
                tx,
                processed_tx.tx.as_ref(),
                TxIndex(
                    tx_index
                        .try_into()
                        .expect("transaction index out of bounds"),
                ),
                &mut tx_gas_meter,
                &mut self.wl_storage,
                &mut self.vp_wasm_cache,
                &mut self.tx_wasm_cache,
                Some(&native_block_proposer_address),
                #[cfg(not(feature = "mainnet"))]
                has_valid_pow,
            )
            .map_err(Error::TxApply)
            {
                Ok(result) => {
                    if result.is_accepted() {
                        if let EventType::Accepted = tx_event.event_type {
                            // Wrapper transaction
                            tracing::trace!(
                                "Wrapper transaction {} was accepted",
                                tx_event["hash"]
                            );
                            self.wl_storage.storage.tx_queue.push(TxInQueue {
                                tx: wrapper.expect("Missing expected wrapper"),
                                gas: tx_gas_meter.get_available_gas(),
                                #[cfg(not(feature = "mainnet"))]
                                has_valid_pow,
                            });
                        } else {
                            tracing::trace!(
                                "all VPs accepted transaction {} storage \
                                 modification {:#?}",
                                tx_event["hash"],
                                result
                            );
                            stats.increment_successful_txs();
                        }
                        self.wl_storage.commit_tx();
                        if !tx_event.contains_key("code") {
                            tx_event["code"] = ErrorCodes::Ok.into();
                            self.wl_storage
                                .storage
                                .block
                                .results
                                .accept(tx_index);
                        }
                        for ibc_event in &result.ibc_events {
                            // Add the IBC event besides the tx_event
                            let mut event = Event::from(ibc_event.clone());
                            // Add the height for IBC event query
                            event["height"] = height.to_string();
                            response.events.push(event);
                        }
                        match serde_json::to_string(
                            &result.initialized_accounts,
                        ) {
                            Ok(initialized_accounts) => {
                                tx_event["initialized_accounts"] =
                                    initialized_accounts;
                            }
                            Err(err) => {
                                tracing::error!(
                                    "Failed to serialize the initialized \
                                     accounts: {}",
                                    err
                                );
                            }
                        }
                    } else {
                        tracing::trace!(
                            "some VPs rejected transaction {} storage \
                             modification {:#?}",
                            tx_event["hash"],
                            result.vps_result.rejected_vps
                        );
                        stats.increment_rejected_txs();
                        self.wl_storage.drop_tx();
                        tx_event["code"] = ErrorCodes::InvalidTx.into();
                    }
                    tx_event["gas_used"] = result.gas_used.to_string();
                    tx_event["info"] = result.to_string();
                }
                Err(msg) => {
                    tracing::info!(
                        "Transaction {} failed with: {}",
                        tx_event["hash"],
                        msg
                    );
                    stats.increment_errored_txs();

                    self.wl_storage.drop_tx();
                    // If transaction type is Decrypted and failed because of
                    // out of gas, remove its hash from storage to allow
                    // rewrapping it
                    if let Some(hash) = tx_unsigned_hash {
                        if let Error::TxApply(protocol::Error::GasError(_)) =
                            msg
                        {
                            let tx_hash_key =
<<<<<<< HEAD
                                replay_protection::get_tx_hash_key(&hash);
                            self.wl_storage.delete(&tx_hash_key).expect(
                                "Error while deleting tx hash key from storage",
                            );
=======
                                replay_protection::get_replay_protection_key(&hash);
                            self.wl_storage
                                .delete(&tx_hash_key)
                                .expect(
                                    "Error while deleting tx hash key from storage",
                                );
                            // Apply only to remove its hash,
                            // since all other changes have already been dropped
                            self.wl_storage.commit_tx();
>>>>>>> fdfcfd9b
                        }
                    }

                    tx_event["gas_used"] =
                        tx_gas_meter.get_tx_consumed_gas().to_string();
                    tx_event["info"] = msg.to_string();
                    if let EventType::Accepted = tx_event.event_type {
                        // If wrapper, invalid tx error code
                        tx_event["code"] = ErrorCodes::InvalidTx.into();
                    } else {
                        tx_event["code"] = ErrorCodes::WasmRuntimeError.into();
                    }
                }
            }
            response.events.push(tx_event);
        }

        stats.set_tx_cache_size(
            self.tx_wasm_cache.get_size(),
            self.tx_wasm_cache.get_cache_size(),
        );
        stats.set_vp_cache_size(
            self.vp_wasm_cache.get_size(),
            self.vp_wasm_cache.get_cache_size(),
        );

        tracing::info!("{}", stats);
        tracing::info!("{}", stats.format_tx_executed());

        if update_for_tendermint {
            self.update_epoch(&mut response);
            // send the latest oracle configs. These may have changed due to
            // governance.
            self.update_eth_oracle();
        }

        write_last_block_proposer_address(
            &mut self.wl_storage,
            native_block_proposer_address,
        )?;

        self.event_log_mut().log_events(response.events.clone());
        tracing::debug!("End finalize_block {height} of epoch {current_epoch}");

        Ok(response)
    }

    /// Sets the metadata necessary for a new block, including
    /// the hash, height, validator changes, and evidence of
    /// byzantine behavior. Applies slashes if necessary.
    /// Returns a bool indicating if a new epoch began and
    /// the height of the new block.
    fn update_state(
        &mut self,
        header: Header,
        hash: BlockHash,
        byzantine_validators: Vec<Evidence>,
    ) -> (BlockHeight, bool) {
        let height = self.wl_storage.storage.get_last_block_height() + 1;

        self.wl_storage
            .storage
            .begin_block(hash, height)
            .expect("Beginning a block shouldn't fail");

        let header_time = header.time;
        self.wl_storage
            .storage
            .set_header(header)
            .expect("Setting a header shouldn't fail");

        self.byzantine_validators = byzantine_validators;

        let new_epoch = self
            .wl_storage
            .update_epoch(height, header_time)
            .expect("Must be able to update epoch");
        (height, new_epoch)
    }

    /// If a new epoch begins, we update the response to include
    /// changes to the validator sets and consensus parameters
    fn update_epoch(&mut self, response: &mut shim::response::FinalizeBlock) {
        // Apply validator set update
        response.validator_updates = self
            .get_abci_validator_updates(false)
            .expect("Must be able to update validator set");
    }

    /// Calculate the new inflation rate, mint the new tokens to the PoS
    /// account, then update the reward products of the validators. This is
    /// executed while finalizing the first block of a new epoch and is applied
    /// with respect to the previous epoch.
    fn apply_inflation(&mut self, current_epoch: Epoch) -> Result<()> {
        let last_epoch = current_epoch.prev();
        // Get input values needed for the PD controller for PoS and MASP.
        // Run the PD controllers to calculate new rates.
        //
        // MASP is included below just for some completeness.

        let params = read_pos_params(&self.wl_storage)?;

        // Read from Parameters storage
        let epochs_per_year: u64 = self
            .read_storage_key(&params_storage::get_epochs_per_year_key())
            .expect("Epochs per year should exist in storage");
        let pos_p_gain_nom: Dec = self
            .read_storage_key(&params_storage::get_pos_gain_p_key())
            .expect("PoS P-gain factor should exist in storage");
        let pos_d_gain_nom: Dec = self
            .read_storage_key(&params_storage::get_pos_gain_d_key())
            .expect("PoS D-gain factor should exist in storage");

        let pos_last_staked_ratio: Dec = self
            .read_storage_key(&params_storage::get_staked_ratio_key())
            .expect("PoS staked ratio should exist in storage");
        let pos_last_inflation_amount: token::Amount = self
            .read_storage_key(&params_storage::get_pos_inflation_amount_key())
            .expect("PoS inflation amount should exist in storage");
        // Read from PoS storage
        let total_tokens = self
            .read_storage_key(&token::minted_balance_key(
                &staking_token_address(&self.wl_storage),
            ))
            .expect("Total NAM balance should exist in storage");
        let pos_locked_supply =
            read_total_stake(&self.wl_storage, &params, last_epoch)?;
        let pos_locked_ratio_target = params.target_staked_ratio;
        let pos_max_inflation_rate = params.max_inflation_rate;

        // TODO: properly fetch these values (arbitrary for now)
        let masp_locked_supply: Amount = Amount::default();
        let masp_locked_ratio_target = Dec::new(5, 1).expect("Cannot fail");
        let masp_locked_ratio_last = Dec::new(5, 1).expect("Cannot fail");
        let masp_max_inflation_rate = Dec::new(2, 1).expect("Cannot fail");
        let masp_last_inflation_rate = Dec::new(12, 2).expect("Cannot fail");
        let masp_p_gain = Dec::new(1, 1).expect("Cannot fail");
        let masp_d_gain = Dec::new(1, 1).expect("Cannot fail");

        // Run rewards PD controller
        let pos_controller = inflation::RewardsController {
            locked_tokens: pos_locked_supply,
            total_tokens,
            locked_ratio_target: pos_locked_ratio_target,
            locked_ratio_last: pos_last_staked_ratio,
            max_reward_rate: pos_max_inflation_rate,
            last_inflation_amount: pos_last_inflation_amount,
            p_gain_nom: pos_p_gain_nom,
            d_gain_nom: pos_d_gain_nom,
            epochs_per_year,
        };
        let _masp_controller = inflation::RewardsController {
            locked_tokens: masp_locked_supply,
            total_tokens,
            locked_ratio_target: masp_locked_ratio_target,
            locked_ratio_last: masp_locked_ratio_last,
            max_reward_rate: masp_max_inflation_rate,
            last_inflation_amount: token::Amount::from(
                masp_last_inflation_rate,
            ),
            p_gain_nom: masp_p_gain,
            d_gain_nom: masp_d_gain,
            epochs_per_year,
        };

        // Run the rewards controllers
        let inflation::ValsToUpdate {
            locked_ratio,
            inflation,
        } = pos_controller.run();
        // let new_masp_vals = _masp_controller.run();

        // Get the number of blocks in the last epoch
        let first_block_of_last_epoch = self
            .wl_storage
            .storage
            .block
            .pred_epochs
            .first_block_heights[last_epoch.0 as usize]
            .0;
        let num_blocks_in_last_epoch = if first_block_of_last_epoch == 0 {
            self.wl_storage.storage.block.height.0 - 1
        } else {
            self.wl_storage.storage.block.height.0 - first_block_of_last_epoch
        };

        // Read the rewards accumulator and calculate the new rewards products
        // for the previous epoch
        //
        // TODO: think about changing the reward to Decimal
        let mut reward_tokens_remaining = inflation;
        let mut new_rewards_products: HashMap<Address, (Dec, Dec)> =
            HashMap::new();
        for acc in rewards_accumulator_handle().iter(&self.wl_storage)? {
            let (address, value) = acc?;

            // Get reward token amount for this validator
            let fractional_claim = value / num_blocks_in_last_epoch;
            let reward = fractional_claim * inflation;

            // Get validator data at the last epoch
            let stake = read_validator_stake(
                &self.wl_storage,
                &params,
                &address,
                last_epoch,
            )?
            .map(Dec::from)
            .unwrap_or_default();
            let last_rewards_product =
                validator_rewards_products_handle(&address)
                    .get(&self.wl_storage, &last_epoch)?
                    .unwrap_or_else(Dec::one);
            let last_delegation_product =
                delegator_rewards_products_handle(&address)
                    .get(&self.wl_storage, &last_epoch)?
                    .unwrap_or_else(Dec::one);
            let commission_rate = validator_commission_rate_handle(&address)
                .get(&self.wl_storage, last_epoch, &params)?
                .expect("Should be able to find validator commission rate");

            let new_product =
                last_rewards_product * (Dec::one() + Dec::from(reward) / stake);
            let new_delegation_product = last_delegation_product
                * (Dec::one()
                    + (Dec::one() - commission_rate) * Dec::from(reward)
                        / stake);
            new_rewards_products
                .insert(address, (new_product, new_delegation_product));
            reward_tokens_remaining -= reward;
        }
        for (
            address,
            (new_validator_reward_product, new_delegator_reward_product),
        ) in new_rewards_products
        {
            validator_rewards_products_handle(&address).insert(
                &mut self.wl_storage,
                last_epoch,
                new_validator_reward_product,
            )?;
            delegator_rewards_products_handle(&address).insert(
                &mut self.wl_storage,
                last_epoch,
                new_delegator_reward_product,
            )?;
        }

        let staking_token = staking_token_address(&self.wl_storage);

        // Mint tokens to the PoS account for the last epoch's inflation
        let pos_reward_tokens = inflation - reward_tokens_remaining;
        tracing::info!(
            "Minting tokens for PoS rewards distribution into the PoS \
             account. Amount: {}.",
            pos_reward_tokens.to_string_native(),
        );
        credit_tokens(
            &mut self.wl_storage,
            &staking_token,
            &address::POS,
            pos_reward_tokens,
        )?;

        if reward_tokens_remaining > token::Amount::zero() {
            let amount = Amount::from_uint(reward_tokens_remaining, 0).unwrap();
            tracing::info!(
                "Minting tokens remaining from PoS rewards distribution into \
                 the Governance account. Amount: {}.",
                amount.to_string_native()
            );
            credit_tokens(
                &mut self.wl_storage,
                &staking_token,
                &address::GOV,
                amount,
            )?;
        }

        // Write new rewards parameters that will be used for the inflation of
        // the current new epoch
        self.wl_storage
            .write(&params_storage::get_pos_inflation_amount_key(), inflation)
            .expect("unable to write new reward rate");
        self.wl_storage
            .write(&params_storage::get_staked_ratio_key(), locked_ratio)
            .expect("unable to write new locked ratio");

        // Delete the accumulators from storage
        // TODO: refactor with https://github.com/anoma/namada/issues/1225
        let addresses_to_drop: HashSet<Address> = rewards_accumulator_handle()
            .iter(&self.wl_storage)?
            .map(|a| a.unwrap().0)
            .collect();
        for address in addresses_to_drop.into_iter() {
            rewards_accumulator_handle()
                .remove(&mut self.wl_storage, &address)?;
        }

        // Pgf inflation
        let pgf_parameters = pgf::get_parameters(&self.wl_storage)?;

        let pgf_pd_rate =
            pgf_parameters.pgf_inflation_rate / Dec::from(epochs_per_year);
        let pgf_inflation = Dec::from(total_tokens) * pgf_pd_rate;

        let pgf_stewards_pd_rate =
            pgf_parameters.stewards_inflation_rate / Dec::from(epochs_per_year);
        let pgf_steward_inflation =
            Dec::from(total_tokens) * pgf_stewards_pd_rate;

        let pgf_inflation_amount =
            token::Amount::from(pgf_inflation + pgf_steward_inflation);

        credit_tokens(
            &mut self.wl_storage,
            &staking_token,
            &pgf_address,
            pgf_inflation_amount,
        )?;

        tracing::info!(
            "Minting {} tokens for PGF rewards distribution into the PGF \
             account.",
            pgf_inflation_amount.to_string_native()
        );

        let mut pgf_fundings = pgf::get_payments(&self.wl_storage)?;
        // we want to pay first the oldest fundings
        pgf_fundings.sort_by(|a, b| a.id.cmp(&b.id));

        for funding in pgf_fundings {
            if credit_tokens(
                &mut self.wl_storage,
                &staking_token,
                &funding.detail.target,
                funding.detail.amount,
            )
            .is_ok()
            {
                tracing::info!(
                    "Minted {} tokens for {} project.",
                    funding.detail.amount.to_string_native(),
                    &funding.detail.target,
                );
            } else {
                tracing::warn!(
                    "Failed Minting {} tokens for {} project.",
                    funding.detail.amount.to_string_native(),
                    &funding.detail.target,
                );
            }
        }

        // Pgf steward inflation
        let stewards = pgf::get_stewards(&self.wl_storage)?;

        let pgf_steward_reward = match stewards.len() {
            0 => Dec::zero(),
            _ => pgf_steward_inflation
                .trunc_div(&Dec::from(stewards.len()))
                .unwrap_or_default(),
        };

        for steward in stewards {
            for (address, percentage) in steward.reward_distribution {
                let pgf_steward_reward = pgf_steward_reward
                    .checked_mul(&percentage)
                    .unwrap_or_default();
                let reward_amount = token::Amount::from(pgf_steward_reward);

                if credit_tokens(
                    &mut self.wl_storage,
                    &staking_token,
                    &address,
                    reward_amount,
                )
                .is_ok()
                {
                    tracing::info!(
                        "Minting {} tokens for steward {}.",
                        reward_amount.to_string_native(),
                        address,
                    );
                } else {
                    tracing::warn!(
                        "Failed minting {} tokens for steward {}.",
                        reward_amount.to_string_native(),
                        address,
                    );
                }
            }
        }

        Ok(())
    }

    // Process the proposer and votes in the block to assign their PoS rewards.
    fn log_block_rewards(
        &mut self,
        votes: &[VoteInfo],
        height: BlockHeight,
        current_epoch: Epoch,
        new_epoch: bool,
    ) -> Result<()> {
        // Read the block proposer of the previously committed block in storage
        // (n-1 if we are in the process of finalizing n right now).
        match read_last_block_proposer_address(&self.wl_storage)? {
            Some(proposer_address) => {
                tracing::debug!(
                    "Found last block proposer: {proposer_address}"
                );
                let votes = pos_votes_from_abci(&self.wl_storage, votes);
                namada_proof_of_stake::log_block_rewards(
                    &mut self.wl_storage,
                    if new_epoch {
                        current_epoch.prev()
                    } else {
                        current_epoch
                    },
                    &proposer_address,
                    votes,
                )?;
            }
            None => {
                if height > BlockHeight::default().next_height() {
                    tracing::error!(
                        "Can't find the last block proposer at height {height}"
                    );
                } else {
                    tracing::debug!(
                        "No last block proposer at height {height}"
                    );
                }
            }
        }
        Ok(())
    }
}

/// Convert ABCI vote info to PoS vote info. Any info which fails the conversion
/// will be skipped and errors logged.
///
/// # Panics
/// Panics if a validator's address cannot be converted to native address
/// (either due to storage read error or the address not being found) or
/// if the voting power cannot be converted to u64.
fn pos_votes_from_abci(
    storage: &impl StorageRead,
    votes: &[VoteInfo],
) -> Vec<namada_proof_of_stake::types::VoteInfo> {
    votes
        .iter()
        .filter_map(
            |VoteInfo {
                 validator,
                 signed_last_block,
             }| {
                if let Some(
                    crate::facade::tendermint_proto::abci::Validator {
                        address,
                        power,
                    },
                ) = validator
                {
                    let tm_raw_hash_string = HEXUPPER.encode(address);
                    if *signed_last_block {
                        tracing::debug!(
                            "Looking up validator from Tendermint VoteInfo's \
                             raw hash {tm_raw_hash_string}"
                        );

                        // Look-up the native address
                        let validator_address = find_validator_by_raw_hash(
                            storage,
                            &tm_raw_hash_string,
                        )
                        .expect(
                            "Must be able to read from storage to find native \
                             address of validator from tendermint raw hash",
                        )
                        .expect(
                            "Must be able to find the native address of \
                             validator from tendermint raw hash",
                        );

                        // Try to convert voting power to u64
                        let validator_vp = u64::try_from(*power).expect(
                            "Must be able to convert voting power from i64 to \
                             u64",
                        );

                        return Some(namada_proof_of_stake::types::VoteInfo {
                            validator_address,
                            validator_vp,
                        });
                    } else {
                        tracing::debug!(
                            "Validator {tm_raw_hash_string} didn't sign last \
                             block"
                        )
                    }
                }
                None
            },
        )
        .collect()
}

/// We test the failure cases of [`finalize_block`]. The happy flows
/// are covered by the e2e tests.
#[cfg(test)]
mod test_finalize_block {
    use std::collections::{BTreeMap, BTreeSet};
    use std::num::NonZeroU64;

    use data_encoding::HEXUPPER;
    use namada::core::ledger::eth_bridge::storage::wrapped_erc20s;
    use namada::core::ledger::governance::storage::keys::get_proposal_execution_key;
    use namada::core::ledger::governance::storage::proposal::ProposalType;
    use namada::core::ledger::governance::storage::vote::{
        StorageProposalVote, VoteType,
    };
    use namada::eth_bridge::storage::bridge_pool::{
        self, get_key_from_hash, get_nonce_key, get_signed_root_key,
    };
    use namada::eth_bridge::storage::min_confirmations_key;
    use namada::ledger::eth_bridge::MinimumConfirmations;
    use namada::ledger::gas::VpGasMeter;
    use namada::ledger::native_vp::parameters::ParametersVp;
    use namada::ledger::native_vp::NativeVp;
    use namada::ledger::parameters::EpochDuration;
    use namada::ledger::pos::PosQueries;
    use namada::ledger::storage_api;
    use namada::ledger::storage_api::StorageWrite;
    use namada::proof_of_stake::btree_set::BTreeSetShims;
    use namada::proof_of_stake::storage::{
        is_validator_slashes_key, slashes_prefix,
    };
    use namada::proof_of_stake::types::{
        BondId, SlashType, ValidatorState, WeightedValidator,
    };
    use namada::proof_of_stake::{
        enqueued_slashes_handle, get_num_consensus_validators,
        read_consensus_validator_set_addresses_with_stake,
        rewards_accumulator_handle, unjail_validator,
        validator_consensus_key_handle, validator_rewards_products_handle,
        validator_slashes_handle, validator_state_handle, write_pos_params,
    };
    use namada::proto::{Code, Data, Section, Signature};
    use namada::types::dec::POS_DECIMAL_PRECISION;
    use namada::types::ethereum_events::{EthAddress, Uint as ethUint};
    use namada::types::hash::Hash;
    use namada::types::keccak::KeccakHash;
    use namada::types::key::tm_consensus_key_raw_hash;
    use namada::types::storage::Epoch;
    use namada::types::time::{DateTimeUtc, DurationSecs};
    use namada::types::token::{Amount, NATIVE_MAX_DECIMAL_PLACES};
    use namada::types::transaction::governance::{
        InitProposalData, VoteProposalData,
    };
    use namada::types::transaction::protocol::EthereumTxData;
    use namada::types::transaction::{Fee, WrapperTx};
    use namada::types::uint::Uint;
    use namada::types::vote_extensions::ethereum_events;
    use namada_test_utils::TestWasms;
    use test_log::test;

    use super::*;
    use crate::facade::tendermint_proto::abci::{
        Misbehavior, Validator, VoteInfo,
    };
    use crate::node::ledger::oracle::control::Command;
    use crate::node::ledger::shell::test_utils::*;
    use crate::node::ledger::shims::abcipp_shim_types::shim::request::{
        FinalizeBlock, ProcessedTx,
    };

    const GAS_LIMIT_MULTIPLIER: u64 = 300_000;

    /// Make a wrapper tx and a processed tx from the wrapped tx that can be
    /// added to `FinalizeBlock` request.
    fn mk_wrapper_tx(
        shell: &TestShell,
        keypair: &common::SecretKey,
    ) -> (Tx, ProcessedTx) {
        let mut wrapper_tx =
            Tx::from_type(TxType::Wrapper(Box::new(WrapperTx::new(
                Fee {
                    amount_per_gas_unit: 1.into(),
                    token: shell.wl_storage.storage.native_token.clone(),
                },
                keypair.ref_to(),
                Epoch(0),
                GAS_LIMIT_MULTIPLIER.into(),
                #[cfg(not(feature = "mainnet"))]
                None,
                None,
            ))));
        wrapper_tx.header.chain_id = shell.chain_id.clone();
        wrapper_tx.set_code(Code::new("wasm_code".as_bytes().to_owned()));
        wrapper_tx.set_data(Data::new(
            "Encrypted transaction data".as_bytes().to_owned(),
        ));
        wrapper_tx.add_section(Section::Signature(Signature::new(
            wrapper_tx.sechashes(),
            keypair,
        )));
        let tx = wrapper_tx.to_bytes();
        (
            wrapper_tx,
            ProcessedTx {
                tx,
                result: TxResult {
                    code: ErrorCodes::Ok.into(),
                    info: "".into(),
                },
            },
        )
    }

    /// Make a wrapper tx and a processed tx from the wrapped tx that can be
    /// added to `FinalizeBlock` request.
    fn mk_decrypted_tx(
        shell: &mut TestShell,
        keypair: &common::SecretKey,
    ) -> ProcessedTx {
        let tx_code = TestWasms::TxNoOp.read_bytes();
        let mut outer_tx =
            Tx::from_type(TxType::Wrapper(Box::new(WrapperTx::new(
                Fee {
                    amount_per_gas_unit: 1.into(),
                    token: shell.wl_storage.storage.native_token.clone(),
                },
                keypair.ref_to(),
                Epoch(0),
                GAS_LIMIT_MULTIPLIER.into(),
                #[cfg(not(feature = "mainnet"))]
                None,
                None,
            ))));
        outer_tx.header.chain_id = shell.chain_id.clone();
        outer_tx.set_code(Code::new(tx_code));
        outer_tx.set_data(Data::new(
            "Decrypted transaction data".as_bytes().to_owned(),
        ));
        let gas_limit =
            Gas::from(outer_tx.header().wrapper().unwrap().gas_limit)
                .checked_sub(Gas::from(outer_tx.to_bytes().len() as u64))
                .unwrap();
        shell.enqueue_tx(outer_tx.clone(), gas_limit);
        outer_tx.update_header(TxType::Decrypted(DecryptedTx::Decrypted {
            #[cfg(not(feature = "mainnet"))]
            has_valid_pow: false,
        }));
        outer_tx.decrypt(<EllipticCurve as PairingEngine>::G2Affine::prime_subgroup_generator())
                .expect("Test failed");
        ProcessedTx {
            tx: outer_tx.to_bytes(),
            result: TxResult {
                code: ErrorCodes::Ok.into(),
                info: "".into(),
            },
        }
    }

    /// Check that if a wrapper tx was rejected by [`process_proposal`],
    /// check that the correct event is returned. Check that it does
    /// not appear in the queue of txs to be decrypted
    #[test]
    fn test_process_proposal_rejected_wrapper_tx() {
        let (mut shell, _, _, _) = setup();
        let keypair = gen_keypair();
        let mut processed_txs = vec![];
        let mut valid_wrappers = vec![];

        // Add unshielded balance for fee paymenty
        let balance_key = token::balance_key(
            &shell.wl_storage.storage.native_token,
            &Address::from(&keypair.ref_to()),
        );
        shell
            .wl_storage
            .storage
            .write(
                &balance_key,
                Amount::native_whole(1000).try_to_vec().unwrap(),
            )
            .unwrap();

        // create some wrapper txs
        for i in 1u64..5 {
            let (wrapper, mut processed_tx) = mk_wrapper_tx(&shell, &keypair);
            if i > 1 {
                processed_tx.result.code =
                    u32::try_from(i.rem_euclid(2)).unwrap();
                processed_txs.push(processed_tx);
            } else {
                let wrapper_info =
                    if let TxType::Wrapper(w) = wrapper.header().tx_type {
                        w
                    } else {
                        panic!("Unexpected tx type");
                    };
                shell.enqueue_tx(
                    wrapper.clone(),
                    Gas::from(wrapper_info.gas_limit)
                        .checked_sub(Gas::from(wrapper.to_bytes().len() as u64))
                        .unwrap(),
                );
            }

            if i != 3 {
                valid_wrappers.push(wrapper)
            }
        }

        // check that the correct events were created
        for (index, event) in shell
            .finalize_block(FinalizeBlock {
                txs: processed_txs.clone(),
                ..Default::default()
            })
            .expect("Test failed")
            .iter()
            .enumerate()
        {
            assert_eq!(event.event_type.to_string(), String::from("accepted"));
            let code = event.attributes.get("code").expect("Test failed");
            assert_eq!(code, &index.rem_euclid(2).to_string());
        }
        // verify that the queue of wrapper txs to be processed is correct
        let mut valid_tx = valid_wrappers.iter();
        let mut counter = 0;
        for wrapper in shell.iter_tx_queue() {
            // we cannot easily implement the PartialEq trait for WrapperTx
            // so we check the hashes of the inner txs for equality
            let valid_tx = valid_tx.next().expect("Test failed");
            assert_eq!(wrapper.tx.header.code_hash, *valid_tx.code_sechash());
            assert_eq!(wrapper.tx.header.data_hash, *valid_tx.data_sechash());
            counter += 1;
        }
        assert_eq!(counter, 3);
    }

    /// Check that if a decrypted tx was rejected by [`process_proposal`],
    /// the correct event is returned. Check that it is still
    /// removed from the queue of txs to be included in the next block
    /// proposal
    #[test]
    fn test_process_proposal_rejected_decrypted_tx() {
        let (mut shell, _, _, _) = setup();
        let keypair = gen_keypair();
        let mut outer_tx =
            Tx::from_type(TxType::Wrapper(Box::new(WrapperTx::new(
                Fee {
                    amount_per_gas_unit: Default::default(),
                    token: shell.wl_storage.storage.native_token.clone(),
                },
                keypair.ref_to(),
                Epoch(0),
                GAS_LIMIT_MULTIPLIER.into(),
                #[cfg(not(feature = "mainnet"))]
                None,
                None,
            ))));
        outer_tx.header.chain_id = shell.chain_id.clone();
        outer_tx.set_code(Code::new("wasm_code".as_bytes().to_owned()));
        outer_tx.set_data(Data::new(
            String::from("transaction data").as_bytes().to_owned(),
        ));
        let gas_limit =
            Gas::from(outer_tx.header().wrapper().unwrap().gas_limit)
                .checked_sub(Gas::from(outer_tx.to_bytes().len() as u64))
                .unwrap();
        shell.enqueue_tx(outer_tx.clone(), gas_limit);

        outer_tx.update_header(TxType::Decrypted(DecryptedTx::Decrypted {
            #[cfg(not(feature = "mainnet"))]
            has_valid_pow: false,
        }));
        let processed_tx = ProcessedTx {
            tx: outer_tx.to_bytes(),
            result: TxResult {
                code: ErrorCodes::InvalidTx.into(),
                info: "".into(),
            },
        };

        // check that the decrypted tx was not applied
        for event in shell
            .finalize_block(FinalizeBlock {
                txs: vec![processed_tx],
                ..Default::default()
            })
            .expect("Test failed")
        {
            assert_eq!(event.event_type.to_string(), String::from("applied"));
            let code = event.attributes.get("code").expect("Test failed");
            assert_eq!(code, &String::from(ErrorCodes::InvalidTx));
        }
        // check that the corresponding wrapper tx was removed from the queue
        assert!(shell.wl_storage.storage.tx_queue.is_empty());
    }

    /// Test that if a tx is undecryptable, it is applied
    /// but the tx result contains the appropriate error code.
    #[test]
    fn test_undecryptable_returns_error_code() {
        let (mut shell, _, _, _) = setup();

        let keypair = crate::wallet::defaults::daewon_keypair();
        // not valid tx bytes
        let wrapper = Tx::from_type(TxType::Wrapper(Box::new(WrapperTx::new(
            Fee {
                amount_per_gas_unit: 0.into(),
                token: shell.wl_storage.storage.native_token.clone(),
            },
            keypair.ref_to(),
            Epoch(0),
            GAS_LIMIT_MULTIPLIER.into(),
            #[cfg(not(feature = "mainnet"))]
            None,
            None,
        ))));
        let processed_tx = ProcessedTx {
            tx: Tx::from_type(TxType::Decrypted(DecryptedTx::Undecryptable))
                .to_bytes(),
            result: TxResult {
                code: ErrorCodes::Ok.into(),
                info: "".into(),
            },
        };

        let gas_limit =
            Gas::from(wrapper.header().wrapper().unwrap().gas_limit)
                .checked_sub(Gas::from(wrapper.to_bytes().len() as u64))
                .unwrap();
        shell.enqueue_tx(wrapper, gas_limit);

        // check that correct error message is returned
        for event in shell
            .finalize_block(FinalizeBlock {
                txs: vec![processed_tx],
                ..Default::default()
            })
            .expect("Test failed")
        {
            assert_eq!(event.event_type.to_string(), String::from("applied"));
            let code = event.attributes.get("code").expect("Test failed");
            assert_eq!(code, &String::from(ErrorCodes::Undecryptable));
            let log = event.attributes.get("log").expect("Test failed");
            assert!(log.contains("Transaction could not be decrypted."))
        }
        // check that the corresponding wrapper tx was removed from the queue
        assert!(shell.wl_storage.storage.tx_queue.is_empty());
    }

    /// Test that the wrapper txs are queued in the order they
    /// are received from the block. Tests that the previously
    /// decrypted txs are de-queued.
    #[test]
    fn test_mixed_txs_queued_in_correct_order() {
        let (mut shell, _, _, _) = setup();
        let keypair = gen_keypair();
        let mut processed_txs = vec![];
        let mut valid_txs = vec![];

        // Add unshielded balance for fee payment
        let balance_key = token::balance_key(
            &shell.wl_storage.storage.native_token,
            &Address::from(&keypair.ref_to()),
        );
        shell
            .wl_storage
            .storage
            .write(
                &balance_key,
                Amount::native_whole(1000).try_to_vec().unwrap(),
            )
            .unwrap();

        // create two decrypted txs
        for _ in 0..2 {
            processed_txs.push(mk_decrypted_tx(&mut shell, &keypair));
        }
        // create two wrapper txs
        for _ in 0..2 {
            let (tx, processed_tx) = mk_wrapper_tx(&shell, &keypair);
            valid_txs.push(tx.clone());
            processed_txs.push(processed_tx);
        }
        // Put the wrapper txs in front of the decrypted txs
        processed_txs.rotate_left(2);
        // check that the correct events were created
        for (index, event) in shell
            .finalize_block(FinalizeBlock {
                txs: processed_txs,
                ..Default::default()
            })
            .expect("Test failed")
            .iter()
            .enumerate()
        {
            if index < 2 {
                // these should be accepted wrapper txs
                assert_eq!(
                    event.event_type.to_string(),
                    String::from("accepted")
                );
                let code =
                    event.attributes.get("code").expect("Test failed").as_str();
                assert_eq!(code, String::from(ErrorCodes::Ok).as_str());
            } else {
                // these should be accepted decrypted txs
                assert_eq!(
                    event.event_type.to_string(),
                    String::from("applied")
                );
                let code =
                    event.attributes.get("code").expect("Test failed").as_str();
                assert_eq!(code, String::from(ErrorCodes::Ok).as_str());
            }
        }

        // check that the applied decrypted txs were dequeued and the
        // accepted wrappers were enqueued in correct order
        let mut txs = valid_txs.iter();

        let mut counter = 0;
        for wrapper in shell.iter_tx_queue() {
            let next = txs.next().expect("Test failed");
            assert_eq!(wrapper.tx.header.code_hash, *next.code_sechash());
            assert_eq!(wrapper.tx.header.data_hash, *next.data_sechash());
            counter += 1;
        }
        assert_eq!(counter, 2);
    }

    /// Test if a rejected protocol tx is applied and emits
    /// the correct event
    #[test]
    fn test_rejected_protocol_tx() {
        const LAST_HEIGHT: BlockHeight = BlockHeight(3);
        let (mut shell, _, _, _) = setup_at_height(LAST_HEIGHT);
        let protocol_key =
            shell.mode.get_protocol_key().expect("Test failed").clone();

        let tx = EthereumTxData::EthereumEvents(ethereum_events::VextDigest {
            signatures: Default::default(),
            events: vec![],
        })
        .sign(&protocol_key, shell.chain_id.clone())
        .to_bytes();

        let req = FinalizeBlock {
            txs: vec![ProcessedTx {
                tx,
                result: TxResult {
                    code: ErrorCodes::InvalidTx.into(),
                    info: Default::default(),
                },
            }],
            ..Default::default()
        };
        let mut resp = shell.finalize_block(req).expect("Test failed");
        assert_eq!(resp.len(), 1);
        let event = resp.remove(0);
        assert_eq!(event.event_type.to_string(), String::from("applied"));
        let code = event.attributes.get("code").expect("Test failed");
        assert_eq!(code, &String::from(ErrorCodes::InvalidTx));
    }

    /// Test that once a validator's vote for an Ethereum event lands
    /// on-chain from a vote extension digest, it dequeues from the
    /// list of events to vote on.
    #[test]
    fn test_eth_events_dequeued_digest() {
        let (mut shell, _, oracle, _) = setup_at_height(3);
        let protocol_key =
            shell.mode.get_protocol_key().expect("Test failed").clone();
        let address = shell
            .mode
            .get_validator_address()
            .expect("Test failed")
            .clone();

        // ---- the ledger receives a new Ethereum event
        let event = EthereumEvent::NewContract {
            name: "Test".to_string(),
            address: EthAddress([0; 20]),
        };
        tokio_test::block_on(oracle.send(event.clone())).expect("Test failed");
        let [queued_event]: [EthereumEvent; 1] =
            shell.new_ethereum_events().try_into().expect("Test failed");
        assert_eq!(queued_event, event);

        // ---- The protocol tx that includes this event on-chain
        let ext = ethereum_events::Vext {
            block_height: shell.wl_storage.storage.get_last_block_height(),
            ethereum_events: vec![event.clone()],
            validator_addr: address.clone(),
        }
        .sign(&protocol_key);

        let processed_tx = {
            let signed = MultiSignedEthEvent {
                event,
                signers: BTreeSet::from([(
                    address.clone(),
                    shell.wl_storage.storage.get_last_block_height(),
                )]),
            };

            let digest = ethereum_events::VextDigest {
                signatures: vec![(
                    (address, shell.wl_storage.storage.get_last_block_height()),
                    ext.sig,
                )]
                .into_iter()
                .collect(),
                events: vec![signed],
            };
            ProcessedTx {
                tx: EthereumTxData::EthereumEvents(digest)
                    .sign(&protocol_key, shell.chain_id.clone())
                    .to_bytes(),
                result: TxResult {
                    code: ErrorCodes::Ok.into(),
                    info: "".into(),
                },
            }
        };

        // ---- This protocol tx is accepted
        let [result]: [Event; 1] = shell
            .finalize_block(FinalizeBlock {
                txs: vec![processed_tx],
                ..Default::default()
            })
            .expect("Test failed")
            .try_into()
            .expect("Test failed");
        assert_eq!(result.event_type.to_string(), String::from("applied"));
        let code = result.attributes.get("code").expect("Test failed").as_str();
        assert_eq!(code, String::from(ErrorCodes::Ok).as_str());

        // --- The event is removed from the queue
        assert!(shell.new_ethereum_events().is_empty());
    }

    /// Test that once a validator's vote for an Ethereum event lands
    /// on-chain from a protocol tx, it dequeues from the
    /// list of events to vote on.
    #[test]
    fn test_eth_events_dequeued_protocol_tx() {
        let (mut shell, _, oracle, _) = setup_at_height(3);
        let protocol_key =
            shell.mode.get_protocol_key().expect("Test failed").clone();
        let address = shell
            .mode
            .get_validator_address()
            .expect("Test failed")
            .clone();

        // ---- the ledger receives a new Ethereum event
        let event = EthereumEvent::NewContract {
            name: "Test".to_string(),
            address: EthAddress([0; 20]),
        };
        tokio_test::block_on(oracle.send(event.clone())).expect("Test failed");
        let [queued_event]: [EthereumEvent; 1] =
            shell.new_ethereum_events().try_into().expect("Test failed");
        assert_eq!(queued_event, event);

        // ---- The protocol tx that includes this event on-chain
        let ext = ethereum_events::Vext {
            block_height: shell.wl_storage.storage.get_last_block_height(),
            ethereum_events: vec![event],
            validator_addr: address,
        }
        .sign(&protocol_key);
        let processed_tx = ProcessedTx {
            tx: EthereumTxData::EthEventsVext(ext)
                .sign(&protocol_key, shell.chain_id.clone())
                .to_bytes(),
            result: TxResult {
                code: ErrorCodes::Ok.into(),
                info: "".into(),
            },
        };

        // ---- This protocol tx is accepted
        let [result]: [Event; 1] = shell
            .finalize_block(FinalizeBlock {
                txs: vec![processed_tx],
                ..Default::default()
            })
            .expect("Test failed")
            .try_into()
            .expect("Test failed");
        assert_eq!(result.event_type.to_string(), String::from("applied"));
        let code = result.attributes.get("code").expect("Test failed").as_str();
        assert_eq!(code, String::from(ErrorCodes::Ok).as_str());

        // --- The event is removed from the queue
        assert!(shell.new_ethereum_events().is_empty());
    }

    /// Actions to perform in [`test_bp`].
    enum TestBpAction {
        /// The tested unit correctly signed over the bridge pool root.
        VerifySignedRoot,
        /// The tested unit correctly incremented the bridge pool's nonce.
        CheckNonceIncremented,
    }

    /// Helper function for testing the relevant protocol tx
    /// for signing bridge pool roots and nonces
    fn test_bp<F>(craft_tx: F)
    where
        F: FnOnce(&mut TestShell) -> (Tx, TestBpAction),
    {
        let (mut shell, _, _, _) = setup_at_height(3u64);
        namada::eth_bridge::test_utils::commit_bridge_pool_root_at_height(
            &mut shell.wl_storage.storage,
            &KeccakHash([1; 32]),
            3.into(),
        );
        let value = BlockHeight(4).try_to_vec().expect("Test failed");
        shell
            .wl_storage
            .storage
            .block
            .tree
            .update(&get_key_from_hash(&KeccakHash([1; 32])), value)
            .expect("Test failed");
        shell
            .wl_storage
            .storage
            .write(
                &get_nonce_key(),
                Uint::from(1).try_to_vec().expect("Test failed"),
            )
            .expect("Test failed");
        let (tx, action) = craft_tx(&mut shell);
        let processed_tx = ProcessedTx {
            tx: tx.to_bytes(),
            result: TxResult {
                code: ErrorCodes::Ok.into(),
                info: "".into(),
            },
        };
        let req = FinalizeBlock {
            txs: vec![processed_tx],
            ..Default::default()
        };
        let root = shell
            .wl_storage
            .read_bytes(&get_signed_root_key())
            .expect("Reading signed Bridge pool root shouldn't fail.");
        assert!(root.is_none());
        _ = shell.finalize_block(req).expect("Test failed");
        shell.wl_storage.commit_block().unwrap();
        match action {
            TestBpAction::VerifySignedRoot => {
                let (root, _) = shell
                    .wl_storage
                    .ethbridge_queries()
                    .get_signed_bridge_pool_root()
                    .expect("Test failed");
                assert_eq!(root.data.0, KeccakHash([1; 32]));
                assert_eq!(root.data.1, ethUint::from(1));
            }
            TestBpAction::CheckNonceIncremented => {
                let nonce = shell
                    .wl_storage
                    .ethbridge_queries()
                    .get_bridge_pool_nonce();
                assert_eq!(nonce, ethUint::from(2));
            }
        }
    }

    #[test]
    /// Test that adding a new erc20 transfer to the bridge pool
    /// increments the pool's nonce, whether only invalid transfers
    /// were relayed or not.
    fn test_bp_nonce_is_incremented() {
        test_bp_nonce_is_incremented_aux(false);
        test_bp_nonce_is_incremented_aux(true);
    }

    /// Helper function to [`test_bp_nonce_is_incremented`].
    ///
    /// Sets the validity of the transfer on Ethereum's side.
    fn test_bp_nonce_is_incremented_aux(valid_transfer: bool) {
        use crate::node::ledger::shell::address::nam;
        test_bp(|shell: &mut TestShell| {
            let asset = EthAddress([0xff; 20]);
            let receiver = EthAddress([0xaa; 20]);
            let bertha = crate::wallet::defaults::bertha_address();
            // add bertha's escrowed `asset` to the pool
            {
                let token = wrapped_erc20s::token(&asset);
                let owner_key = token::balance_key(
                    &token,
                    &bridge_pool::BRIDGE_POOL_ADDRESS,
                );
                let supply_key = token::minted_balance_key(&token);
                let amt: Amount = 999_999_u64.into();
                shell
                    .wl_storage
                    .write(&owner_key, amt)
                    .expect("Test failed");
                shell
                    .wl_storage
                    .write(&supply_key, amt)
                    .expect("Test failed");
            }
            // add bertha's gas fees the pool
            {
                let amt: Amount = 999_999_u64.into();
                let pool_balance_key = token::balance_key(
                    &nam(),
                    &bridge_pool::BRIDGE_POOL_ADDRESS,
                );
                shell
                    .wl_storage
                    .write(&pool_balance_key, amt)
                    .expect("Test failed");
            }
            // write transfer to storage
            let transfer = {
                use namada::core::types::eth_bridge_pool::{
                    GasFee, PendingTransfer, TransferToEthereum,
                    TransferToEthereumKind,
                };
                let pending = PendingTransfer {
                    transfer: TransferToEthereum {
                        kind: TransferToEthereumKind::Erc20,
                        amount: 10u64.into(),
                        asset,
                        recipient: receiver,
                        sender: bertha.clone(),
                    },
                    gas_fee: GasFee {
                        token: nam(),
                        amount: 10u64.into(),
                        payer: bertha.clone(),
                    },
                };
                let transfer = (&pending).into();
                shell
                    .wl_storage
                    .write(&bridge_pool::get_pending_key(&pending), pending)
                    .expect("Test failed");
                transfer
            };
            let ethereum_event = EthereumEvent::TransfersToEthereum {
                nonce: 0u64.into(),
                transfers: vec![transfer],
                valid_transfers_map: vec![valid_transfer],
                relayer: bertha,
            };
            let (protocol_key, _, _) =
                crate::wallet::defaults::validator_keys();
            let validator_addr = crate::wallet::defaults::validator_address();
            let ext = {
                let ext = ethereum_events::Vext {
                    validator_addr,
                    block_height: shell
                        .wl_storage
                        .storage
                        .get_last_block_height(),
                    ethereum_events: vec![ethereum_event],
                }
                .sign(&protocol_key);
                assert!(ext.verify(&protocol_key.ref_to()).is_ok());
                ext
            };
            let tx = EthereumTxData::EthEventsVext(ext)
                .sign(&protocol_key, shell.chain_id.clone());
            (tx, TestBpAction::CheckNonceIncremented)
        });
    }

    #[test]
    /// Test that the generated protocol tx passes Finalize Block
    /// and effects the expected storage changes.
    fn test_bp_roots_protocol_tx() {
        test_bp(|shell: &mut TestShell| {
            let vext = shell.extend_vote_with_bp_roots().expect("Test failed");
            let tx = EthereumTxData::BridgePoolVext(vext).sign(
                shell.mode.get_protocol_key().expect("Test failed"),
                shell.chain_id.clone(),
            );
            (tx, TestBpAction::VerifySignedRoot)
        });
    }

    /// Test that the finalize block handler never commits changes directly to
    /// the DB.
    #[test]
    fn test_finalize_doesnt_commit_db() {
        let (mut shell, _broadcaster, _, _eth_control) = setup();

        // Update epoch duration to make sure we go through couple epochs
        let epoch_duration = EpochDuration {
            min_num_of_blocks: 5,
            min_duration: DurationSecs(0),
        };
        namada::ledger::parameters::update_epoch_parameter(
            &mut shell.wl_storage,
            &epoch_duration,
        )
        .unwrap();
        shell.wl_storage.storage.next_epoch_min_start_height = BlockHeight(5);
        shell.wl_storage.storage.next_epoch_min_start_time = DateTimeUtc::now();

        let txs_key = gen_keypair();
        // Add unshielded balance for fee payment
        let balance_key = token::balance_key(
            &shell.wl_storage.storage.native_token,
            &Address::from(&txs_key.ref_to()),
        );
        shell
            .wl_storage
            .storage
            .write(
                &balance_key,
                Amount::native_whole(1000).try_to_vec().unwrap(),
            )
            .unwrap();

        // Add a proposal to be executed on next epoch change.
        let mut add_proposal = |proposal_id, vote| {
            let validator = shell.mode.get_validator_address().unwrap().clone();
            shell.proposal_data.insert(proposal_id);

            let proposal = InitProposalData {
                id: Some(proposal_id),
                content: Hash::default(),
                author: validator.clone(),
                voting_start_epoch: Epoch::default(),
                voting_end_epoch: Epoch::default().next(),
                grace_epoch: Epoch::default().next(),
                r#type: ProposalType::Default(None),
            };

            storage_api::governance::init_proposal(
                &mut shell.wl_storage,
                proposal,
                vec![],
                None,
            )
            .unwrap();

            let vote = VoteProposalData {
                id: proposal_id,
                vote,
                voter: validator,
                delegations: vec![],
            };
            // Vote to accept the proposal (there's only one validator, so its
            // vote decides)
            storage_api::governance::vote_proposal(&mut shell.wl_storage, vote)
                .unwrap();
        };

        // Add a proposal to be accepted and one to be rejected.
        add_proposal(0, StorageProposalVote::Yay(VoteType::Default));
        add_proposal(1, StorageProposalVote::Nay);

        // Commit the genesis state
        shell.wl_storage.commit_block().unwrap();
        shell.commit();

        // Collect all storage key-vals into a sorted map
        let store_block_state = |shell: &TestShell| -> BTreeMap<_, _> {
            shell
                .wl_storage
                .storage
                .db
                .iter_prefix(None)
                .map(|(key, val, _gas)| (key, val))
                .collect()
        };

        // Store the full state in sorted map
        let mut last_storage_state: std::collections::BTreeMap<
            String,
            Vec<u8>,
        > = store_block_state(&shell);

        // Keep applying finalize block
        let validator = shell.mode.get_validator_address().unwrap();
        let pos_params =
            namada_proof_of_stake::read_pos_params(&shell.wl_storage).unwrap();
        let consensus_key =
            namada_proof_of_stake::validator_consensus_key_handle(validator)
                .get(&shell.wl_storage, Epoch::default(), &pos_params)
                .unwrap()
                .unwrap();
        let proposer_address = HEXUPPER
            .decode(consensus_key.tm_raw_hash().as_bytes())
            .unwrap();
        let val_stake = read_validator_stake(
            &shell.wl_storage,
            &pos_params,
            validator,
            Epoch::default(),
        )
        .unwrap()
        .unwrap();

        let votes = vec![VoteInfo {
            validator: Some(Validator {
                address: proposer_address.clone(),
                power: u128::try_from(val_stake).expect("Test failed") as i64,
            }),
            signed_last_block: true,
        }];

        // Need to supply a proposer address and votes to flow through the
        // inflation code
        for _ in 0..20 {
            // Add some txs
            let mut txs = vec![];
            // create two decrypted txs
            for _ in 0..2 {
                txs.push(mk_decrypted_tx(&mut shell, &txs_key));
            }
            // create two wrapper txs
            for _ in 0..2 {
                let (_tx, processed_tx) = mk_wrapper_tx(&shell, &txs_key);
                txs.push(processed_tx);
            }

            let req = FinalizeBlock {
                txs,
                proposer_address: proposer_address.clone(),
                votes: votes.clone(),
                ..Default::default()
            };
            // merkle tree root before finalize_block
            let root_pre = shell.shell.wl_storage.storage.block.tree.root();

            let _events = shell.finalize_block(req).unwrap();

            // the merkle tree root should not change after finalize_block
            let root_post = shell.shell.wl_storage.storage.block.tree.root();
            assert_eq!(root_pre.0, root_post.0);
            let new_state = store_block_state(&shell);
            // The new state must be unchanged
            itertools::assert_equal(
                last_storage_state.iter(),
                new_state.iter(),
            );
            // Commit the block to move on to the next one
            shell.wl_storage.commit_block().unwrap();

            // Store the state after commit for the next iteration
            last_storage_state = store_block_state(&shell);
        }
    }

    /// A unit test for PoS inflationary rewards
    #[test]
    fn test_inflation_accounting() {
        // GENERAL IDEA OF THE TEST:
        // For the duration of an epoch, choose some number of times for each of
        // 4 genesis validators to propose a block and choose some arbitrary
        // voting distribution for each block. After each call of
        // finalize_block, check the validator rewards accumulators to ensure
        // that the proper inflation is being applied for each validator. Can
        // also check that the last and current block proposers are being stored
        // properly. At the end of the epoch, check that the validator rewards
        // products are appropriately updated.

        let (mut shell, _recv, _, _) = setup_with_cfg(SetupCfg {
            last_height: 0,
            num_validators: 4,
        });

        let mut validator_set: BTreeSet<WeightedValidator> =
            read_consensus_validator_set_addresses_with_stake(
                &shell.wl_storage,
                Epoch::default(),
            )
            .unwrap()
            .into_iter()
            .collect();

        let params = read_pos_params(&shell.wl_storage).unwrap();

        let val1 = validator_set.pop_first_shim().unwrap();
        let val2 = validator_set.pop_first_shim().unwrap();
        let val3 = validator_set.pop_first_shim().unwrap();
        let val4 = validator_set.pop_first_shim().unwrap();

        let get_pkh = |address, epoch| {
            let ck = validator_consensus_key_handle(&address)
                .get(&shell.wl_storage, epoch, &params)
                .unwrap()
                .unwrap();
            let hash_string = tm_consensus_key_raw_hash(&ck);
            HEXUPPER.decode(hash_string.as_bytes()).unwrap()
        };

        let pkh1 = get_pkh(val1.address.clone(), Epoch::default());
        let pkh2 = get_pkh(val2.address.clone(), Epoch::default());
        let pkh3 = get_pkh(val3.address.clone(), Epoch::default());
        let pkh4 = get_pkh(val4.address.clone(), Epoch::default());

        // All validators sign blocks initially
        let votes = vec![
            VoteInfo {
                validator: Some(Validator {
                    address: pkh1.clone(),
                    power: u128::try_from(val1.bonded_stake)
                        .expect("Test failed")
                        as i64,
                }),
                signed_last_block: true,
            },
            VoteInfo {
                validator: Some(Validator {
                    address: pkh2.clone(),
                    power: u128::try_from(val2.bonded_stake)
                        .expect("Test failed")
                        as i64,
                }),
                signed_last_block: true,
            },
            VoteInfo {
                validator: Some(Validator {
                    address: pkh3.clone(),
                    power: u128::try_from(val3.bonded_stake)
                        .expect("Test failed")
                        as i64,
                }),
                signed_last_block: true,
            },
            VoteInfo {
                validator: Some(Validator {
                    address: pkh4.clone(),
                    power: u128::try_from(val4.bonded_stake)
                        .expect("Test failed")
                        as i64,
                }),
                signed_last_block: true,
            },
        ];

        let rewards_prod_1 = validator_rewards_products_handle(&val1.address);
        let rewards_prod_2 = validator_rewards_products_handle(&val2.address);
        let rewards_prod_3 = validator_rewards_products_handle(&val3.address);
        let rewards_prod_4 = validator_rewards_products_handle(&val4.address);

        let is_decimal_equal_enough = |target: Dec, to_compare: Dec| -> bool {
            // also return false if to_compare > target since this should
            // never happen for the use cases
            if to_compare < target {
                let tolerance = Dec::new(1, POS_DECIMAL_PRECISION / 2)
                    .expect("Dec creation failed");
                let res = Dec::one() - to_compare / target;
                res < tolerance
            } else {
                to_compare == target
            }
        };

        // NOTE: Want to manually set the block proposer and the vote
        // information in a FinalizeBlock object. In non-abcipp mode,
        // the block proposer is written in ProcessProposal, so need to
        // manually do it here let proposer_address = pkh1.clone();

        // FINALIZE BLOCK 1. Tell Namada that val1 is the block proposer. We
        // won't receive votes from TM since we receive votes at a 1-block
        // delay, so votes will be empty here
        next_block_for_inflation(&mut shell, pkh1.clone(), vec![], None);
        assert!(
            rewards_accumulator_handle()
                .is_empty(&shell.wl_storage)
                .unwrap()
        );

        // FINALIZE BLOCK 2. Tell Namada that val1 is the block proposer.
        // Include votes that correspond to block 1. Make val2 the next block's
        // proposer.
        next_block_for_inflation(&mut shell, pkh2.clone(), votes.clone(), None);
        assert!(rewards_prod_1.is_empty(&shell.wl_storage).unwrap());
        assert!(rewards_prod_2.is_empty(&shell.wl_storage).unwrap());
        assert!(rewards_prod_3.is_empty(&shell.wl_storage).unwrap());
        assert!(rewards_prod_4.is_empty(&shell.wl_storage).unwrap());
        assert!(
            !rewards_accumulator_handle()
                .is_empty(&shell.wl_storage)
                .unwrap()
        );
        // Val1 was the proposer, so its reward should be larger than all
        // others, which should themselves all be equal
        let acc_sum = get_rewards_sum(&shell.wl_storage);
        assert!(is_decimal_equal_enough(Dec::one(), acc_sum));
        let acc = get_rewards_acc(&shell.wl_storage);
        assert_eq!(acc.get(&val2.address), acc.get(&val3.address));
        assert_eq!(acc.get(&val2.address), acc.get(&val4.address));
        assert!(
            acc.get(&val1.address).cloned().unwrap()
                > acc.get(&val2.address).cloned().unwrap()
        );

        // FINALIZE BLOCK 3, with val1 as proposer for the next block.
        next_block_for_inflation(&mut shell, pkh1.clone(), votes, None);
        assert!(rewards_prod_1.is_empty(&shell.wl_storage).unwrap());
        assert!(rewards_prod_2.is_empty(&shell.wl_storage).unwrap());
        assert!(rewards_prod_3.is_empty(&shell.wl_storage).unwrap());
        assert!(rewards_prod_4.is_empty(&shell.wl_storage).unwrap());
        // Val2 was the proposer for this block, so its rewards accumulator
        // should be the same as val1 now. Val3 and val4 should be equal as
        // well.
        let acc_sum = get_rewards_sum(&shell.wl_storage);
        assert!(is_decimal_equal_enough(Dec::two(), acc_sum));
        let acc = get_rewards_acc(&shell.wl_storage);
        assert_eq!(acc.get(&val1.address), acc.get(&val2.address));
        assert_eq!(acc.get(&val3.address), acc.get(&val4.address));
        assert!(
            acc.get(&val1.address).cloned().unwrap()
                > acc.get(&val3.address).cloned().unwrap()
        );

        // Now we don't receive a vote from val4.
        let votes = vec![
            VoteInfo {
                validator: Some(Validator {
                    address: pkh1.clone(),
                    power: u128::try_from(val1.bonded_stake)
                        .expect("Test failed")
                        as i64,
                }),
                signed_last_block: true,
            },
            VoteInfo {
                validator: Some(Validator {
                    address: pkh2,
                    power: u128::try_from(val2.bonded_stake)
                        .expect("Test failed")
                        as i64,
                }),
                signed_last_block: true,
            },
            VoteInfo {
                validator: Some(Validator {
                    address: pkh3,
                    power: u128::try_from(val3.bonded_stake)
                        .expect("Test failed")
                        as i64,
                }),
                signed_last_block: true,
            },
            VoteInfo {
                validator: Some(Validator {
                    address: pkh4,
                    power: u128::try_from(val4.bonded_stake)
                        .expect("Test failed")
                        as i64,
                }),
                signed_last_block: false,
            },
        ];

        // FINALIZE BLOCK 4. The next block proposer will be val1. Only val1,
        // val2, and val3 vote on this block.
        next_block_for_inflation(&mut shell, pkh1.clone(), votes.clone(), None);
        assert!(rewards_prod_1.is_empty(&shell.wl_storage).unwrap());
        assert!(rewards_prod_2.is_empty(&shell.wl_storage).unwrap());
        assert!(rewards_prod_3.is_empty(&shell.wl_storage).unwrap());
        assert!(rewards_prod_4.is_empty(&shell.wl_storage).unwrap());
        let acc_sum = get_rewards_sum(&shell.wl_storage);
        assert!(is_decimal_equal_enough(Dec::new(3, 0).unwrap(), acc_sum));
        let acc = get_rewards_acc(&shell.wl_storage);
        assert!(
            acc.get(&val1.address).cloned().unwrap()
                > acc.get(&val2.address).cloned().unwrap()
        );
        assert!(
            acc.get(&val2.address).cloned().unwrap()
                > acc.get(&val3.address).cloned().unwrap()
        );
        assert!(
            acc.get(&val3.address).cloned().unwrap()
                > acc.get(&val4.address).cloned().unwrap()
        );

        // Advance to the start of epoch 1. Val1 is the only block proposer for
        // the rest of the epoch. Val4 does not vote for the rest of the epoch.
        let height_of_next_epoch =
            shell.wl_storage.storage.next_epoch_min_start_height;
        let current_height = 4_u64;
        assert_eq!(current_height, shell.wl_storage.storage.block.height.0);

        for _ in current_height..height_of_next_epoch.0 + 2 {
            dbg!(
                get_rewards_acc(&shell.wl_storage),
                get_rewards_sum(&shell.wl_storage),
            );
            next_block_for_inflation(
                &mut shell,
                pkh1.clone(),
                votes.clone(),
                None,
            );
        }
        assert!(
            rewards_accumulator_handle()
                .is_empty(&shell.wl_storage)
                .unwrap()
        );
        let rp1 = rewards_prod_1
            .get(&shell.wl_storage, &Epoch::default())
            .unwrap()
            .unwrap();
        let rp2 = rewards_prod_2
            .get(&shell.wl_storage, &Epoch::default())
            .unwrap()
            .unwrap();
        let rp3 = rewards_prod_3
            .get(&shell.wl_storage, &Epoch::default())
            .unwrap()
            .unwrap();
        let rp4 = rewards_prod_4
            .get(&shell.wl_storage, &Epoch::default())
            .unwrap()
            .unwrap();
        assert!(rp1 > rp2);
        assert!(rp2 > rp3);
        assert!(rp3 > rp4);
    }

    fn get_rewards_acc<S>(storage: &S) -> HashMap<Address, Dec>
    where
        S: StorageRead,
    {
        rewards_accumulator_handle()
            .iter(storage)
            .unwrap()
            .map(|elem| elem.unwrap())
            .collect::<HashMap<Address, Dec>>()
    }

    fn get_rewards_sum<S>(storage: &S) -> Dec
    where
        S: StorageRead,
    {
        let acc = get_rewards_acc(storage);
        if acc.is_empty() {
            Dec::zero()
        } else {
            acc.iter().fold(Dec::zero(), |sum, elm| sum + *elm.1)
        }
    }

<<<<<<< HEAD
=======
    fn next_block_for_inflation(
        shell: &mut TestShell,
        proposer_address: Vec<u8>,
        votes: Vec<VoteInfo>,
        byzantine_validators: Option<Vec<Misbehavior>>,
    ) {
        // Let the header time be always ahead of the next epoch min start time
        let header = Header {
            time: shell
                .wl_storage
                .storage
                .next_epoch_min_start_time
                .next_second(),
            ..Default::default()
        };
        let mut req = FinalizeBlock {
            header,
            proposer_address,
            votes,
            ..Default::default()
        };
        if let Some(byz_vals) = byzantine_validators {
            req.byzantine_validators = byz_vals;
        }
        shell.finalize_block(req).unwrap();
        shell.commit();
    }

    /// Test that replay protection keys are not added to the merkle tree
    #[test]
    fn test_replay_keys_not_merkelized() {
        let (mut shell, _, _, _) = setup();
        let keypair = gen_keypair();

        let (wrapper_tx, processed_tx) = mk_wrapper_tx(&shell, &keypair);
        let wrapper_hash_key = replay_protection::get_replay_protection_key(
            &wrapper_tx.header_hash(),
        );
        let mut decrypted_tx = wrapper_tx;

        decrypted_tx.update_header(TxType::Raw);
        let decrypted_hash_key = replay_protection::get_replay_protection_key(
            &decrypted_tx.header_hash(),
        );

        // merkle tree root before finalize_block
        let root_pre = shell.shell.wl_storage.storage.block.tree.root();

        let event = &shell
            .finalize_block(FinalizeBlock {
                txs: vec![processed_tx],
                ..Default::default()
            })
            .expect("Test failed")[0];
        assert_eq!(event.event_type.to_string(), String::from("accepted"));
        let code = event
            .attributes
            .get("code")
            .expect(
                "Test
        failed",
            )
            .as_str();
        assert_eq!(code, String::from(ErrorCodes::Ok).as_str());

        // the merkle tree root should not change after finalize_block
        let root_post = shell.shell.wl_storage.storage.block.tree.root();
        assert_eq!(root_pre.0, root_post.0);

        // Check transactions' hashes in storage
        assert!(shell.shell.wl_storage.has_key(&wrapper_hash_key).unwrap());
        assert!(shell.shell.wl_storage.has_key(&decrypted_hash_key).unwrap());
        // Check that non of the hashes is present in the merkle tree
        assert!(
            !shell
                .shell
                .wl_storage
                .storage
                .block
                .tree
                .has_key(&wrapper_hash_key)
                .unwrap()
        );
        assert!(
            !shell
                .shell
                .wl_storage
                .storage
                .block
                .tree
                .has_key(&decrypted_hash_key)
                .unwrap()
        );
    }

>>>>>>> fdfcfd9b
    /// Test that if a decrypted transaction fails because of out-of-gas, its
    /// hash is removed from storage to allow rewrapping it
    #[test]
    fn test_remove_tx_hash() {
        let (mut shell, _, _, _) = setup();
        let keypair = gen_keypair();

        let mut wasm_path = top_level_directory();
        wasm_path.push("wasm_for_tests/tx_no_op.wasm");
        let tx_code = std::fs::read(wasm_path)
            .expect("Expected a file at given code path");
        let mut wrapper_tx =
            Tx::from_type(TxType::Wrapper(Box::new(WrapperTx::new(
                Fee {
                    amount_per_gas_unit: Amount::zero(),
                    token: shell.wl_storage.storage.native_token.clone(),
                },
                keypair.ref_to(),
                Epoch(0),
                GAS_LIMIT_MULTIPLIER.into(),
                #[cfg(not(feature = "mainnet"))]
                None,
                None,
            ))));
        wrapper_tx.header.chain_id = shell.chain_id.clone();
        wrapper_tx.set_code(Code::new(tx_code));
        wrapper_tx.set_data(Data::new(
            "Encrypted transaction data".as_bytes().to_owned(),
        ));
        let mut decrypted_tx = wrapper_tx.clone();

        decrypted_tx.update_header(TxType::Decrypted(DecryptedTx::Decrypted {
            #[cfg(not(feature = "mainnet"))]
            has_valid_pow: false,
        }));

        // Write inner hash in storage
        let inner_hash_key = replay_protection::get_replay_protection_key(
            &wrapper_tx.clone().update_header(TxType::Raw).header_hash(),
        );
        shell
            .wl_storage
            .storage
            .write(&inner_hash_key, vec![])
            .expect("Test failed");

        let processed_tx = ProcessedTx {
            tx: decrypted_tx.to_bytes(),
            result: TxResult {
                code: ErrorCodes::Ok.into(),
                info: "".into(),
            },
        };
        shell.enqueue_tx(wrapper_tx, Gas::default());
        // merkle tree root before finalize_block
        let root_pre = shell.shell.wl_storage.storage.block.tree.root();

        let event = &shell
            .finalize_block(FinalizeBlock {
                txs: vec![processed_tx],
                ..Default::default()
            })
            .expect("Test failed")[0];

        // the merkle tree root should not change after finalize_block
        let root_post = shell.shell.wl_storage.storage.block.tree.root();
        assert_eq!(root_pre.0, root_post.0);

        // Check inner tx hash has been removed from storage
        assert_eq!(event.event_type.to_string(), String::from("applied"));
        let code = event.attributes.get("code").expect("Testfailed").as_str();
        assert_eq!(code, String::from(ErrorCodes::WasmRuntimeError).as_str());

        assert!(
            !shell
                .wl_storage
                .has_key(&inner_hash_key)
                .expect("Test failed")
        )
    }

    #[test]
    /// Test that the hash of the wrapper transaction is committed to storage
    /// even if the wrapper tx fails. The inner transaction hash must instead be
    /// removed
    fn test_commits_hash_if_wrapper_failure() {
        let (mut shell, _, _, _) = setup();
        let keypair = gen_keypair();

        let mut wrapper =
            Tx::from_type(TxType::Wrapper(Box::new(WrapperTx::new(
                Fee {
                    amount_per_gas_unit: 0.into(),
                    token: shell.wl_storage.storage.native_token.clone(),
                },
                keypair.ref_to(),
                Epoch(0),
                0.into(),
                #[cfg(not(feature = "mainnet"))]
                None,
                None,
            ))));
        wrapper.header.chain_id = shell.chain_id.clone();
        wrapper.set_code(Code::new("wasm_code".as_bytes().to_owned()));
        wrapper.set_data(Data::new(
            "Encrypted transaction data".as_bytes().to_owned(),
        ));
        wrapper.add_section(Section::Signature(Signature::new(
            wrapper.sechashes(),
            &keypair,
        )));

        let wrapper_hash_key =
            replay_protection::get_tx_hash_key(&wrapper.header_hash());
        let inner_hash_key = replay_protection::get_tx_hash_key(
            &wrapper.clone().update_header(TxType::Raw).header_hash(),
        );

        let processed_tx = ProcessedTx {
            tx: wrapper.to_bytes(),
            result: TxResult {
                code: ErrorCodes::Ok.into(),
                info: "".into(),
            },
        };

        let event = &shell
            .finalize_block(FinalizeBlock {
                txs: vec![processed_tx],
                ..Default::default()
            })
            .expect("Test failed")[0];

        // Check wrapper hash has been committed to storage even if it failed.
        // Check that, instead, the inner hash has been removed
        assert_eq!(event.event_type.to_string(), String::from("accepted"));
        let code = event.attributes.get("code").expect("Testfailed").as_str();
        assert_eq!(code, String::from(ErrorCodes::InvalidTx).as_str());

        assert!(
            shell
                .wl_storage
                .has_key(&wrapper_hash_key)
                .expect("Test failed")
        );
        assert!(
            !shell
                .wl_storage
                .has_key(&inner_hash_key)
                .expect("Test failed")
        )
    }

    // Test that if the fee payer doesn't have enough funds for fee payment the
    // ledger drains their balance. Note that because of the checks in process
    // proposal this scenario should never happen
    #[test]
    fn test_fee_payment_if_insufficient_balance() {
        let (mut shell, _, _, _) = setup();
        let keypair = gen_keypair();

        let mut wrapper =
            Tx::from_type(TxType::Wrapper(Box::new(WrapperTx::new(
                Fee {
                    amount_per_gas_unit: 100.into(),
                    token: shell.wl_storage.storage.native_token.clone(),
                },
                keypair.ref_to(),
                Epoch(0),
                GAS_LIMIT_MULTIPLIER.into(),
                #[cfg(not(feature = "mainnet"))]
                None,
                None,
            ))));
        wrapper.header.chain_id = shell.chain_id.clone();
        wrapper.set_code(Code::new("wasm_code".as_bytes().to_owned()));
        wrapper.set_data(Data::new(
            "Encrypted transaction data".as_bytes().to_owned(),
        ));
        wrapper.add_section(Section::Signature(Signature::new(
            wrapper.sechashes(),
            &keypair,
        )));

        let processed_tx = ProcessedTx {
            tx: wrapper.to_bytes(),
            result: TxResult {
                code: ErrorCodes::Ok.into(),
                info: "".into(),
            },
        };

        let event = &shell
            .finalize_block(FinalizeBlock {
                txs: vec![processed_tx],
                ..Default::default()
            })
            .expect("Test failed")[0];

        // Check balance of fee payer is 0
        assert_eq!(event.event_type.to_string(), String::from("accepted"));
        let code = event.attributes.get("code").expect("Testfailed").as_str();
        assert_eq!(code, String::from(ErrorCodes::InvalidTx).as_str());
        let balance_key = namada::core::types::token::balance_key(
            &shell.wl_storage.storage.native_token,
            &Address::from(&keypair.to_public()),
        );
        let balance: Amount = shell
            .wl_storage
            .read(&balance_key)
            .unwrap()
            .unwrap_or_default();

        assert_eq!(balance, 0.into())
    }

    // Test that the fees collected from a block are withdrew from the wrapper
    // signer and credited to the block proposer
    #[test]
    fn test_fee_payment_to_block_proposer() {
        let (mut shell, _, _, _) = setup();

        let validator = shell.mode.get_validator_address().unwrap().to_owned();
        let pos_params =
            namada_proof_of_stake::read_pos_params(&shell.wl_storage).unwrap();
        let consensus_key =
            namada_proof_of_stake::validator_consensus_key_handle(&validator)
                .get(&shell.wl_storage, Epoch::default(), &pos_params)
                .unwrap()
                .unwrap();
        let proposer_address = HEXUPPER
            .decode(consensus_key.tm_raw_hash().as_bytes())
            .unwrap();

        let proposer_balance = storage_api::token::read_balance(
            &shell.wl_storage,
            &shell.wl_storage.storage.native_token,
            &validator,
        )
        .unwrap();

        let mut wasm_path = top_level_directory();
        wasm_path.push("wasm_for_tests/tx_no_op.wasm");
        let tx_code = std::fs::read(wasm_path)
            .expect("Expected a file at given code path");
        let mut wrapper =
            Tx::from_type(TxType::Wrapper(Box::new(WrapperTx::new(
                Fee {
                    amount_per_gas_unit: 1.into(),
                    token: shell.wl_storage.storage.native_token.clone(),
                },
                crate::wallet::defaults::albert_keypair().ref_to(),
                Epoch(0),
                5_000_000.into(),
                #[cfg(not(feature = "mainnet"))]
                None,
                None,
            ))));
        wrapper.header.chain_id = shell.chain_id.clone();
        wrapper.set_code(Code::new(tx_code));
        wrapper.set_data(Data::new(
            "Enxrypted transaction data".as_bytes().to_owned(),
        ));
        wrapper.add_section(Section::Signature(Signature::new(
            wrapper.sechashes(),
            &crate::wallet::defaults::albert_keypair(),
        )));
        let fee_amount =
            wrapper.header().wrapper().unwrap().get_tx_fee().unwrap();

        let signer_balance = storage_api::token::read_balance(
            &shell.wl_storage,
            &shell.wl_storage.storage.native_token,
            &wrapper.header().wrapper().unwrap().fee_payer(),
        )
        .unwrap();

        let processed_tx = ProcessedTx {
            tx: wrapper.to_bytes(),
            result: TxResult {
                code: ErrorCodes::Ok.into(),
                info: "".into(),
            },
        };

        let event = &shell
            .finalize_block(FinalizeBlock {
                txs: vec![processed_tx],
                proposer_address,
                ..Default::default()
            })
            .expect("Test failed")[0];

        // Check fee payment
        assert_eq!(event.event_type.to_string(), String::from("accepted"));
        let code = event.attributes.get("code").expect("Test failed").as_str();
        assert_eq!(code, String::from(ErrorCodes::Ok).as_str());

        let new_proposer_balance = storage_api::token::read_balance(
            &shell.wl_storage,
            &shell.wl_storage.storage.native_token,
            &validator,
        )
        .unwrap();
        assert_eq!(
            new_proposer_balance,
            proposer_balance.checked_add(fee_amount).unwrap()
        );

        let new_signer_balance = storage_api::token::read_balance(
            &shell.wl_storage,
            &shell.wl_storage.storage.native_token,
            &wrapper.header().wrapper().unwrap().fee_payer(),
        )
        .unwrap();
        assert_eq!(
            new_signer_balance,
            signer_balance.checked_sub(fee_amount).unwrap()
        )
    }

    #[test]
    fn test_ledger_slashing() -> storage_api::Result<()> {
        let num_validators = 7_u64;
        let (mut shell, _recv, _, _) = setup_with_cfg(SetupCfg {
            last_height: 0,
            num_validators,
        });
        let mut params = read_pos_params(&shell.wl_storage).unwrap();
        params.unbonding_len = 4;
        write_pos_params(&mut shell.wl_storage, params.clone())?;

        let validator_set: Vec<WeightedValidator> =
            read_consensus_validator_set_addresses_with_stake(
                &shell.wl_storage,
                Epoch::default(),
            )
            .unwrap()
            .into_iter()
            .collect();

        let val1 = validator_set[0].clone();
        let val2 = validator_set[1].clone();

        let initial_stake = val1.bonded_stake;
        let total_initial_stake = num_validators * initial_stake;

        let get_pkh = |address, epoch| {
            let ck = validator_consensus_key_handle(&address)
                .get(&shell.wl_storage, epoch, &params)
                .unwrap()
                .unwrap();
            let hash_string = tm_consensus_key_raw_hash(&ck);
            HEXUPPER.decode(hash_string.as_bytes()).unwrap()
        };

        let mut all_pkhs: Vec<Vec<u8>> = Vec::new();
        let mut behaving_pkhs: Vec<Vec<u8>> = Vec::new();
        for (idx, validator) in validator_set.iter().enumerate() {
            // Every validator should be in the consensus set
            assert_eq!(
                validator_state_handle(&validator.address)
                    .get(&shell.wl_storage, Epoch::default(), &params)
                    .unwrap(),
                Some(ValidatorState::Consensus)
            );
            all_pkhs.push(get_pkh(validator.address.clone(), Epoch::default()));
            if idx > 1_usize {
                behaving_pkhs
                    .push(get_pkh(validator.address.clone(), Epoch::default()));
            }
        }

        let pkh1 = all_pkhs[0].clone();
        let pkh2 = all_pkhs[1].clone();

        // Finalize block 1 (no votes since this is the first block)
        next_block_for_inflation(&mut shell, pkh1.clone(), vec![], None);

        let votes = get_default_true_votes(
            &shell.wl_storage,
            shell.wl_storage.storage.block.epoch,
        );
        assert!(!votes.is_empty());
        assert_eq!(votes.len(), 7_usize);

        // For block 2, include the evidences found for block 1.
        // NOTE: Only the type, height, and validator address fields from the
        // Misbehavior struct are used in Namada
        let byzantine_validators = vec![
            Misbehavior {
                r#type: 1,
                validator: Some(Validator {
                    address: pkh1.clone(),
                    power: Default::default(),
                }),
                height: 1,
                time: Default::default(),
                total_voting_power: Default::default(),
            },
            Misbehavior {
                r#type: 2,
                validator: Some(Validator {
                    address: pkh2,
                    power: Default::default(),
                }),
                height: 1,
                time: Default::default(),
                total_voting_power: Default::default(),
            },
        ];
        next_block_for_inflation(
            &mut shell,
            pkh1.clone(),
            votes,
            Some(byzantine_validators),
        );

        let processing_epoch = shell.wl_storage.storage.block.epoch
            + params.unbonding_len
            + 1_u64
            + params.cubic_slashing_window_length;

        // Check that the ValidatorState, enqueued slashes, and validator sets
        // are properly updated
        assert_eq!(
            validator_state_handle(&val1.address)
                .get(&shell.wl_storage, Epoch::default(), &params)
                .unwrap(),
            Some(ValidatorState::Consensus)
        );
        assert_eq!(
            validator_state_handle(&val2.address)
                .get(&shell.wl_storage, Epoch::default(), &params)
                .unwrap(),
            Some(ValidatorState::Consensus)
        );
        assert!(
            enqueued_slashes_handle()
                .at(&Epoch::default())
                .is_empty(&shell.wl_storage)?
        );
        assert_eq!(
            get_num_consensus_validators(&shell.wl_storage, Epoch::default())
                .unwrap(),
            7_u64
        );
        for epoch in Epoch::default().next().iter_range(params.pipeline_len) {
            assert_eq!(
                validator_state_handle(&val1.address)
                    .get(&shell.wl_storage, epoch, &params)
                    .unwrap(),
                Some(ValidatorState::Jailed)
            );
            assert_eq!(
                validator_state_handle(&val2.address)
                    .get(&shell.wl_storage, epoch, &params)
                    .unwrap(),
                Some(ValidatorState::Jailed)
            );
            assert!(
                enqueued_slashes_handle()
                    .at(&epoch)
                    .is_empty(&shell.wl_storage)?
            );
            assert_eq!(
                get_num_consensus_validators(&shell.wl_storage, epoch).unwrap(),
                5_u64
            );
        }
        assert!(
            !enqueued_slashes_handle()
                .at(&processing_epoch)
                .is_empty(&shell.wl_storage)?
        );

        // Advance to the processing epoch
        loop {
            let votes = get_default_true_votes(
                &shell.wl_storage,
                shell.wl_storage.storage.block.epoch,
            );
            next_block_for_inflation(
                &mut shell,
                pkh1.clone(),
                votes.clone(),
                None,
            );
            // println!(
            //     "Block {} epoch {}",
            //     shell.wl_storage.storage.block.height,
            //     shell.wl_storage.storage.block.epoch
            // );
            if shell.wl_storage.storage.block.epoch == processing_epoch {
                // println!("Reached processing epoch");
                break;
            } else {
                assert!(
                    enqueued_slashes_handle()
                        .at(&shell.wl_storage.storage.block.epoch)
                        .is_empty(&shell.wl_storage)?
                );
                let stake1 = read_validator_stake(
                    &shell.wl_storage,
                    &params,
                    &val1.address,
                    shell.wl_storage.storage.block.epoch,
                )?
                .unwrap();
                let stake2 = read_validator_stake(
                    &shell.wl_storage,
                    &params,
                    &val2.address,
                    shell.wl_storage.storage.block.epoch,
                )?
                .unwrap();
                let total_stake = read_total_stake(
                    &shell.wl_storage,
                    &params,
                    shell.wl_storage.storage.block.epoch,
                )?;
                assert_eq!(stake1, initial_stake);
                assert_eq!(stake2, initial_stake);
                assert_eq!(total_stake, total_initial_stake);
            }
        }

        let num_slashes = storage_api::iter_prefix_bytes(
            &shell.wl_storage,
            &slashes_prefix(),
        )?
        .filter(|kv_res| {
            let (k, _v) = kv_res.as_ref().unwrap();
            is_validator_slashes_key(k).is_some()
        })
        .count();

        assert_eq!(num_slashes, 2);
        assert_eq!(
            validator_slashes_handle(&val1.address)
                .len(&shell.wl_storage)
                .unwrap(),
            1_u64
        );
        assert_eq!(
            validator_slashes_handle(&val2.address)
                .len(&shell.wl_storage)
                .unwrap(),
            1_u64
        );

        let slash1 = validator_slashes_handle(&val1.address)
            .get(&shell.wl_storage, 0)?
            .unwrap();
        let slash2 = validator_slashes_handle(&val2.address)
            .get(&shell.wl_storage, 0)?
            .unwrap();

        assert_eq!(slash1.r#type, SlashType::DuplicateVote);
        assert_eq!(slash2.r#type, SlashType::LightClientAttack);
        assert_eq!(slash1.epoch, Epoch::default());
        assert_eq!(slash2.epoch, Epoch::default());

        // Each validator has equal weight in this test, and two have been
        // slashed
        let frac = Dec::two() / Dec::new(7, 0).unwrap();
        let cubic_rate = Dec::new(9, 0).unwrap() * frac * frac;

        assert_eq!(slash1.rate, cubic_rate);
        assert_eq!(slash2.rate, cubic_rate);

        // Check that there are still 5 consensus validators and the 2
        // misbehaving ones are still jailed
        for epoch in shell
            .wl_storage
            .storage
            .block
            .epoch
            .iter_range(params.pipeline_len + 1)
        {
            assert_eq!(
                validator_state_handle(&val1.address)
                    .get(&shell.wl_storage, epoch, &params)
                    .unwrap(),
                Some(ValidatorState::Jailed)
            );
            assert_eq!(
                validator_state_handle(&val2.address)
                    .get(&shell.wl_storage, epoch, &params)
                    .unwrap(),
                Some(ValidatorState::Jailed)
            );
            assert_eq!(
                get_num_consensus_validators(&shell.wl_storage, epoch).unwrap(),
                5_u64
            );
        }

        // Check that the deltas at the pipeline epoch are slashed
        let pipeline_epoch =
            shell.wl_storage.storage.block.epoch + params.pipeline_len;
        let stake1 = read_validator_stake(
            &shell.wl_storage,
            &params,
            &val1.address,
            pipeline_epoch,
        )?
        .unwrap();
        let stake2 = read_validator_stake(
            &shell.wl_storage,
            &params,
            &val2.address,
            pipeline_epoch,
        )?
        .unwrap();
        let total_stake =
            read_total_stake(&shell.wl_storage, &params, pipeline_epoch)?;

        let expected_slashed = cubic_rate * initial_stake;
        assert_eq!(stake1, initial_stake - expected_slashed);
        assert_eq!(stake2, initial_stake - expected_slashed);
        assert_eq!(total_stake, total_initial_stake - 2u64 * expected_slashed);

        // Unjail one of the validators
        let current_epoch = shell.wl_storage.storage.block.epoch;
        unjail_validator(&mut shell.wl_storage, &val1.address, current_epoch)?;
        let pipeline_epoch = current_epoch + params.pipeline_len;

        // Check that the state is the same until the pipeline epoch, at which
        // point one validator is unjailed
        for epoch in shell
            .wl_storage
            .storage
            .block
            .epoch
            .iter_range(params.pipeline_len)
        {
            assert_eq!(
                validator_state_handle(&val1.address)
                    .get(&shell.wl_storage, epoch, &params)
                    .unwrap(),
                Some(ValidatorState::Jailed)
            );
            assert_eq!(
                validator_state_handle(&val2.address)
                    .get(&shell.wl_storage, epoch, &params)
                    .unwrap(),
                Some(ValidatorState::Jailed)
            );
            assert_eq!(
                get_num_consensus_validators(&shell.wl_storage, epoch).unwrap(),
                5_u64
            );
        }
        assert_eq!(
            validator_state_handle(&val1.address)
                .get(&shell.wl_storage, pipeline_epoch, &params)
                .unwrap(),
            Some(ValidatorState::Consensus)
        );
        assert_eq!(
            validator_state_handle(&val2.address)
                .get(&shell.wl_storage, pipeline_epoch, &params)
                .unwrap(),
            Some(ValidatorState::Jailed)
        );
        assert_eq!(
            get_num_consensus_validators(&shell.wl_storage, pipeline_epoch)
                .unwrap(),
            6_u64
        );

        Ok(())
    }

    /// NOTE: must call `get_default_true_votes` before every call to
    /// `next_block_for_inflation`
    #[test]
    fn test_multiple_misbehaviors() -> storage_api::Result<()> {
        for num_validators in 4u64..10u64 {
            println!("NUM VALIDATORS = {}", num_validators);
            test_multiple_misbehaviors_by_num_vals(num_validators)?;
        }
        Ok(())
    }

    /// Current test procedure (prefixed by epoch in which the event occurs):
    /// 0) Validator initial stake of 200_000
    /// 1) Delegate 67_231 to validator
    /// 1) Self-unbond 154_654
    /// 2) Unbond delegation of 18_000
    /// 3) Self-bond 9_123
    /// 4) Self-unbond 15_000
    /// 5) Delegate 8_144 to validator
    /// 6) Discover misbehavior in epoch 3
    /// 7) Discover misbehavior in epoch 3
    /// 7) Discover misbehavior in epoch 4
    fn test_multiple_misbehaviors_by_num_vals(
        num_validators: u64,
    ) -> storage_api::Result<()> {
        // Setup the network with pipeline_len = 2, unbonding_len = 4
        // let num_validators = 8_u64;
        let (mut shell, _recv, _, _) = setup_with_cfg(SetupCfg {
            last_height: 0,
            num_validators,
        });
        let mut params = read_pos_params(&shell.wl_storage).unwrap();
        params.unbonding_len = 4;
        params.max_validator_slots = 4;
        write_pos_params(&mut shell.wl_storage, params.clone())?;

        // Slash pool balance
        let nam_address = shell.wl_storage.storage.native_token.clone();
        let slash_balance_key = token::balance_key(
            &nam_address,
            &namada_proof_of_stake::SLASH_POOL_ADDRESS,
        );
        let slash_pool_balance_init: token::Amount = shell
            .wl_storage
            .read(&slash_balance_key)
            .expect("must be able to read")
            .unwrap_or_default();
        debug_assert_eq!(slash_pool_balance_init, token::Amount::default());

        let consensus_set: Vec<WeightedValidator> =
            read_consensus_validator_set_addresses_with_stake(
                &shell.wl_storage,
                Epoch::default(),
            )
            .unwrap()
            .into_iter()
            .collect();

        let val1 = consensus_set[0].clone();
        let pkh1 = get_pkh_from_address(
            &shell.wl_storage,
            &params,
            val1.address.clone(),
            Epoch::default(),
        );

        let initial_stake = val1.bonded_stake;
        let total_initial_stake = num_validators * initial_stake;

        // Finalize block 1
        next_block_for_inflation(&mut shell, pkh1.clone(), vec![], None);

        let votes = get_default_true_votes(&shell.wl_storage, Epoch::default());
        assert!(!votes.is_empty());

        // Advance to epoch 1 and
        // 1. Delegate 67231 NAM to validator
        // 2. Validator self-unbond 154654 NAM
        let current_epoch = advance_epoch(&mut shell, &pkh1, &votes, None);
        assert_eq!(shell.wl_storage.storage.block.epoch.0, 1_u64);

        // Make an account with balance and delegate some tokens
        let delegator = address::testing::gen_implicit_address();
        let del_1_amount = token::Amount::native_whole(67_231);
        let staking_token = shell.wl_storage.storage.native_token.clone();
        credit_tokens(
            &mut shell.wl_storage,
            &staking_token,
            &delegator,
            token::Amount::native_whole(200_000),
        )
        .unwrap();
        namada_proof_of_stake::bond_tokens(
            &mut shell.wl_storage,
            Some(&delegator),
            &val1.address,
            del_1_amount,
            current_epoch,
        )
        .unwrap();

        // Self-unbond
        let self_unbond_1_amount = token::Amount::native_whole(154_654);
        namada_proof_of_stake::unbond_tokens(
            &mut shell.wl_storage,
            None,
            &val1.address,
            self_unbond_1_amount,
            current_epoch,
        )
        .unwrap();

        let val_stake = namada_proof_of_stake::read_validator_stake(
            &shell.wl_storage,
            &params,
            &val1.address,
            current_epoch + params.pipeline_len,
        )
        .unwrap()
        .unwrap_or_default();

        let total_stake = namada_proof_of_stake::read_total_stake(
            &shell.wl_storage,
            &params,
            current_epoch + params.pipeline_len,
        )
        .unwrap();

        assert_eq!(
            val_stake,
            initial_stake + del_1_amount - self_unbond_1_amount
        );
        assert_eq!(
            total_stake,
            total_initial_stake + del_1_amount - self_unbond_1_amount
        );

        // Advance to epoch 2 and
        // 1. Unbond 18000 NAM from delegation
        let votes = get_default_true_votes(
            &shell.wl_storage,
            shell.wl_storage.storage.block.epoch,
        );
        let current_epoch = advance_epoch(&mut shell, &pkh1, &votes, None);
        println!("\nUnbonding in epoch 2");
        let del_unbond_1_amount = token::Amount::native_whole(18_000);
        namada_proof_of_stake::unbond_tokens(
            &mut shell.wl_storage,
            Some(&delegator),
            &val1.address,
            del_unbond_1_amount,
            current_epoch,
        )
        .unwrap();

        let val_stake = namada_proof_of_stake::read_validator_stake(
            &shell.wl_storage,
            &params,
            &val1.address,
            current_epoch + params.pipeline_len,
        )
        .unwrap()
        .unwrap_or_default();
        let total_stake = namada_proof_of_stake::read_total_stake(
            &shell.wl_storage,
            &params,
            current_epoch + params.pipeline_len,
        )
        .unwrap();
        assert_eq!(
            val_stake,
            initial_stake + del_1_amount
                - self_unbond_1_amount
                - del_unbond_1_amount
        );
        assert_eq!(
            total_stake,
            total_initial_stake + del_1_amount
                - self_unbond_1_amount
                - del_unbond_1_amount
        );

        // Advance to epoch 3 and
        // 1. Validator self-bond 9123 NAM
        let votes = get_default_true_votes(
            &shell.wl_storage,
            shell.wl_storage.storage.block.epoch,
        );
        let current_epoch = advance_epoch(&mut shell, &pkh1, &votes, None);
        println!("\nBonding in epoch 3");

        let self_bond_1_amount = token::Amount::native_whole(9_123);
        namada_proof_of_stake::bond_tokens(
            &mut shell.wl_storage,
            None,
            &val1.address,
            self_bond_1_amount,
            current_epoch,
        )
        .unwrap();

        // Advance to epoch 4
        // 1. Validator self-unbond 15000 NAM
        let votes = get_default_true_votes(
            &shell.wl_storage,
            shell.wl_storage.storage.block.epoch,
        );
        let current_epoch = advance_epoch(&mut shell, &pkh1, &votes, None);
        assert_eq!(current_epoch.0, 4_u64);

        let self_unbond_2_amount = token::Amount::native_whole(15_000);
        namada_proof_of_stake::unbond_tokens(
            &mut shell.wl_storage,
            None,
            &val1.address,
            self_unbond_2_amount,
            current_epoch,
        )
        .unwrap();

        // Advance to epoch 5 and
        // Delegate 8144 NAM to validator
        let votes = get_default_true_votes(
            &shell.wl_storage,
            shell.wl_storage.storage.block.epoch,
        );
        let current_epoch = advance_epoch(&mut shell, &pkh1, &votes, None);
        assert_eq!(current_epoch.0, 5_u64);
        println!("Delegating in epoch 5");

        // Delegate
        let del_2_amount = token::Amount::native_whole(8_144);
        namada_proof_of_stake::bond_tokens(
            &mut shell.wl_storage,
            Some(&delegator),
            &val1.address,
            del_2_amount,
            current_epoch,
        )
        .unwrap();

        println!("Advancing to epoch 6");

        // Advance to epoch 6
        let votes = get_default_true_votes(
            &shell.wl_storage,
            shell.wl_storage.storage.block.epoch,
        );
        let current_epoch = advance_epoch(&mut shell, &pkh1, &votes, None);
        assert_eq!(current_epoch.0, 6_u64);

        // Discover a misbehavior committed in epoch 3
        // NOTE: Only the type, height, and validator address fields from the
        // Misbehavior struct are used in Namada
        let misbehavior_epoch = Epoch(3_u64);
        let height = shell
            .wl_storage
            .storage
            .block
            .pred_epochs
            .first_block_heights[misbehavior_epoch.0 as usize];
        let misbehaviors = vec![Misbehavior {
            r#type: 1,
            validator: Some(Validator {
                address: pkh1.clone(),
                power: Default::default(),
            }),
            height: height.0 as i64,
            time: Default::default(),
            total_voting_power: Default::default(),
        }];
        let votes = get_default_true_votes(
            &shell.wl_storage,
            shell.wl_storage.storage.block.epoch,
        );
        next_block_for_inflation(
            &mut shell,
            pkh1.clone(),
            votes.clone(),
            Some(misbehaviors),
        );

        // Assertions
        assert_eq!(current_epoch.0, 6_u64);
        let processing_epoch = misbehavior_epoch
            + params.unbonding_len
            + 1_u64
            + params.cubic_slashing_window_length;
        let enqueued_slash = enqueued_slashes_handle()
            .at(&processing_epoch)
            .at(&val1.address)
            .front(&shell.wl_storage)
            .unwrap()
            .unwrap();
        assert_eq!(enqueued_slash.epoch, misbehavior_epoch);
        assert_eq!(enqueued_slash.r#type, SlashType::DuplicateVote);
        assert_eq!(enqueued_slash.rate, Dec::zero());
        let last_slash =
            namada_proof_of_stake::read_validator_last_slash_epoch(
                &shell.wl_storage,
                &val1.address,
            )
            .unwrap();
        assert_eq!(last_slash, Some(misbehavior_epoch));
        assert!(
            namada_proof_of_stake::validator_slashes_handle(&val1.address)
                .is_empty(&shell.wl_storage)
                .unwrap()
        );

        println!("Advancing to epoch 7");

        // Advance to epoch 7
        let current_epoch = advance_epoch(&mut shell, &pkh1, &votes, None);

        // Discover two more misbehaviors, one committed in epoch 3, one in
        // epoch 4
        let height4 = shell
            .wl_storage
            .storage
            .block
            .pred_epochs
            .first_block_heights[4];
        let misbehaviors = vec![
            Misbehavior {
                r#type: 1,
                validator: Some(Validator {
                    address: pkh1.clone(),
                    power: Default::default(),
                }),
                height: height.0 as i64,
                time: Default::default(),
                total_voting_power: Default::default(),
            },
            Misbehavior {
                r#type: 2,
                validator: Some(Validator {
                    address: pkh1.clone(),
                    power: Default::default(),
                }),
                height: height4.0 as i64,
                time: Default::default(),
                total_voting_power: Default::default(),
            },
        ];
        let votes = get_default_true_votes(
            &shell.wl_storage,
            shell.wl_storage.storage.block.epoch,
        );
        next_block_for_inflation(
            &mut shell,
            pkh1.clone(),
            votes,
            Some(misbehaviors),
        );
        assert_eq!(current_epoch.0, 7_u64);
        let enqueued_slashes_8 = enqueued_slashes_handle()
            .at(&processing_epoch)
            .at(&val1.address);
        let enqueued_slashes_9 = enqueued_slashes_handle()
            .at(&processing_epoch.next())
            .at(&val1.address);

        assert_eq!(enqueued_slashes_8.len(&shell.wl_storage).unwrap(), 2_u64);
        assert_eq!(enqueued_slashes_9.len(&shell.wl_storage).unwrap(), 1_u64);
        let last_slash =
            namada_proof_of_stake::read_validator_last_slash_epoch(
                &shell.wl_storage,
                &val1.address,
            )
            .unwrap();
        assert_eq!(last_slash, Some(Epoch(4)));
        assert!(
            namada_proof_of_stake::is_validator_frozen(
                &shell.wl_storage,
                &val1.address,
                current_epoch,
                &params
            )
            .unwrap()
        );
        assert!(
            namada_proof_of_stake::validator_slashes_handle(&val1.address)
                .is_empty(&shell.wl_storage)
                .unwrap()
        );

        let pre_stake_10 = namada_proof_of_stake::read_validator_stake(
            &shell.wl_storage,
            &params,
            &val1.address,
            Epoch(10),
        )
        .unwrap()
        .unwrap_or_default();
        assert_eq!(
            pre_stake_10,
            initial_stake + del_1_amount
                - self_unbond_1_amount
                - del_unbond_1_amount
                + self_bond_1_amount
                - self_unbond_2_amount
                + del_2_amount
        );

        println!("\nNow processing the infractions\n");

        // Advance to epoch 9, where the infractions committed in epoch 3 will
        // be processed
        let votes = get_default_true_votes(
            &shell.wl_storage,
            shell.wl_storage.storage.block.epoch,
        );
        let _ = advance_epoch(&mut shell, &pkh1, &votes, None);
        let votes = get_default_true_votes(
            &shell.wl_storage,
            shell.wl_storage.storage.block.epoch,
        );
        let current_epoch = advance_epoch(&mut shell, &pkh1, &votes, None);
        assert_eq!(current_epoch.0, 9_u64);

        let val_stake_3 = namada_proof_of_stake::read_validator_stake(
            &shell.wl_storage,
            &params,
            &val1.address,
            Epoch(3),
        )
        .unwrap()
        .unwrap_or_default();
        let val_stake_4 = namada_proof_of_stake::read_validator_stake(
            &shell.wl_storage,
            &params,
            &val1.address,
            Epoch(4),
        )
        .unwrap()
        .unwrap_or_default();

        let tot_stake_3 = namada_proof_of_stake::read_total_stake(
            &shell.wl_storage,
            &params,
            Epoch(3),
        )
        .unwrap();
        let tot_stake_4 = namada_proof_of_stake::read_total_stake(
            &shell.wl_storage,
            &params,
            Epoch(4),
        )
        .unwrap();

        let vp_frac_3 = Dec::from(val_stake_3) / Dec::from(tot_stake_3);
        let vp_frac_4 = Dec::from(val_stake_4) / Dec::from(tot_stake_4);
        let tot_frac = Dec::two() * vp_frac_3 + vp_frac_4;
        let cubic_rate = std::cmp::min(
            Dec::one(),
            Dec::new(9, 0).unwrap() * tot_frac * tot_frac,
        );
        dbg!(&cubic_rate);

        let equal_enough = |rate1: Dec, rate2: Dec| -> bool {
            let tolerance = Dec::new(1, 9).unwrap();
            rate1.abs_diff(&rate2) < tolerance
        };

        // There should be 2 slashes processed for the validator, each with rate
        // equal to the cubic slashing rate
        let val_slashes =
            namada_proof_of_stake::validator_slashes_handle(&val1.address);
        assert_eq!(val_slashes.len(&shell.wl_storage).unwrap(), 2u64);
        let is_rate_good = val_slashes
            .iter(&shell.wl_storage)
            .unwrap()
            .all(|s| equal_enough(s.unwrap().rate, cubic_rate));
        assert!(is_rate_good);

        // Check the amount of stake deducted from the futuremost epoch while
        // processing the slashes
        let post_stake_10 = namada_proof_of_stake::read_validator_stake(
            &shell.wl_storage,
            &params,
            &val1.address,
            Epoch(10),
        )
        .unwrap()
        .unwrap_or_default();
        // The amount unbonded after the infraction that affected the deltas
        // before processing is `del_unbond_1_amount + self_bond_1_amount -
        // self_unbond_2_amount` (since this self-bond was enacted then unbonded
        // all after the infraction). Thus, the additional deltas to be
        // deducted is the (infraction stake - this) * rate
        let slash_rate_3 = std::cmp::min(Dec::one(), Dec::two() * cubic_rate);
        let exp_slashed_during_processing_9 = slash_rate_3
            * (initial_stake + del_1_amount
                - self_unbond_1_amount
                - del_unbond_1_amount
                + self_bond_1_amount
                - self_unbond_2_amount);
        assert!(
            ((pre_stake_10 - post_stake_10).change()
                - exp_slashed_during_processing_9.change())
            .abs()
                < Uint::from(1000)
        );

        // Check that we can compute the stake at the pipeline epoch
        // NOTE: may be off. by 1 namnam due to rounding;
        let exp_pipeline_stake = (Dec::one() - slash_rate_3)
            * Dec::from(
                initial_stake + del_1_amount
                    - self_unbond_1_amount
                    - del_unbond_1_amount
                    + self_bond_1_amount
                    - self_unbond_2_amount,
            )
            + Dec::from(del_2_amount);

        assert!(
            exp_pipeline_stake.abs_diff(&Dec::from(post_stake_10))
                <= Dec::new(1, NATIVE_MAX_DECIMAL_PLACES).unwrap()
        );

        // Check the balance of the Slash Pool
        // TODO: finish once implemented
        // let slash_pool_balance: token::Amount = shell
        //     .wl_storage
        //     .read(&slash_balance_key)
        //     .expect("must be able to read")
        //     .unwrap_or_default();
        // let exp_slashed_3 = decimal_mult_amount(
        //     std::cmp::min(Decimal::TWO * cubic_rate, Decimal::ONE),
        //     val_stake_3 - del_unbond_1_amount + self_bond_1_amount
        //         - self_unbond_2_amount,
        // );
        // assert_eq!(slash_pool_balance, exp_slashed_3);

        let _pre_stake_11 = namada_proof_of_stake::read_validator_stake(
            &shell.wl_storage,
            &params,
            &val1.address,
            Epoch(10),
        )
        .unwrap()
        .unwrap_or_default();

        // Advance to epoch 10, where the infraction committed in epoch 4 will
        // be processed
        let votes = get_default_true_votes(
            &shell.wl_storage,
            shell.wl_storage.storage.block.epoch,
        );
        let current_epoch = advance_epoch(&mut shell, &pkh1, &votes, None);
        assert_eq!(current_epoch.0, 10_u64);

        // Check the balance of the Slash Pool
        // TODO: finish once implemented
        // let slash_pool_balance: token::Amount = shell
        //     .wl_storage
        //     .read(&slash_balance_key)
        //     .expect("must be able to read")
        //     .unwrap_or_default();

        // let exp_slashed_4 = if dec!(2) * cubic_rate >= Decimal::ONE {
        //     token::Amount::default()
        // } else if dec!(3) * cubic_rate >= Decimal::ONE {
        //     decimal_mult_amount(
        //         Decimal::ONE - dec!(2) * cubic_rate,
        //         val_stake_4 + self_bond_1_amount - self_unbond_2_amount,
        //     )
        // } else {
        //     decimal_mult_amount(
        //         std::cmp::min(cubic_rate, Decimal::ONE),
        //         val_stake_4 + self_bond_1_amount - self_unbond_2_amount,
        //     )
        // };
        // dbg!(slash_pool_balance, exp_slashed_3 + exp_slashed_4);
        // assert!(
        //     (slash_pool_balance.change()
        //         - (exp_slashed_3 + exp_slashed_4).change())
        //     .abs()
        //         <= 1
        // );

        let val_stake = read_validator_stake(
            &shell.wl_storage,
            &params,
            &val1.address,
            current_epoch + params.pipeline_len,
        )?
        .unwrap_or_default();

        let post_stake_11 = namada_proof_of_stake::read_validator_stake(
            &shell.wl_storage,
            &params,
            &val1.address,
            Epoch(10),
        )
        .unwrap()
        .unwrap_or_default();

        assert_eq!(post_stake_11, val_stake);
        // dbg!(&val_stake);
        // dbg!(pre_stake_10 - post_stake_10);

        // dbg!(&exp_slashed_during_processing_9);
        // TODO: finish once implemented
        // assert!(
        //     ((pre_stake_11 - post_stake_11).change() -
        // exp_slashed_4.change())         .abs()
        //         <= 1
        // );

        // dbg!(&val_stake, &exp_stake);
        // dbg!(exp_slashed_during_processing_8 +
        // exp_slashed_during_processing_9); dbg!(
        //     val_stake_3
        //         - (exp_slashed_during_processing_8 +
        //           exp_slashed_during_processing_9)
        // );

        // let exp_stake = val_stake_3 - del_unbond_1_amount +
        // self_bond_1_amount
        //     - self_unbond_2_amount
        //     + del_2_amount
        //     - exp_slashed_3
        //     - exp_slashed_4;

        // assert!((exp_stake.change() - post_stake_11.change()).abs() <= 1);

        for _ in 0..2 {
            let votes = get_default_true_votes(
                &shell.wl_storage,
                shell.wl_storage.storage.block.epoch,
            );
            let _ = advance_epoch(&mut shell, &pkh1, &votes, None);
        }
        let current_epoch = shell.wl_storage.storage.block.epoch;
        assert_eq!(current_epoch.0, 12_u64);

        println!("\nCHECK BOND AND UNBOND DETAILS");
        let details = namada_proof_of_stake::bonds_and_unbonds(
            &shell.wl_storage,
            None,
            None,
        )
        .unwrap();

        let del_id = BondId {
            source: delegator.clone(),
            validator: val1.address.clone(),
        };
        let self_id = BondId {
            source: val1.address.clone(),
            validator: val1.address.clone(),
        };

        let del_details = details.get(&del_id).unwrap();
        let self_details = details.get(&self_id).unwrap();
        // dbg!(del_details, self_details);

        // Check slashes
        assert_eq!(del_details.slashes, self_details.slashes);
        assert_eq!(del_details.slashes.len(), 3);
        assert_eq!(del_details.slashes[0].epoch, Epoch(3));
        assert!(equal_enough(del_details.slashes[0].rate, cubic_rate));
        assert_eq!(del_details.slashes[1].epoch, Epoch(3));
        assert!(equal_enough(del_details.slashes[1].rate, cubic_rate));
        assert_eq!(del_details.slashes[2].epoch, Epoch(4));
        assert!(equal_enough(del_details.slashes[2].rate, cubic_rate));

        // Check delegations
        assert_eq!(del_details.bonds.len(), 2);
        assert_eq!(del_details.bonds[0].start, Epoch(3));
        assert_eq!(
            del_details.bonds[0].amount,
            del_1_amount - del_unbond_1_amount
        );
        // TODO: decimal mult issues should be resolved with PR 1282
        assert!(
            (del_details.bonds[0].slashed_amount.unwrap().change()
                - std::cmp::min(
                    Dec::one(),
                    Dec::new(3, 0).unwrap() * cubic_rate
                ) * (del_1_amount.change() - del_unbond_1_amount.change()))
            .abs()
                <= Uint::from(2)
        );
        assert_eq!(del_details.bonds[1].start, Epoch(7));
        assert_eq!(del_details.bonds[1].amount, del_2_amount);
        assert_eq!(del_details.bonds[1].slashed_amount, None);

        // Check self-bonds
        assert_eq!(self_details.bonds.len(), 1);
        assert_eq!(self_details.bonds[0].start, Epoch(0));
        assert_eq!(
            self_details.bonds[0].amount,
            initial_stake - self_unbond_1_amount + self_bond_1_amount
                - self_unbond_2_amount
        );
        // TODO: not sure why this is correct??? (with + self_bond_1_amount -
        // self_unbond_2_amount)
        // TODO: Make sure this is sound and what we expect
        assert!(
            (self_details.bonds[0].slashed_amount.unwrap().change()
                - (std::cmp::min(
                    Dec::one(),
                    Dec::new(3, 0).unwrap() * cubic_rate
                ) * (initial_stake - self_unbond_1_amount
                    + self_bond_1_amount
                    - self_unbond_2_amount))
                    .change())
                <= Amount::from_uint(1000, NATIVE_MAX_DECIMAL_PLACES)
                    .unwrap()
                    .change()
        );

        // Check delegation unbonds
        assert_eq!(del_details.unbonds.len(), 1);
        assert_eq!(del_details.unbonds[0].start, Epoch(3));
        assert_eq!(del_details.unbonds[0].withdraw, Epoch(9));
        assert_eq!(del_details.unbonds[0].amount, del_unbond_1_amount);
        assert!(
            (del_details.unbonds[0].slashed_amount.unwrap().change()
                - (std::cmp::min(Dec::one(), Dec::two() * cubic_rate)
                    * del_unbond_1_amount)
                    .change())
            .abs()
                <= Uint::from(1)
        );

        // Check self-unbonds
        assert_eq!(self_details.unbonds.len(), 3);
        assert_eq!(self_details.unbonds[0].start, Epoch(0));
        assert_eq!(self_details.unbonds[0].withdraw, Epoch(8));
        assert_eq!(self_details.unbonds[1].start, Epoch(0));
        assert_eq!(self_details.unbonds[1].withdraw, Epoch(11));
        assert_eq!(self_details.unbonds[2].start, Epoch(5));
        assert_eq!(self_details.unbonds[2].withdraw, Epoch(11));
        assert_eq!(self_details.unbonds[0].amount, self_unbond_1_amount);
        assert_eq!(self_details.unbonds[0].slashed_amount, None);
        assert_eq!(
            self_details.unbonds[1].amount,
            self_unbond_2_amount - self_bond_1_amount
        );
        assert_eq!(
            self_details.unbonds[1].slashed_amount,
            Some(
                std::cmp::min(Dec::one(), Dec::new(3, 0).unwrap() * cubic_rate)
                    * (self_unbond_2_amount - self_bond_1_amount)
            )
        );
        assert_eq!(self_details.unbonds[2].amount, self_bond_1_amount);
        assert_eq!(self_details.unbonds[2].slashed_amount, None);

        println!("\nWITHDRAWING DELEGATION UNBOND");
        // let slash_pool_balance_pre_withdraw = slash_pool_balance;
        // Withdraw the delegation unbonds, which total to 18_000. This should
        // only be affected by the slashes in epoch 3
        let del_withdraw = namada_proof_of_stake::withdraw_tokens(
            &mut shell.wl_storage,
            Some(&delegator),
            &val1.address,
            current_epoch,
        )
        .unwrap();

        let exp_del_withdraw_slashed_amount =
            slash_rate_3 * del_unbond_1_amount;
        assert_eq!(
            del_withdraw,
            del_unbond_1_amount - exp_del_withdraw_slashed_amount
        );

        // TODO: finish once implemented
        // Check the balance of the Slash Pool
        // let slash_pool_balance: token::Amount = shell
        //     .wl_storage
        //     .read(&slash_balance_key)
        //     .expect("must be able to read")
        //     .unwrap_or_default();
        // dbg!(del_withdraw, slash_pool_balance);
        // assert_eq!(
        //     slash_pool_balance - slash_pool_balance_pre_withdraw,
        //     exp_del_withdraw_slashed_amount
        // );

        // println!("\nWITHDRAWING SELF UNBOND");
        // Withdraw the self unbonds, which total 154_654 + 15_000 - 9_123. Only
        // the (15_000 - 9_123) tokens are slashable.
        // let self_withdraw = namada_proof_of_stake::withdraw_tokens(
        //     &mut shell.wl_storage,
        //     None,
        //     &val1.address,
        //     current_epoch,
        // )
        // .unwrap();

        // let exp_self_withdraw_slashed_amount = decimal_mult_amount(
        //     std::cmp::min(dec!(3) * cubic_rate, Decimal::ONE),
        //     self_unbond_2_amount - self_bond_1_amount,
        // );
        // Check the balance of the Slash Pool
        // let slash_pool_balance: token::Amount = shell
        //     .wl_storage
        //     .read(&slash_balance_key)
        //     .expect("must be able to read")
        //     .unwrap_or_default();

        // dbg!(self_withdraw, slash_pool_balance);
        // dbg!(
        //     decimal_mult_amount(dec!(2) * cubic_rate, val_stake_3)
        //         + decimal_mult_amount(cubic_rate, val_stake_4)
        // );

        // assert_eq!(
        //     exp_self_withdraw_slashed_amount,
        //     slash_pool_balance
        //         - slash_pool_balance_pre_withdraw
        //         - exp_del_withdraw_slashed_amount
        // );

        Ok(())
    }

    fn get_default_true_votes<S>(storage: &S, epoch: Epoch) -> Vec<VoteInfo>
    where
        S: StorageRead,
    {
        let params = read_pos_params(storage).unwrap();
        read_consensus_validator_set_addresses_with_stake(storage, epoch)
            .unwrap()
            .into_iter()
            .map(|val| {
                let pkh = get_pkh_from_address(
                    storage,
                    &params,
                    val.address.clone(),
                    epoch,
                );
                VoteInfo {
                    validator: Some(Validator {
                        address: pkh,
                        power: u128::try_from(val.bonded_stake).unwrap() as i64,
                    }),
                    signed_last_block: true,
                }
            })
            .collect::<Vec<_>>()
    }

    fn advance_epoch(
        shell: &mut TestShell,
        proposer_address: &[u8],
        consensus_votes: &[VoteInfo],
        misbehaviors: Option<Vec<Misbehavior>>,
    ) -> Epoch {
        let current_epoch = shell.wl_storage.storage.block.epoch;
        loop {
            next_block_for_inflation(
                shell,
                proposer_address.to_owned(),
                consensus_votes.to_owned(),
                misbehaviors.clone(),
            );
            if shell.wl_storage.storage.block.epoch == current_epoch.next() {
                break;
            }
        }
        shell.wl_storage.storage.block.epoch
    }

    /// Test that updating the ethereum bridge params via governance works.
    #[tokio::test]
    async fn test_eth_bridge_param_updates() {
        let (mut shell, _broadcaster, _, mut control_receiver) =
            setup_at_height(3u64);
        let proposal_execution_key = get_proposal_execution_key(0);
        shell
            .wl_storage
            .write(&proposal_execution_key, 0u64)
            .expect("Test failed.");
        let mut tx = Tx::new(shell.chain_id.clone(), None);
        tx.add_code_from_hash(Hash::default()).add_data(0u64);
        let new_min_confirmations = MinimumConfirmations::from(unsafe {
            NonZeroU64::new_unchecked(42)
        });
        shell
            .wl_storage
            .write(&min_confirmations_key(), new_min_confirmations)
            .expect("Test failed");
        let gas_meter = VpGasMeter::new_from_tx_meter(
            &TxGasMeter::new_from_sub_limit(u64::MAX.into()),
        );
        let keys_changed = BTreeSet::from([min_confirmations_key()]);
        let verifiers = BTreeSet::default();
        let ctx = namada::ledger::native_vp::Ctx::new(
            shell.mode.get_validator_address().expect("Test failed"),
            &shell.wl_storage.storage,
            &shell.wl_storage.write_log,
            &tx,
            &TxIndex(0),
            gas_meter,
            &keys_changed,
            &verifiers,
            shell.vp_wasm_cache.clone(),
        );
        let parameters = ParametersVp { ctx };
        let result = parameters
            .validate_tx(&tx, &keys_changed, &verifiers)
            .expect("Test failed");
        assert!(result);

        // we advance forward to the next epoch
        let mut req = FinalizeBlock::default();
        req.header.time = namada::types::time::DateTimeUtc::now();
        let current_decision_height =
            shell.wl_storage.pos_queries().get_current_decision_height();
        if let Some(b) = shell.wl_storage.storage.last_block.as_mut() {
            b.height = current_decision_height + 11;
        }
        shell.finalize_block(req).expect("Test failed");
        shell.commit();

        let consensus_set: Vec<WeightedValidator> =
            read_consensus_validator_set_addresses_with_stake(
                &shell.wl_storage,
                Epoch::default(),
            )
            .unwrap()
            .into_iter()
            .collect();

        let params = read_pos_params(&shell.wl_storage).unwrap();
        let val1 = consensus_set[0].clone();
        let pkh1 = get_pkh_from_address(
            &shell.wl_storage,
            &params,
            val1.address.clone(),
            Epoch::default(),
        );

        let _ = control_receiver.recv().await.expect("Test failed");
        // Finalize block 2
        let votes = vec![VoteInfo {
            validator: Some(Validator {
                address: pkh1.clone(),
                power: u128::try_from(val1.bonded_stake).expect("Test failed")
                    as i64,
            }),
            signed_last_block: true,
        }];
        next_block_for_inflation(&mut shell, pkh1.clone(), votes, None);
        let Command::UpdateConfig(cmd) =
            control_receiver.recv().await.expect("Test failed");
        assert_eq!(u64::from(cmd.min_confirmations), 42);
    }
}<|MERGE_RESOLUTION|>--- conflicted
+++ resolved
@@ -290,33 +290,7 @@
             ) = match &tx_header.tx_type {
                 TxType::Wrapper(wrapper) => {
                     stats.increment_wrapper_txs();
-<<<<<<< HEAD
                     let tx_event = Event::new_tx_event(&tx, height.0);
-=======
-                    let mut tx_event = Event::new_tx_event(&tx, height.0);
-
-                    // Writes both txs hash to storage
-                    let processed_tx =
-                        Tx::try_from(processed_tx.tx.as_ref()).unwrap();
-                    let wrapper_tx_hash_key =
-                        replay_protection::get_replay_protection_key(
-                            &hash::Hash(processed_tx.header_hash().0),
-                        );
-                    self.wl_storage
-                        .write_bytes(&wrapper_tx_hash_key, vec![])
-                        .expect("Error while writing tx hash to storage");
-
-                    let inner_tx_hash_key =
-                        replay_protection::get_replay_protection_key(
-                            &tx.clone()
-                                .update_header(TxType::Raw)
-                                .header_hash(),
-                        );
-                    self.wl_storage
-                        .write_bytes(&inner_tx_hash_key, vec![])
-                        .expect("Error while writing tx hash to storage");
-
->>>>>>> fdfcfd9b
                     #[cfg(not(feature = "mainnet"))]
                     let has_valid_pow =
                         self.invalidate_pow_solution_if_valid(wrapper);
@@ -570,22 +544,12 @@
                             msg
                         {
                             let tx_hash_key =
-<<<<<<< HEAD
-                                replay_protection::get_tx_hash_key(&hash);
+                                replay_protection::get_replay_protection_key(
+                                    &hash,
+                                );
                             self.wl_storage.delete(&tx_hash_key).expect(
                                 "Error while deleting tx hash key from storage",
                             );
-=======
-                                replay_protection::get_replay_protection_key(&hash);
-                            self.wl_storage
-                                .delete(&tx_hash_key)
-                                .expect(
-                                    "Error while deleting tx hash key from storage",
-                                );
-                            // Apply only to remove its hash,
-                            // since all other changes have already been dropped
-                            self.wl_storage.commit_tx();
->>>>>>> fdfcfd9b
                         }
                     }
 
@@ -2349,43 +2313,13 @@
         }
     }
 
-<<<<<<< HEAD
-=======
-    fn next_block_for_inflation(
-        shell: &mut TestShell,
-        proposer_address: Vec<u8>,
-        votes: Vec<VoteInfo>,
-        byzantine_validators: Option<Vec<Misbehavior>>,
-    ) {
-        // Let the header time be always ahead of the next epoch min start time
-        let header = Header {
-            time: shell
-                .wl_storage
-                .storage
-                .next_epoch_min_start_time
-                .next_second(),
-            ..Default::default()
-        };
-        let mut req = FinalizeBlock {
-            header,
-            proposer_address,
-            votes,
-            ..Default::default()
-        };
-        if let Some(byz_vals) = byzantine_validators {
-            req.byzantine_validators = byz_vals;
-        }
-        shell.finalize_block(req).unwrap();
-        shell.commit();
-    }
-
     /// Test that replay protection keys are not added to the merkle tree
     #[test]
     fn test_replay_keys_not_merkelized() {
         let (mut shell, _, _, _) = setup();
-        let keypair = gen_keypair();
-
-        let (wrapper_tx, processed_tx) = mk_wrapper_tx(&shell, &keypair);
+
+        let (wrapper_tx, processed_tx) =
+            mk_wrapper_tx(&shell, &crate::wallet::defaults::albert_keypair());
         let wrapper_hash_key = replay_protection::get_replay_protection_key(
             &wrapper_tx.header_hash(),
         );
@@ -2446,7 +2380,6 @@
         );
     }
 
->>>>>>> fdfcfd9b
     /// Test that if a decrypted transaction fails because of out-of-gas, its
     /// hash is removed from storage to allow rewrapping it
     #[test]
@@ -2559,9 +2492,10 @@
             &keypair,
         )));
 
-        let wrapper_hash_key =
-            replay_protection::get_tx_hash_key(&wrapper.header_hash());
-        let inner_hash_key = replay_protection::get_tx_hash_key(
+        let wrapper_hash_key = replay_protection::get_replay_protection_key(
+            &wrapper.header_hash(),
+        );
+        let inner_hash_key = replay_protection::get_replay_protection_key(
             &wrapper.clone().update_header(TxType::Raw).header_hash(),
         );
 
