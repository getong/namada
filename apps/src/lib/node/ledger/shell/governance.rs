--- conflicted
+++ resolved
@@ -15,12 +15,8 @@
 use namada::types::address::Address;
 use namada::types::governance::{Council, Tally, TallyResult, VotePower};
 use namada::types::storage::Epoch;
-<<<<<<< HEAD
-use namada::types::token;
 use namada::proto::{Data, Code};
 use namada::types::hash::Hash;
-=======
->>>>>>> 9236840f
 
 use super::*;
 
@@ -59,98 +55,11 @@
                 )
             })?;
 
-<<<<<<< HEAD
-        let votes = get_proposal_votes(&shell.storage, proposal_end_epoch, id);
-        let is_accepted = votes.and_then(|votes| {
-            compute_tally(&shell.storage, proposal_end_epoch, votes)
-        });
-
-        let transfer_address = match is_accepted {
-            Ok(true) => {
-                let proposal_author_key = gov_storage::get_author_key(id);
-                let proposal_author = shell
-                    .read_storage_key::<Address>(&proposal_author_key)
-                    .ok_or_else(|| {
-                        Error::BadProposal(
-                            id,
-                            "Invalid proposal author.".to_string(),
-                        )
-                    })?;
-
-                let proposal_code_key = gov_storage::get_proposal_code_key(id);
-                let proposal_code =
-                    shell.read_storage_key_bytes(&proposal_code_key);
-                match proposal_code {
-                    Some(proposal_code) => {
-                        let mut tx_type = Tx::new(TxType::Decrypted(DecryptedTx::Decrypted {
-                            header_hash: Hash::default(),
-                            code_hash: Hash::default(),
-                            data_hash: Hash::default(),
-                            #[cfg(not(feature = "mainnet"))]
-                            has_valid_pow: false,
-                        }));
-                        tx_type.set_code(Code::new(proposal_code));
-                        tx_type.set_data(Data::new(encode(&id)));
-                        
-                        let pending_execution_key =
-                            gov_storage::get_proposal_execution_key(id);
-                        shell
-                            .storage
-                            .write(&pending_execution_key, "")
-                            .expect("Should be able to write to storage.");
-                        let tx_result = protocol::apply_tx(
-                            tx_type,
-                            0, /*  this is used to compute the fee
-                                * based on the code size. We dont
-                                * need it here. */
-                            TxIndex::default(),
-                            &mut BlockGasMeter::default(),
-                            &mut shell.write_log,
-                            &shell.storage,
-                            &mut shell.vp_wasm_cache,
-                            &mut shell.tx_wasm_cache,
-                        );
-                        shell
-                            .storage
-                            .delete(&pending_execution_key)
-                            .expect("Should be able to delete the storage.");
-                        match tx_result {
-                            Ok(tx_result) => {
-                                if tx_result.is_accepted() {
-                                    shell.write_log.commit_tx();
-                                    let proposal_event: Event =
-                                        ProposalEvent::new(
-                                            EventType::Proposal.to_string(),
-                                            TallyResult::Passed,
-                                            id,
-                                            true,
-                                            true,
-                                        )
-                                        .into();
-                                    response.events.push(proposal_event);
-                                    proposals_result.passed.push(id);
-
-                                    proposal_author
-                                } else {
-                                    shell.write_log.drop_tx();
-                                    let proposal_event: Event =
-                                        ProposalEvent::new(
-                                            EventType::Proposal.to_string(),
-                                            TallyResult::Passed,
-                                            id,
-                                            true,
-                                            false,
-                                        )
-                                        .into();
-                                    response.events.push(proposal_event);
-                                    proposals_result.rejected.push(id);
-=======
         let proposal_type = shell
             .read_storage_key::<ProposalType>(&proposal_type_key)
             .ok_or_else(|| {
                 Error::BadProposal(id, "Invalid proposal type".to_string())
             })?;
->>>>>>> 9236840f
 
         let votes =
             get_proposal_votes(&shell.wl_storage, proposal_end_epoch, id)
@@ -240,17 +149,16 @@
     let proposal_code = shell.read_storage_key_bytes(&proposal_code_key);
     match proposal_code {
         Some(proposal_code) => {
-            let tx = Tx::new(
-                proposal_code,
-                Some(encode(&id)),
-                shell.chain_id.clone(),
-                None,
-            );
-            let tx_type = TxType::Decrypted(DecryptedTx::Decrypted {
-                tx,
+            let mut tx = Tx::new(TxType::Decrypted(DecryptedTx::Decrypted {
+                code_hash: Hash::default(),
+                data_hash: Hash::default(),
                 #[cfg(not(feature = "mainnet"))]
                 has_valid_pow: false,
-            });
+            }));
+            tx.chain_id = shell.chain_id.clone();
+            tx.set_data(Data::new(encode(&id)));
+            tx.set_code(Code::new(proposal_code));
+            let tx_type = tx.header();
             let pending_execution_key =
                 gov_storage::get_proposal_execution_key(id);
             shell
@@ -258,7 +166,7 @@
                 .write(&pending_execution_key, ())
                 .expect("Should be able to write to storage.");
             let tx_result = protocol::apply_tx(
-                tx_type,
+                tx,
                 0, /*  this is used to compute the fee
                     * based on the code size. We dont
                     * need it here. */
