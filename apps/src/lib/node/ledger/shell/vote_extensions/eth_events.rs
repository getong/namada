//! Extend Tendermint votes with Ethereum events seen by a quorum of validators.

use std::collections::{BTreeMap, HashMap};

<<<<<<< HEAD
use namada::ledger::storage::traits::StorageHasher;
use namada::ledger::storage::{DBIter, DB};
use namada::proto::Signed;
use namada::types::ethereum_events::EthereumEvent;
use namada::types::vote_extensions::ethereum_events::{
    self, MultiSignedEthEvent,
};
=======
use namada::ledger::pos::PosQueries;
use namada::state::{DBIter, StorageHasher, DB};
use namada::tx::Signed;
use namada::types::ethereum_events::EthereumEvent;
use namada::types::storage::BlockHeight;
use namada::types::token;
use namada::vote_ext::ethereum_events::{self, MultiSignedEthEvent};
>>>>>>> 21eddeaa
use namada_sdk::eth_bridge::EthBridgeQueries;

use super::*;
use crate::node::ledger::shell::{Shell, ShellMode};

impl<D, H> Shell<D, H>
where
    D: DB + for<'iter> DBIter<'iter> + Sync + 'static,
    H: StorageHasher + Sync + 'static,
{
    /// Checks the channel from the Ethereum oracle monitoring
    /// the fullnode and retrieves all seen Ethereum events.
    pub fn new_ethereum_events(&mut self) -> Vec<EthereumEvent> {
        let queries = self.wl_storage.ethbridge_queries();
        match &mut self.mode {
            ShellMode::Validator {
                eth_oracle:
                    Some(EthereumOracleChannels {
                        ethereum_receiver, ..
                    }),
                ..
            } => {
                ethereum_receiver.fill_queue(|event| {
                    queries.validate_eth_event_nonce(event)
                });
                ethereum_receiver.get_events()
            }
            _ => vec![],
        }
    }

    /// Takes an iterator over Ethereum events vote extension instances,
    /// and returns another iterator. The latter yields
    /// valid Ethereum events vote extensions, or the reason why these
    /// are invalid, in the form of a `VoteExtensionError`.
    #[inline]
    pub fn validate_eth_events_vext_list<'iter>(
        &'iter self,
        vote_extensions: impl IntoIterator<Item = Signed<ethereum_events::Vext>>
        + 'iter,
    ) -> impl Iterator<
        Item = std::result::Result<
            Signed<ethereum_events::Vext>,
            VoteExtensionError,
        >,
    > + 'iter {
        vote_extensions.into_iter().map(|vote_extension| {
            validate_eth_events_vext(
                &self.wl_storage,
                &vote_extension,
                self.wl_storage.storage.get_last_block_height(),
            )?;
            Ok(vote_extension)
        })
    }

    /// Takes a list of signed Ethereum events vote extensions,
    /// and filters out invalid instances.
    #[inline]
    pub fn filter_invalid_eth_events_vexts<'iter>(
        &'iter self,
        vote_extensions: impl IntoIterator<Item = Signed<ethereum_events::Vext>>
        + 'iter,
    ) -> impl Iterator<Item = Signed<ethereum_events::Vext>> + 'iter {
        self.validate_eth_events_vext_list(vote_extensions)
            .filter_map(|ext| ext.ok())
    }

    /// Compresses a set of signed Ethereum events into a single
    /// [`ethereum_events::VextDigest`], whilst filtering invalid
    /// [`Signed<ethereum_events::Vext>`] instances in the process.
    ///
    /// When vote extensions are being used, this performs a check
    /// that at least 2/3 of the validators by voting power have
    /// included ethereum events in their vote extension.
    pub fn compress_ethereum_events(
        &self,
        vote_extensions: Vec<Signed<ethereum_events::Vext>>,
    ) -> Option<ethereum_events::VextDigest> {
        #[allow(clippy::question_mark)]
        if self.wl_storage.storage.last_block.is_none() {
            return None;
        }

        let mut event_observers = BTreeMap::new();
        let mut signatures = HashMap::new();

        for vote_extension in
            self.filter_invalid_eth_events_vexts(vote_extensions)
        {
            let validator_addr = vote_extension.data.validator_addr;
            let block_height = vote_extension.data.block_height;

            // register all ethereum events seen by `validator_addr`
            for ev in vote_extension.data.ethereum_events {
                let signers =
                    event_observers.entry(ev).or_insert_with(BTreeSet::new);
                signers.insert((validator_addr.clone(), block_height));
            }

            // register the signature of `validator_addr`
            let addr = validator_addr.clone();
            let sig = vote_extension.sig;

            let key = (addr, block_height);
            tracing::debug!(
                ?key,
                ?sig,
                ?validator_addr,
                "Inserting signature into ethereum_events::VextDigest"
            );
            if let Some(existing_sig) = signatures.insert(key, sig.clone()) {
                tracing::warn!(
                    ?sig,
                    ?existing_sig,
                    ?validator_addr,
                    "Overwrote old signature from validator while \
                     constructing ethereum_events::VextDigest - maybe private \
                     key of validator is being used by multiple nodes?"
                );
            }
        }

        let events: Vec<MultiSignedEthEvent> = event_observers
            .into_iter()
            .map(|(event, signers)| MultiSignedEthEvent { event, signers })
            .collect();

        Some(ethereum_events::VextDigest { events, signatures })
    }
}

#[cfg(test)]
mod test_vote_extensions {
    use std::convert::TryInto;

    use borsh_ext::BorshSerializeExt;
    use namada::eth_bridge::storage::bridge_pool;
    use namada::ledger::eth_bridge::EthBridgeQueries;
    use namada::ledger::pos::PosQueries;
    use namada::proof_of_stake::storage::{
        consensus_validator_set_handle,
        read_consensus_validator_set_addresses_with_stake,
    };
    use namada::proof_of_stake::types::WeightedValidator;
    use namada::state::collections::lazy_map::{NestedSubKey, SubKey};
    use namada::tendermint::abci::types::VoteInfo;
    use namada::types::address::testing::gen_established_address;
    use namada::types::ethereum_events::{
        EthAddress, EthereumEvent, TransferToEthereum, Uint,
    };
    use namada::types::hash::Hash;
    use namada::types::key::*;
    use namada::types::storage::{Epoch, InnerEthEventsQueue};
    use namada::vote_ext::ethereum_events;

    use super::validate_eth_events_vext;
    use crate::node::ledger::shell::test_utils::*;
    use crate::node::ledger::shims::abcipp_shim_types::shim::request::FinalizeBlock;

    /// Test validating Ethereum events.
    #[test]
    fn test_eth_event_validate() {
        let (mut shell, _, _, _) = setup();
        let nonce: Uint = 10u64.into();

        // write bp nonce to storage
        shell
            .wl_storage
            .storage
            .write(&bridge_pool::get_nonce_key(), nonce.serialize_to_vec())
            .expect("Test failed");

        // write nam nonce to the eth events queue
        shell
            .wl_storage
            .storage
            .eth_events_queue
            .transfers_to_namada = InnerEthEventsQueue::new_at(nonce);

        // eth transfers with the same nonce as the bp nonce in storage are
        // valid
        shell
            .wl_storage
            .ethbridge_queries()
            .validate_eth_event_nonce(&EthereumEvent::TransfersToEthereum {
                nonce,
                transfers: vec![],
                relayer: gen_established_address(),
            })
            .then_some(())
            .ok_or(())
            .expect("Test failed");

        // eth transfers with different nonces are invalid
        shell
            .wl_storage
            .ethbridge_queries()
            .validate_eth_event_nonce(&EthereumEvent::TransfersToEthereum {
                nonce: nonce + 1,
                transfers: vec![],
                relayer: gen_established_address(),
            })
            .then_some(())
            .ok_or(())
            .expect_err("Test failed");
        shell
            .wl_storage
            .ethbridge_queries()
            .validate_eth_event_nonce(&EthereumEvent::TransfersToEthereum {
                nonce: nonce - 1,
                transfers: vec![],
                relayer: gen_established_address(),
            })
            .then_some(())
            .ok_or(())
            .expect_err("Test failed");

        // nam transfers with nonces >= the nonce in storage are valid
        shell
            .wl_storage
            .ethbridge_queries()
            .validate_eth_event_nonce(&EthereumEvent::TransfersToNamada {
                nonce,
                transfers: vec![],
            })
            .then_some(())
            .ok_or(())
            .expect("Test failed");
        shell
            .wl_storage
            .ethbridge_queries()
            .validate_eth_event_nonce(&EthereumEvent::TransfersToNamada {
                nonce: nonce + 5,
                transfers: vec![],
            })
            .then_some(())
            .ok_or(())
            .expect("Test failed");

        // nam transfers with lower nonces are invalid
        shell
            .wl_storage
            .ethbridge_queries()
            .validate_eth_event_nonce(&EthereumEvent::TransfersToNamada {
                nonce: nonce - 1,
                transfers: vec![],
            })
            .then_some(())
            .ok_or(())
            .expect_err("Test failed");
        shell
            .wl_storage
            .ethbridge_queries()
            .validate_eth_event_nonce(&EthereumEvent::TransfersToNamada {
                nonce: nonce - 2,
                transfers: vec![],
            })
            .then_some(())
            .ok_or(())
            .expect_err("Test failed");
    }

    /// Test that we successfully receive ethereum events
    /// from the channel to fullnode process
    ///
    /// We further check that ledger side buffering is done if multiple
    /// events are in the channel and that queueing and de-duplicating is
    /// done
    #[test]
    fn test_get_eth_events() {
        let (mut shell, _, oracle, _) = setup();
        let event_1 = EthereumEvent::TransfersToEthereum {
            nonce: 0.into(),
            transfers: vec![TransferToEthereum {
                amount: 100.into(),
                asset: EthAddress([1; 20]),
                receiver: EthAddress([2; 20]),
                checksum: Hash::default(),
            }],
            relayer: gen_established_address(),
        };
        let event_2 = EthereumEvent::TransfersToEthereum {
            nonce: 1.into(),
            transfers: vec![TransferToEthereum {
                amount: 100.into(),
                asset: EthAddress([1; 20]),
                receiver: EthAddress([2; 20]),
                checksum: Hash::default(),
            }],
            relayer: gen_established_address(),
        };
        let event_3 = EthereumEvent::TransfersToNamada {
            nonce: 0.into(),
            transfers: vec![],
        };
        let event_4 = EthereumEvent::TransfersToNamada {
            nonce: 1.into(),
            transfers: vec![],
        };

        // send valid events
        tokio_test::block_on(oracle.send(event_1.clone()))
            .expect("Test failed");
        tokio_test::block_on(oracle.send(event_3.clone()))
            .expect("Test failed");

        let got_events: [EthereumEvent; 2] =
            shell.new_ethereum_events().try_into().expect("Test failed");
        let expected_events: Vec<_> = std::collections::BTreeSet::from([
            event_1.clone(),
            event_3.clone(),
        ])
        .into_iter()
        .collect();
        assert_eq!(expected_events, got_events);

        // we cannot get two transfer to ethereum events within
        // the same block height on ethereum. this is because we
        // require a confirmation eth event on namada to increment
        // the bridge pool nonce. this event should get ignored
        tokio_test::block_on(oracle.send(event_2)).expect("Test failed");

        // check that we queue and de-duplicate events
        tokio_test::block_on(oracle.send(event_3.clone()))
            .expect("Test failed");
        tokio_test::block_on(oracle.send(event_4.clone()))
            .expect("Test failed");

        let got_events: [EthereumEvent; 3] =
            shell.new_ethereum_events().try_into().expect("Test failed");
        let expected_events: Vec<_> =
            std::collections::BTreeSet::from([event_1, event_3, event_4])
                .into_iter()
                .collect();
        assert_eq!(expected_events, got_events);
    }

    /// Test that Ethereum events signed by a non-validator are rejected
    #[test]
    fn test_eth_events_must_be_signed_by_validator() {
        let (shell, _, _, _) = setup_at_height(3u64);
        let signing_key = gen_keypair();
        let address = shell
            .mode
            .get_validator_address()
            .expect("Test failed")
            .clone();
        #[allow(clippy::redundant_clone)]
        let ethereum_events = ethereum_events::Vext {
            ethereum_events: vec![EthereumEvent::TransfersToEthereum {
                nonce: 0.into(),
                transfers: vec![TransferToEthereum {
                    amount: 100.into(),
                    asset: EthAddress([1; 20]),
                    receiver: EthAddress([2; 20]),
                    checksum: Hash::default(),
                }],
                relayer: gen_established_address(),
            }],
            block_height: shell.get_current_decision_height(),
            validator_addr: address.clone(),
        }
        .sign(&signing_key);
<<<<<<< HEAD
        assert!(
            validate_eth_events_vext(
                &shell.wl_storage,
                &ethereum_events,
                shell.wl_storage.pos_queries().get_current_decision_height(),
            )
            .is_err()
        )
=======
        assert!(!shell.validate_eth_events_vext(
            ethereum_events,
            shell.get_current_decision_height(),
        ))
>>>>>>> 21eddeaa
    }

    /// Test that validation of Ethereum events cast during the
    /// previous block are accepted for the current block. This
    /// should pass even if the epoch changed resulting in a
    /// change to the validator set.
    #[test]
    fn test_validate_eth_events_vexts() {
        let (mut shell, _recv, _, _oracle_control_recv) = setup_at_height(3u64);
        let signing_key =
            shell.mode.get_protocol_key().expect("Test failed").clone();
        let address = shell
            .mode
            .get_validator_address()
            .expect("Test failed")
            .clone();
        let signed_height = shell.get_current_decision_height();
        let vote_ext = ethereum_events::Vext {
            ethereum_events: vec![EthereumEvent::TransfersToEthereum {
                nonce: 0.into(),
                transfers: vec![TransferToEthereum {
                    amount: 100.into(),
                    asset: EthAddress([1; 20]),
                    receiver: EthAddress([2; 20]),
                    checksum: Hash::default(),
                }],
                relayer: gen_established_address(),
            }],
            block_height: signed_height,
            validator_addr: address,
        }
        .sign(shell.mode.get_protocol_key().expect("Test failed"));

        assert_eq!(shell.wl_storage.storage.get_current_epoch().0.0, 0);
        // remove all validators of the next epoch
        let validators_handle = consensus_validator_set_handle().at(&1.into());
        let consensus_in_mem = validators_handle
            .iter(&shell.wl_storage)
            .expect("Test failed")
            .map(|val| {
                let (
                    NestedSubKey::Data {
                        key: stake,
                        nested_sub_key: SubKey::Data(position),
                    },
                    ..,
                ) = val.expect("Test failed");
                (stake, position)
            })
            .collect::<Vec<_>>();
        for (val_stake, val_position) in consensus_in_mem.into_iter() {
            validators_handle
                .at(&val_stake)
                .remove(&mut shell.wl_storage, &val_position)
                .expect("Test failed");
        }
        // we advance forward to the next epoch
        let consensus_set: Vec<WeightedValidator> =
            read_consensus_validator_set_addresses_with_stake(
                &shell.wl_storage,
                Epoch::default(),
            )
            .unwrap()
            .into_iter()
            .collect();

        let params = shell.wl_storage.pos_queries().get_pos_params();
        let val1 = consensus_set[0].clone();
        let pkh1 = get_pkh_from_address(
            &shell.wl_storage,
            &params,
            val1.address.clone(),
            Epoch::default(),
        );
        let votes = vec![VoteInfo {
            validator: crate::facade::tendermint::abci::types::Validator {
                address: pkh1,
                power: (u128::try_from(val1.bonded_stake).expect("Test failed") as u64).try_into().unwrap(),
            },
            sig_info: crate::facade::tendermint::abci::types::BlockSignatureInfo::LegacySigned,
        }];
        let req = FinalizeBlock {
            proposer_address: pkh1.to_vec(),
            votes,
            ..Default::default()
        };
        assert_eq!(shell.start_new_epoch(Some(req)).0, 1);
        assert!(
            shell
                .wl_storage
                .pos_queries()
                .get_validator_from_protocol_pk(&signing_key.ref_to(), None)
                .is_err()
        );
        let prev_epoch =
            Epoch(shell.wl_storage.storage.get_current_epoch().0.0 - 1);
        assert!(
            shell
                .shell
                .wl_storage
                .pos_queries()
                .get_validator_from_protocol_pk(
                    &signing_key.ref_to(),
                    Some(prev_epoch)
                )
                .is_ok()
        );

        assert!(
            validate_eth_events_vext(
                &shell.wl_storage,
                &vote_ext,
                signed_height
            )
            .is_ok()
        );
    }

    /// Test for ABCI++ that an [`ethereum_events::Vext`] that incorrectly
    /// labels what block it was included on in a vote extension is
    /// rejected. For ABCI+, test that it is rejected if the block height is
    /// greater than latest block height.
    #[test]
    fn reject_incorrect_block_number() {
        let (shell, _, _, _) = setup_at_height(3u64);
        let address = shell.mode.get_validator_address().unwrap().clone();
        #[allow(clippy::redundant_clone)]
        let mut ethereum_events = ethereum_events::Vext {
            ethereum_events: vec![EthereumEvent::TransfersToEthereum {
                nonce: 0.into(),
                transfers: vec![TransferToEthereum {
                    amount: 100.into(),
                    asset: EthAddress([1; 20]),
                    receiver: EthAddress([2; 20]),
                    checksum: Hash::default(),
                }],
                relayer: gen_established_address(),
            }],
            block_height: shell.wl_storage.storage.get_last_block_height(),
            validator_addr: address.clone(),
        };

        ethereum_events.block_height =
            shell.wl_storage.storage.get_last_block_height() + 1;
        let signed_vext = ethereum_events
            .sign(shell.mode.get_protocol_key().expect("Test failed"));
        assert!(
            validate_eth_events_vext(
                &shell.wl_storage,
                &signed_vext,
                shell.wl_storage.storage.get_last_block_height()
            )
            .is_err()
        )
    }

    /// Test if we reject Ethereum events vote extensions
    /// issued at genesis
    #[test]
    fn test_reject_genesis_vexts() {
        let (shell, _, _, _) = setup();
        let address = shell.mode.get_validator_address().unwrap().clone();
        #[allow(clippy::redundant_clone)]
        let vote_ext = ethereum_events::Vext {
            ethereum_events: vec![EthereumEvent::TransfersToEthereum {
                nonce: 0.into(),
                transfers: vec![TransferToEthereum {
                    amount: 100.into(),
                    asset: EthAddress([1; 20]),
                    receiver: EthAddress([2; 20]),
                    checksum: Hash::default(),
                }],
                relayer: gen_established_address(),
            }],
            block_height: shell.wl_storage.storage.get_last_block_height(),
            validator_addr: address.clone(),
        }
        .sign(shell.mode.get_protocol_key().expect("Test failed"));

        assert!(
            validate_eth_events_vext(
                &shell.wl_storage,
                &vote_ext,
                shell.wl_storage.storage.get_last_block_height()
            )
            .is_err()
        )
    }
}<|MERGE_RESOLUTION|>--- conflicted
+++ resolved
@@ -2,23 +2,10 @@
 
 use std::collections::{BTreeMap, HashMap};
 
-<<<<<<< HEAD
-use namada::ledger::storage::traits::StorageHasher;
-use namada::ledger::storage::{DBIter, DB};
-use namada::proto::Signed;
-use namada::types::ethereum_events::EthereumEvent;
-use namada::types::vote_extensions::ethereum_events::{
-    self, MultiSignedEthEvent,
-};
-=======
-use namada::ledger::pos::PosQueries;
 use namada::state::{DBIter, StorageHasher, DB};
 use namada::tx::Signed;
 use namada::types::ethereum_events::EthereumEvent;
-use namada::types::storage::BlockHeight;
-use namada::types::token;
 use namada::vote_ext::ethereum_events::{self, MultiSignedEthEvent};
->>>>>>> 21eddeaa
 use namada_sdk::eth_bridge::EthBridgeQueries;
 
 use super::*;
@@ -383,21 +370,14 @@
             validator_addr: address.clone(),
         }
         .sign(&signing_key);
-<<<<<<< HEAD
         assert!(
             validate_eth_events_vext(
                 &shell.wl_storage,
                 &ethereum_events,
-                shell.wl_storage.pos_queries().get_current_decision_height(),
+                shell.get_current_decision_height(),
             )
             .is_err()
         )
-=======
-        assert!(!shell.validate_eth_events_vext(
-            ethereum_events,
-            shell.get_current_decision_height(),
-        ))
->>>>>>> 21eddeaa
     }
 
     /// Test that validation of Ethereum events cast during the
