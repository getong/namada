//! Implementation of the [`RequestPrepareProposal`] ABCI++ method for the Shell

use namada::core::hints;
use namada::core::ledger::gas::TxGasMeter;
#[cfg(feature = "abcipp")]
use namada::ledger::eth_bridge::{EthBridgeQueries, SendValsetUpd};
use namada::ledger::pos::PosQueries;
use namada::ledger::protocol::get_fee_unshielding_transaction;
use namada::ledger::storage::{DBIter, StorageHasher, TempWlStorage, DB};
use namada::proof_of_stake::find_validator_by_raw_hash;
use namada::proto::Tx;
use namada::types::address::Address;
use namada::types::internal::TxInQueue;
use namada::types::key::tm_raw_hash_to_string;
use namada::types::time::DateTimeUtc;
use namada::types::transaction::wrapper::wrapper_tx::PairingEngine;
use namada::types::transaction::{
    AffineCurve, DecryptedTx, EllipticCurve, TxType,
};
#[cfg(feature = "abcipp")]
use namada::types::vote_extensions::VoteExtensionDigest;
use namada::vm::wasm::{TxCache, VpCache};
use namada::vm::WasmCacheAccess;

use super::super::*;
use super::block_alloc::states::{
    BuildingDecryptedTxBatch, BuildingProtocolTxBatch,
    EncryptedTxBatchAllocator, NextState, TryAlloc,
};
use super::block_alloc::{AllocFailure, BlockAllocator, BlockResources};
#[cfg(feature = "abcipp")]
use crate::facade::tendermint_proto::abci::ExtendedCommitInfo;
use crate::facade::tendermint_proto::abci::RequestPrepareProposal;
#[cfg(feature = "abcipp")]
use crate::facade::tendermint_proto::abci::{tx_record::TxAction, TxRecord};
use crate::facade::tendermint_proto::google::protobuf::Timestamp;
#[cfg(feature = "abcipp")]
use crate::node::ledger::shell::vote_extensions::iter_protocol_txs;
use crate::node::ledger::shell::ShellMode;
use crate::node::ledger::shims::abcipp_shim_types::shim::{response, TxBytes};

impl<D, H> Shell<D, H>
where
    D: DB + for<'iter> DBIter<'iter> + Sync + 'static,
    H: StorageHasher + Sync + 'static,
{
    /// Begin a new block.
    ///
    /// Block construction is documented in `block_alloc`
    /// and `block_alloc::states` (private modules).
    ///
    /// INVARIANT: Any changes applied in this method must be reverted if
    /// the proposal is rejected (unless we can simply overwrite
    /// them in the next block).
    pub fn prepare_proposal(
        &self,
        req: RequestPrepareProposal,
    ) -> response::PrepareProposal {
        let txs = if let ShellMode::Validator { .. } = self.mode {
            // start counting allotted space for txs
            let alloc = self.get_encrypted_txs_allocator();

            // add encrypted txs
            let tm_raw_hash_string =
                tm_raw_hash_to_string(req.proposer_address);
            let block_proposer = find_validator_by_raw_hash(
                &self.wl_storage,
                tm_raw_hash_string,
            )
            .unwrap()
            .expect(
                "Unable to find native validator address of block proposer \
                 from tendermint raw hash",
            );
            let (encrypted_txs, alloc) = self.build_encrypted_txs(
                alloc,
                &req.txs,
                req.time,
                &block_proposer,
            );
            let mut txs = encrypted_txs;
            // decrypt the wrapper txs included in the previous block
            let (mut decrypted_txs, alloc) = self.build_decrypted_txs(alloc);
            txs.append(&mut decrypted_txs);

            // add vote extension protocol txs
            let mut protocol_txs = self.build_protocol_txs(
                alloc,
                #[cfg(feature = "abcipp")]
                req.local_last_commit,
                #[cfg(not(feature = "abcipp"))]
                &req.txs,
            );
            txs.append(&mut protocol_txs);

            txs
        } else {
            vec![]
        };

        tracing::info!(
            height = req.height,
            num_of_txs = txs.len(),
            "Proposing block"
        );

        response::PrepareProposal { txs }
    }

    /// Depending on the current block height offset within the epoch,
    /// transition state accordingly, return a block space allocator
    /// with or without encrypted txs.
    ///
    /// # How to determine which path to take in the states DAG
    ///
    /// If we are at the second or third block height offset within an
    /// epoch, we do not allow encrypted transactions to be included in
    /// a block, therefore we return an allocator wrapped in an
    /// [`EncryptedTxBatchAllocator::WithoutEncryptedTxs`] value.
    /// Otherwise, we return an allocator wrapped in an
    /// [`EncryptedTxBatchAllocator::WithEncryptedTxs`] value.
    #[inline]
    fn get_encrypted_txs_allocator(&self) -> EncryptedTxBatchAllocator {
        let pos_queries = self.wl_storage.pos_queries();

        let is_2nd_height_off = pos_queries.is_deciding_offset_within_epoch(1);
        let is_3rd_height_off = pos_queries.is_deciding_offset_within_epoch(2);

        if hints::unlikely(is_2nd_height_off || is_3rd_height_off) {
            tracing::warn!(
                proposal_height =
                    ?pos_queries.get_current_decision_height(),
                "No mempool txs are being included in the current proposal"
            );
            EncryptedTxBatchAllocator::WithoutEncryptedTxs(
                (&self.wl_storage).into(),
            )
        } else {
            EncryptedTxBatchAllocator::WithEncryptedTxs(
                (&self.wl_storage).into(),
            )
        }
    }

    /// Builds a batch of encrypted transactions, retrieved from
    /// Tendermint's mempool.
    fn build_encrypted_txs(
        &self,
        mut alloc: EncryptedTxBatchAllocator,
        txs: &[TxBytes],
        block_time: Option<Timestamp>,
        block_proposer: &Address,
    ) -> (Vec<TxBytes>, BlockAllocator<BuildingDecryptedTxBatch>) {
        let pos_queries = self.wl_storage.pos_queries();
        let block_time = block_time.and_then(|block_time| {
            // If error in conversion, default to last block datetime, it's
            // valid because of mempool check
            TryInto::<DateTimeUtc>::try_into(block_time).ok()
        });
        let mut temp_wl_storage = TempWlStorage::new(&self.wl_storage.storage);
        let mut vp_wasm_cache = self.vp_wasm_cache.clone();
        let mut tx_wasm_cache = self.tx_wasm_cache.clone();

        let txs = txs
            .iter()
            .filter_map(|tx_bytes| {
                match self.validate_wrapper_bytes(tx_bytes, block_time, &mut temp_wl_storage, &mut vp_wasm_cache, &mut tx_wasm_cache, block_proposer) {
                    Ok(gas) => {
                        temp_wl_storage.write_log.commit_tx();
                        Some((tx_bytes.to_owned(), gas))
                    },
                    Err(()) => {
                        temp_wl_storage.write_log.drop_tx();
                        None
                    }
                }
            })
            .take_while(|(tx_bytes, tx_gas)| {
                alloc.try_alloc(BlockResources::new(&tx_bytes[..], tx_gas.to_owned()))
                    .map_or_else(
                        |status| match status {
                            AllocFailure::Rejected { bin_resource_left} => {
                                tracing::debug!(
                                    ?tx_bytes,
                                    bin_resource_left,
                                    proposal_height =
                                        ?pos_queries.get_current_decision_height(),
                                    "Dropping encrypted tx from the current proposal",
                                );
                                false
                            }
                            AllocFailure::OverflowsBin { bin_resource} => {
                                // TODO: handle tx whose size is greater
                                // than bin size
                                tracing::warn!(
                                    ?tx_bytes,
                                    bin_resource,
                                    proposal_height =
                                        ?pos_queries.get_current_decision_height(),
                                    "Dropping large encrypted tx from the current proposal",
                                );
                                true
                            }
                        },
                        |()| true,
                    )
            })
            .map(|(tx, _)| tx)
            .collect();
        let alloc = alloc.next_state();

        (txs, alloc)
    }

    /// Validity checks on a wrapper tx
    #[allow(clippy::too_many_arguments)]
    fn validate_wrapper_bytes<CA>(
        &self,
        tx_bytes: &[u8],
        block_time: Option<DateTimeUtc>,
        temp_wl_storage: &mut TempWlStorage<D, H>,
        vp_wasm_cache: &mut VpCache<CA>,
        tx_wasm_cache: &mut TxCache<CA>,
        block_proposer: &Address,
    ) -> Result<u64, ()>
    where
        CA: 'static + WasmCacheAccess + Sync,
    {
        let tx = Tx::try_from(tx_bytes).map_err(|_| ())?;

        // If tx doesn't have an expiration it is valid. If time cannot be
        // retrieved from block default to last block datetime which has
        // already been checked by mempool_validate, so it's valid
        if let (Some(block_time), Some(exp)) =
            (block_time.as_ref(), &tx.header().expiration)
        {
            if block_time > exp {
                return Err(());
            }
        }

        tx.validate_tx().map_err(|_| ())?;
        if let TxType::Wrapper(wrapper) = tx.header().tx_type {
            // Check tx gas limit for tx size
            let mut tx_gas_meter = TxGasMeter::new(wrapper.gas_limit);
            tx_gas_meter.add_tx_size_gas(tx_bytes).map_err(|_| ())?;

<<<<<<< HEAD
            // Check replay protection, safe to do here. Even if the tx is a
            // replay attempt, we can leave its hashes in the write log since,
            // having we already checked the signature, no other tx with the
            // same hash can ba deemed valid
=======
            // Check replay protection
>>>>>>> c40cbc1e
            self.replay_protection_checks(&tx, temp_wl_storage)
                .map_err(|_| ())?;

            // Check fees
            match self.wrapper_fee_check(
                &wrapper,
                get_fee_unshielding_transaction(&tx, &wrapper),
                temp_wl_storage,
                vp_wasm_cache,
                tx_wasm_cache,
                Some(block_proposer),
            ) {
                Ok(()) => Ok(u64::from(wrapper.gas_limit)),
                Err(_) => Err(()),
            }
        } else {
            Err(())
        }
    }

    /// Builds a batch of DKG decrypted transactions.
    // NOTE: we won't have frontrunning protection until V2 of the
    // Anoma protocol; Namada runs V1, therefore this method is
    // essentially a NOOP
    //
    // sources:
    // - https://specs.namada.net/main/releases/v2.html
    // - https://github.com/anoma/ferveo
    fn build_decrypted_txs(
        &self,
        mut alloc: BlockAllocator<BuildingDecryptedTxBatch>,
    ) -> (Vec<TxBytes>, BlockAllocator<BuildingProtocolTxBatch>) {
        // TODO: This should not be hardcoded
        let privkey =
            <EllipticCurve as PairingEngine>::G2Affine::prime_subgroup_generator();
        let pos_queries = self.wl_storage.pos_queries();
        let txs = self
            .wl_storage
            .storage
            .tx_queue
            .iter()
            .map(
                |TxInQueue {
                     tx,
                     gas: _,
                }| {
                    let mut tx = tx.clone();
                    match tx.decrypt(privkey).ok()
                    {
                        Some(_) => {
                            tx.update_header(TxType::Decrypted(DecryptedTx::Decrypted));
                            tx
                        },
                        // An absent or undecryptable inner_tx are both
                        // treated as undecryptable
                        None => {
                            tx.update_header(TxType::Decrypted(
                                DecryptedTx::Undecryptable
                            ));
                            tx
                        },
                    }.to_bytes()
                },
            )
            // TODO: make sure all decrypted txs are accepted
            .take_while(|tx_bytes| {
                alloc.try_alloc(&tx_bytes[..]).map_or_else(
                    |status| match status {
                        AllocFailure::Rejected { bin_resource_left: bin_space_left } => {
                            tracing::warn!(
                                ?tx_bytes,
                                bin_space_left,
                                proposal_height =
                                    ?pos_queries.get_current_decision_height(),
                                "Dropping decrypted tx from the current proposal",
                            );
                            false
                        }
                        AllocFailure::OverflowsBin { bin_resource: bin_size } => {
                            tracing::warn!(
                                ?tx_bytes,
                                bin_size,
                                proposal_height =
                                    ?pos_queries.get_current_decision_height(),
                                "Dropping large decrypted tx from the current proposal",
                            );
                            true
                        }
                    },
                    |()| true,
                )
            })
            .collect();
        let alloc = alloc.next_state();

        (txs, alloc)
    }

    /// Builds a batch of protocol transactions.
    #[cfg(feature = "abcipp")]
    fn build_protocol_txs(
        &self,
        _alloc: BlockAllocator<BuildingProtocolTxBatch>,
        local_last_commit: Option<ExtendedCommitInfo>,
    ) -> Vec<TxBytes> {
        // genesis should not contain vote extensions.
        //
        // this is because we have not decided any block through
        // consensus yet (hence height 0), which in turn means we
        // have not committed any vote extensions to a block either.
        if self.wl_storage.storage.last_block.is_none() {
            return vec![];
        }

        let (eth_events, bp_roots, valset_upds) = self.split_vote_extensions(
            local_last_commit
                .expect(
                    "Honest Namada validators will always sign \
                     ethereum_events::Vext instances, even if no Ethereum \
                     events were observed at a given block height. In fact, a \
                     quorum of signed empty ethereum_events::Vext instances \
                     commits the fact no events were observed by a majority \
                     of validators. Therefore, for block heights greater than \
                     zero, we should always have vote extensions.",
                )
                .votes,
        );

        let ethereum_events = eth_events.map(|events| {
            self.compress_ethereum_events(events)
                .unwrap_or_else(|| panic!("{}", not_enough_voting_power_msg()))
        });

        let bp_roots = bp_roots.map(|bp_roots| {
            self.compress_bridge_pool_roots(bp_roots)
                .unwrap_or_else(|| panic!("{}", not_enough_voting_power_msg()))
        });

        let validator_set_update =
            if self
                .wl_storage
                .ethbridge_queries()
                .must_send_valset_upd(SendValsetUpd::AtPrevHeight)
            {
                Some(self.compress_valset_updates(valset_upds).unwrap_or_else(
                    || panic!("{}", not_enough_voting_power_msg()),
                ))
            } else {
                None
            };

        let protocol_key = self
            .mode
            .get_protocol_key()
            .expect("Validators should always have a protocol key");

        // TODO(feature = "abcipp"):
        // - alloc space for each protocol tx
        // - handle space allocation errors
        // - transition to new allocator state
        iter_protocol_txs(VoteExtensionDigest {
            ethereum_events,
            bridge_pool_roots: bp_roots,
            validator_set_update,
        })
        .map(|tx| tx.sign(protocol_key).to_bytes())
        .collect()
    }

    /// Builds a batch of protocol transactions.
    #[cfg(not(feature = "abcipp"))]
    fn build_protocol_txs(
        &self,
        mut alloc: BlockAllocator<BuildingProtocolTxBatch>,
        txs: &[TxBytes],
    ) -> Vec<TxBytes> {
        if self.wl_storage.storage.last_block.is_none() {
            // genesis should not contain vote extensions.
            //
            // this is because we have not decided any block through
            // consensus yet (hence height 0), which in turn means we
            // have not committed any vote extensions to a block either.
            return vec![];
        }

        let deserialized_iter = self.deserialize_vote_extensions(txs);
        let pos_queries = self.wl_storage.pos_queries();

        deserialized_iter.take_while(|tx_bytes|
            alloc.try_alloc(&tx_bytes[..])
                .map_or_else(
                    |status| match status {
                        AllocFailure::Rejected { bin_resource_left} => {
                            // TODO: maybe we should find a way to include
                            // validator set updates all the time. for instance,
                            // we could have recursive bins -> bin space within
                            // a bin is partitioned into yet more bins. so, we
                            // could have, say, 2/3 of the bin space available
                            // for eth events, and 1/3 available for valset
                            // upds. to be determined, as we implement CheckTx
                            // changes (issue #367)
                            tracing::debug!(
                                ?tx_bytes,
                                bin_resource_left,
                                proposal_height =
                                    ?pos_queries.get_current_decision_height(),
                                "Dropping protocol tx from the current proposal",
                            );
                            false
                        }
                        AllocFailure::OverflowsBin { bin_resource} => {
                            // TODO: handle tx whose size is greater
                            // than bin size
                            tracing::warn!(
                                ?tx_bytes,
                                bin_resource,
                                proposal_height =
                                    ?pos_queries.get_current_decision_height(),
                                "Dropping large protocol tx from the current proposal",
                            );
                            true
                        }
                    },
                    |()| true,
                )
        )
        .collect()
    }
}

/// Returns a suitable message to be displayed when Tendermint
/// somehow decides on a block containing vote extensions
/// reflecting `<= 2/3` of the total stake.
#[cfg(feature = "abcipp")]
const fn not_enough_voting_power_msg() -> &'static str {
    "A Tendermint quorum should never decide on a block including vote \
     extensions reflecting less than or equal to 2/3 of the total stake."
}

#[cfg(test)]
// TODO: write tests for validator set update vote extensions in
// prepare proposals
mod test_prepare_proposal {
    use std::collections::BTreeSet;
    #[cfg(feature = "abcipp")]
    use std::collections::{BTreeSet, HashMap};

    use borsh_ext::BorshSerializeExt;
    use namada::core::ledger::storage_api::collections::lazy_map::{
        NestedSubKey, SubKey,
    };
    use namada::ledger::gas::Gas;
    use namada::ledger::pos::PosQueries;
    use namada::ledger::replay_protection;
    use namada::proof_of_stake::types::WeightedValidator;
    use namada::proof_of_stake::{
        consensus_validator_set_handle,
        read_consensus_validator_set_addresses_with_stake, Epoch,
    };
    #[cfg(feature = "abcipp")]
    use namada::proto::SignableEthMessage;
    use namada::proto::{Code, Data, Header, Section, Signature, Signed};
    use namada::types::address::{self, Address};
    use namada::types::ethereum_events::EthereumEvent;
    #[cfg(feature = "abcipp")]
    use namada::types::key::common;
    use namada::types::key::RefTo;
    use namada::types::storage::BlockHeight;
    use namada::types::token;
    use namada::types::token::Amount;
    use namada::types::transaction::protocol::EthereumTxData;
    use namada::types::transaction::{Fee, TxType, WrapperTx};
    #[cfg(feature = "abcipp")]
    use namada::types::vote_extensions::bridge_pool_roots;
    use namada::types::vote_extensions::ethereum_events;
    #[cfg(feature = "abcipp")]
    use namada::types::vote_extensions::VoteExtension;

    use super::*;
    #[cfg(feature = "abcipp")]
    use crate::facade::tendermint_proto::abci::{
        ExtendedCommitInfo, ExtendedVoteInfo,
    };
    #[cfg(feature = "abcipp")]
    use crate::node::ledger::shell::test_utils::deactivate_bridge;
    #[cfg(feature = "abcipp")]
    use crate::node::ledger::shell::test_utils::get_bp_bytes_to_sign;
    #[cfg(feature = "abcipp")]
    use crate::node::ledger::shell::test_utils::setup_at_height;
    use crate::node::ledger::shell::test_utils::{
        self, gen_keypair, get_pkh_from_address, TestShell,
    };
    use crate::node::ledger::shims::abcipp_shim_types::shim::request::FinalizeBlock;
    use crate::wallet;

    #[cfg(feature = "abcipp")]
    fn get_local_last_commit(shell: &TestShell) -> Option<ExtendedCommitInfo> {
        let validator_addr = shell
            .mode
            .get_validator_address()
            .expect("Test failed")
            .to_owned();
        let evts = {
            let prev_height = shell.wl_storage.storage.get_last_block_height();
            let ext = ethereum_events::Vext::empty(
                prev_height,
                validator_addr.clone(),
            );
            let protocol_key = match &shell.mode {
                ShellMode::Validator { data, .. } => {
                    &data.keys.protocol_keypair
                }
                _ => panic!("Test failed"),
            };
            ext.sign(protocol_key)
        };

        let bp_root = {
            let to_sign = get_bp_bytes_to_sign();
            let sig = Signed::<_, SignableEthMessage>::new(
                shell.mode.get_eth_bridge_keypair().expect("Test failed"),
                to_sign,
            )
            .sig;
            bridge_pool_roots::Vext {
                block_height: shell.wl_storage.storage.get_last_block_height(),
                validator_addr,
                sig,
            }
            .sign(shell.mode.get_protocol_key().expect("Test failed"))
        };

        let vote_extension = VoteExtension {
            ethereum_events: Some(evts),
            bridge_pool_root: Some(bp_root),
            validator_set_update: None,
        }
        .serialize_to_vec();

        let vote = ExtendedVoteInfo {
            vote_extension,
            ..Default::default()
        };

        Some(ExtendedCommitInfo {
            votes: vec![vote],
            ..Default::default()
        })
    }

    /// Check if we are filtering out an invalid vote extension `vext`
    fn check_eth_events_filtering(
        shell: &TestShell,
        vext: Signed<ethereum_events::Vext>,
    ) {
        #[cfg(feature = "abcipp")]
        {
            let filtered_votes: Vec<_> =
                shell.filter_invalid_eth_events_vexts(vec![vext]).collect();
            assert_eq!(filtered_votes, vec![]);
        }
        #[cfg(not(feature = "abcipp"))]
        {
            let tx = EthereumTxData::EthEventsVext(vext)
                .sign(
                    shell.mode.get_protocol_key().expect("Test failed"),
                    shell.chain_id.clone(),
                )
                .to_bytes();
            let rsp = shell.mempool_validate(&tx, Default::default());
            assert!(rsp.code != 0, "{}", rsp.log);
        }
    }

    const GAS_LIMIT_MULTIPLIER: u64 = 300_000;

    /// Test that if a tx from the mempool is not a
    /// WrapperTx type, it is not included in the
    /// proposed block.
    #[test]
    fn test_prepare_proposal_rejects_non_wrapper_tx() {
        let (shell, _recv, _, _) = test_utils::setup();
        let mut tx = Tx::from_type(TxType::Decrypted(DecryptedTx::Decrypted));
        tx.header.chain_id = shell.chain_id.clone();
        let req = RequestPrepareProposal {
            txs: vec![tx.to_bytes()],
            ..Default::default()
        };
        assert!(shell.prepare_proposal(req).txs.is_empty());
    }

    /// Test that if an error is encountered while
    /// trying to process a tx from the mempool,
    /// we simply exclude it from the proposal
    #[test]
    fn test_error_in_processing_tx() {
        let (shell, _recv, _, _) = test_utils::setup();
        let keypair = gen_keypair();
        // an unsigned wrapper will cause an error in processing
        let mut wrapper =
            Tx::from_type(TxType::Wrapper(Box::new(WrapperTx::new(
                Fee {
                    amount_per_gas_unit: Default::default(),
                    token: shell.wl_storage.storage.native_token.clone(),
                },
                keypair.ref_to(),
                Epoch(0),
                Default::default(),
                None,
            ))));
        wrapper.header.chain_id = shell.chain_id.clone();
        wrapper.set_code(Code::new("wasm_code".as_bytes().to_owned()));
        wrapper.set_data(Data::new("transaction_data".as_bytes().to_owned()));
        let wrapper = wrapper.to_bytes();
        #[allow(clippy::redundant_clone)]
        let req = RequestPrepareProposal {
            txs: vec![wrapper.clone()],
            ..Default::default()
        };
        assert!(shell.prepare_proposal(req).txs.is_empty());
    }

    /// Test if we are filtering out Ethereum events with bad
    /// signatures in a prepare proposal.
    #[test]
    fn test_prepare_proposal_filter_out_bad_vext_signatures() {
        const LAST_HEIGHT: BlockHeight = BlockHeight(2);

        let (shell, _recv, _, _) = test_utils::setup_at_height(LAST_HEIGHT);

        let signed_vote_extension = {
            let (protocol_key, _, _) = wallet::defaults::validator_keys();
            let validator_addr = wallet::defaults::validator_address();

            // generate a valid signature
            let mut ext = ethereum_events::Vext {
                validator_addr,
                block_height: LAST_HEIGHT,
                ethereum_events: vec![],
            }
            .sign(&protocol_key);
            assert!(ext.verify(&protocol_key.ref_to()).is_ok());

            // modify this signature such that it becomes invalid
            ext.sig = test_utils::invalidate_signature(ext.sig);
            ext
        };

        check_eth_events_filtering(&shell, signed_vote_extension);
    }

    /// Test if we are filtering out Ethereum events seen at
    /// unexpected block heights.
    ///
    /// In case of ABCI++, we should only accept vote extensions
    /// from `last_height`, whereas with ABCI+, vote extensions
    /// before `last_height` are accepted. In either case, vote
    /// extensions after `last_height` aren't accepted.
    #[test]
    fn test_prepare_proposal_filter_out_bad_vext_bheights() {
        const LAST_HEIGHT: BlockHeight = BlockHeight(3);

        fn check_invalid(shell: &TestShell, height: BlockHeight) {
            let (protocol_key, _, _) = wallet::defaults::validator_keys();
            let validator_addr = wallet::defaults::validator_address();

            let signed_vote_extension = {
                let ext = ethereum_events::Vext {
                    validator_addr,
                    block_height: height,
                    ethereum_events: vec![],
                }
                .sign(&protocol_key);
                assert!(ext.verify(&protocol_key.ref_to()).is_ok());
                ext
            };

            check_eth_events_filtering(shell, signed_vote_extension);
        }

        let (shell, _recv, _, _) = test_utils::setup_at_height(LAST_HEIGHT);
        assert_eq!(
            shell.wl_storage.storage.get_last_block_height(),
            LAST_HEIGHT
        );

        check_invalid(&shell, LAST_HEIGHT + 2);
        check_invalid(&shell, LAST_HEIGHT + 1);
        check_invalid(&shell, 0.into());
        #[cfg(feature = "abcipp")]
        check_invalid(&shell, LAST_HEIGHT - 1);
        #[cfg(feature = "abcipp")]
        check_invalid(&shell, LAST_HEIGHT - 2);
    }

    /// Test if we are filtering out Ethereum events seen by
    /// non-validator nodes.
    #[test]
    fn test_prepare_proposal_filter_out_bad_vext_validators() {
        const LAST_HEIGHT: BlockHeight = BlockHeight(2);

        let (shell, _recv, _, _) = test_utils::setup_at_height(LAST_HEIGHT);

        let (validator_addr, protocol_key) = {
            let bertha_key = wallet::defaults::bertha_keypair();
            let bertha_addr = wallet::defaults::bertha_address();
            (bertha_addr, bertha_key)
        };

        let signed_vote_extension = {
            let ext = ethereum_events::Vext {
                validator_addr,
                block_height: LAST_HEIGHT,
                ethereum_events: vec![],
            }
            .sign(&protocol_key);
            assert!(ext.verify(&protocol_key.ref_to()).is_ok());
            ext
        };

        check_eth_events_filtering(&shell, signed_vote_extension);
    }

    /// Test if we are filtering out duped Ethereum events in
    /// prepare proposals.
    #[test]
    #[cfg(feature = "abcipp")]
    fn test_prepare_proposal_filter_duped_ethereum_events() {
        const LAST_HEIGHT: BlockHeight = BlockHeight(3);

        let (shell, _recv, _, _) = test_utils::setup_at_height(LAST_HEIGHT);

        let (protocol_key, _, _) = wallet::defaults::validator_keys();
        let validator_addr = wallet::defaults::validator_address();

        let ethereum_event = EthereumEvent::TransfersToNamada {
            nonce: 0u64.into(),
            transfers: vec![],
        };
        let signed_vote_extension = {
            let ev = ethereum_event;
            let ext = ethereum_events::Vext {
                validator_addr,
                block_height: LAST_HEIGHT,
                ethereum_events: vec![ev.clone(), ev.clone(), ev],
            }
            .sign(&protocol_key);
            assert!(ext.verify(&protocol_key.ref_to()).is_ok());
            ext
        };

        let maybe_digest =
            shell.compress_ethereum_events(vec![signed_vote_extension]);

        // we should be filtering out the vote extension with
        // duped ethereum events; therefore, no valid vote
        // extensions will remain, and we will get no
        // digest from compressing nil vote extensions
        assert!(maybe_digest.is_none());
    }

    /// Test that we do not include vote extensions voting on ethereum
    /// events or signing bridge pool roots + nonces if the bridge
    /// is inactive.
    #[test]
    #[cfg(feature = "abcipp")]
    fn test_filter_vexts_bridge_inactive() {
        let (mut shell, _, _, _) = setup_at_height(3);
        deactivate_bridge(&mut shell);
        let vext = get_local_last_commit(&shell);
        let rsp = shell.prepare_proposal(RequestPrepareProposal {
            local_last_commit: vext,
            ..Default::default()
        });
        assert!(rsp.txs.is_empty());
    }

    /// Creates an Ethereum events digest manually.
    #[cfg(feature = "abcipp")]
    fn manually_assemble_digest(
        _protocol_key: &common::SecretKey,
        ext: Signed<ethereum_events::Vext>,
        last_height: BlockHeight,
    ) -> ethereum_events::VextDigest {
        use namada::types::vote_extensions::ethereum_events::MultiSignedEthEvent;

        let events = vec![MultiSignedEthEvent {
            event: ext.data.ethereum_events[0].clone(),
            signers: {
                let mut s = BTreeSet::new();
                s.insert((ext.data.validator_addr.clone(), last_height));
                s
            },
        }];
        let signatures = {
            let mut s = HashMap::new();
            s.insert(
                (ext.data.validator_addr.clone(), last_height),
                ext.sig.clone(),
            );
            s
        };

        let vote_extension_digest =
            ethereum_events::VextDigest { events, signatures };

        assert_eq!(
            vec![ext],
            vote_extension_digest.clone().decompress(last_height)
        );

        vote_extension_digest
    }

    /// Test if Ethereum events validation and inclusion in a block
    /// behaves as expected, considering <= 2/3 voting power.
    #[test]
    #[cfg_attr(
        feature = "abcipp",
        should_panic(expected = "A Tendermint quorum should never")
    )]
    fn test_prepare_proposal_vext_insufficient_voting_power() {
        use crate::facade::tendermint_proto::abci::{Validator, VoteInfo};

        const FIRST_HEIGHT: BlockHeight = BlockHeight(1);
        const LAST_HEIGHT: BlockHeight = BlockHeight(FIRST_HEIGHT.0 + 11);

        let (mut shell, _recv, _, _oracle_control_recv) =
            test_utils::setup_with_cfg(test_utils::SetupCfg {
                last_height: FIRST_HEIGHT,
                num_validators: 2,
                ..Default::default()
            });

        let params = shell.wl_storage.pos_queries().get_pos_params();

        // artificially change the voting power of the default validator to
        // one, change the block height, and commit a dummy block,
        // to move to a new epoch
        let events_epoch = shell
            .wl_storage
            .pos_queries()
            .get_epoch(FIRST_HEIGHT)
            .expect("Test failed");
        let validators_handle =
            consensus_validator_set_handle().at(&events_epoch);
        let consensus_in_mem = validators_handle
            .iter(&shell.wl_storage)
            .expect("Test failed")
            .map(|val| {
                let (
                    NestedSubKey::Data {
                        key: stake,
                        nested_sub_key: SubKey::Data(position),
                    },
                    address,
                ) = val.expect("Test failed");
                (stake, position, address)
            })
            .collect::<Vec<_>>();

        let mut consensus_set: BTreeSet<WeightedValidator> =
            read_consensus_validator_set_addresses_with_stake(
                &shell.wl_storage,
                Epoch::default(),
            )
            .unwrap()
            .into_iter()
            .collect();
        let val1 = consensus_set.pop_first().unwrap();
        let val2 = consensus_set.pop_first().unwrap();
        let pkh1 = get_pkh_from_address(
            &shell.wl_storage,
            &params,
            val1.address.clone(),
            Epoch::default(),
        );
        let pkh2 = get_pkh_from_address(
            &shell.wl_storage,
            &params,
            val2.address.clone(),
            Epoch::default(),
        );

        for (val_stake, val_position, address) in consensus_in_mem.into_iter() {
            if address == wallet::defaults::validator_address() {
                validators_handle
                    .at(&val_stake)
                    .remove(&mut shell.wl_storage, &val_position)
                    .expect("Test failed");
                validators_handle
                    .at(&1.into())
                    .insert(&mut shell.wl_storage, val_position, address)
                    .expect("Test failed");
            }
        }
        // Insert some stake for the second validator to prevent total stake
        // from going to 0

        let votes = vec![
            VoteInfo {
                validator: Some(Validator {
                    address: pkh1.clone(),
                    power: u128::try_from(val1.bonded_stake)
                        .expect("Test failed")
                        as i64,
                }),
                signed_last_block: true,
            },
            VoteInfo {
                validator: Some(Validator {
                    address: pkh2,
                    power: u128::try_from(val2.bonded_stake)
                        .expect("Test failed")
                        as i64,
                }),
                signed_last_block: true,
            },
        ];
        let req = FinalizeBlock {
            proposer_address: pkh1,
            votes,
            ..Default::default()
        };
        shell.start_new_epoch(Some(req));
        assert_eq!(
            shell.wl_storage.pos_queries().get_epoch(
                shell.wl_storage.pos_queries().get_current_decision_height()
            ),
            Some(Epoch(1))
        );

        // test prepare proposal
        let (protocol_key, _, _) = wallet::defaults::validator_keys();
        let validator_addr = wallet::defaults::validator_address();

        let ethereum_event = EthereumEvent::TransfersToNamada {
            nonce: 0u64.into(),
            transfers: vec![],
        };
        let signed_eth_ev_vote_extension = {
            let ext = ethereum_events::Vext {
                validator_addr,
                block_height: LAST_HEIGHT,
                ethereum_events: vec![ethereum_event],
            }
            .sign(&protocol_key);
            assert!(ext.verify(&protocol_key.ref_to()).is_ok());
            ext
        };

        #[cfg(feature = "abcipp")]
        {
            let bp_root = {
                let to_sign = get_bp_bytes_to_sign();
                let sig = Signed::<_, SignableEthMessage>::new(
                    shell.mode.get_eth_bridge_keypair().expect("Test failed"),
                    to_sign,
                )
                .sig;
                bridge_pool_roots::Vext {
                    block_height: shell
                        .wl_storage
                        .storage
                        .get_last_block_height(),
                    validator_addr: shell
                        .mode
                        .get_validator_address()
                        .unwrap()
                        .clone(),
                    sig,
                }
                .sign(shell.mode.get_protocol_key().expect("Test failed"))
            };
            let vote_extension = VoteExtension {
                ethereum_events: Some(signed_eth_ev_vote_extension),
                bridge_pool_root: Some(bp_root),
                validator_set_update: None,
            };
            let vote = ExtendedVoteInfo {
                vote_extension: vote_extension.serialize_to_vec(),
                ..Default::default()
            };
            // this should panic
            shell.prepare_proposal(RequestPrepareProposal {
                local_last_commit: Some(ExtendedCommitInfo {
                    votes: vec![vote],
                    ..Default::default()
                }),
                ..Default::default()
            });
        }
        #[cfg(not(feature = "abcipp"))]
        {
            let vote = EthereumTxData::EthEventsVext(
                signed_eth_ev_vote_extension.clone(),
            )
            .sign(&protocol_key, shell.chain_id.clone())
            .to_bytes();
            let mut rsp = shell.prepare_proposal(RequestPrepareProposal {
                txs: vec![vote],
                ..Default::default()
            });
            assert_eq!(rsp.txs.len(), 1);

            let tx_bytes = rsp.txs.remove(0);
            let got = Tx::try_from(&tx_bytes[..]).unwrap();
            let eth_tx_data = (&got).try_into().expect("Test failed");
            let rsp_ext = match eth_tx_data {
                EthereumTxData::EthEventsVext(ext) => ext,
                _ => panic!("Test failed"),
            };

            assert_eq!(signed_eth_ev_vote_extension, rsp_ext);
        }
    }

    /// Test that the decrypted txs are included
    /// in the proposal in the same order as their
    /// corresponding wrappers
    #[test]
    fn test_decrypted_txs_in_correct_order() {
        let (mut shell, _recv, _, _) = test_utils::setup();
        let keypair = gen_keypair();
        let mut expected_wrapper = vec![];
        let mut expected_decrypted = vec![];

        // Load some tokens to tx signer to pay fees
        let balance_key = token::balance_key(
            &shell.wl_storage.storage.native_token,
            &Address::from(&keypair.ref_to()),
        );
        shell
            .wl_storage
            .storage
            .write(&balance_key, Amount::native_whole(1_000).serialize_to_vec())
            .unwrap();

        let mut req = RequestPrepareProposal {
            txs: vec![],
            ..Default::default()
        };
        // create a request with two new wrappers from mempool and
        // two wrappers from the previous block to be decrypted
        for i in 0..2 {
            let mut tx =
                Tx::from_type(TxType::Wrapper(Box::new(WrapperTx::new(
                    Fee {
                        amount_per_gas_unit: 1.into(),
                        token: shell.wl_storage.storage.native_token.clone(),
                    },
                    keypair.ref_to(),
                    Epoch(0),
                    GAS_LIMIT_MULTIPLIER.into(),
                    None,
                ))));
            tx.header.chain_id = shell.chain_id.clone();
            tx.set_code(Code::new("wasm_code".as_bytes().to_owned()));
            tx.set_data(Data::new(
                format!("transaction data: {}", i).as_bytes().to_owned(),
            ));
            tx.add_section(Section::Signature(Signature::new(
                tx.sechashes(),
                [(0, keypair.clone())].into_iter().collect(),
                None,
            )));

            let gas = Gas::from(
                tx.header().wrapper().expect("Wrong tx type").gas_limit,
            )
            .checked_sub(Gas::from(tx.to_bytes().len() as u64))
            .unwrap();
            shell.enqueue_tx(tx.clone(), gas);
            expected_wrapper.push(tx.clone());
            req.txs.push(tx.to_bytes());
            tx.update_header(TxType::Decrypted(DecryptedTx::Decrypted));
            expected_decrypted.push(tx.clone());
        }
        // we extract the inner data from the txs for testing
        // equality since otherwise changes in timestamps would
        // fail the test
        let expected_txs: Vec<Header> = expected_wrapper
            .into_iter()
            .chain(expected_decrypted.into_iter())
            .map(|tx| tx.header)
            .collect();
        let received: Vec<Header> = shell
            .prepare_proposal(req)
            .txs
            .into_iter()
            .map(|tx_bytes| {
                Tx::try_from(tx_bytes.as_slice())
                    .expect("Test failed")
                    .header
            })
            .collect();
        // check that the order of the txs is correct
        assert_eq!(
            received
                .iter()
                .map(|x| x.serialize_to_vec())
                .collect::<Vec<_>>(),
            expected_txs
                .iter()
                .map(|x| x.serialize_to_vec())
                .collect::<Vec<_>>(),
        );
    }

    /// Test that if the unsigned wrapper tx hash is known (replay attack), the
    /// transaction is not included in the block
    #[test]
    fn test_wrapper_tx_hash() {
        let (mut shell, _recv, _, _) = test_utils::setup();

        let keypair = crate::wallet::defaults::daewon_keypair();
        let mut wrapper =
            Tx::from_type(TxType::Wrapper(Box::new(WrapperTx::new(
                Fee {
                    amount_per_gas_unit: 0.into(),
                    token: shell.wl_storage.storage.native_token.clone(),
                },
                keypair.ref_to(),
                Epoch(0),
                Default::default(),
                None,
            ))));
        wrapper.header.chain_id = shell.chain_id.clone();
        wrapper.set_code(Code::new("wasm_code".as_bytes().to_owned()));
        wrapper.set_data(Data::new("transaction data".as_bytes().to_owned()));
        wrapper.add_section(Section::Signature(Signature::new(
            wrapper.sechashes(),
            [(0, keypair)].into_iter().collect(),
            None,
        )));

        // Write wrapper hash to storage
        let wrapper_unsigned_hash = wrapper.header_hash();
        let hash_key = replay_protection::get_replay_protection_last_key(
            &wrapper_unsigned_hash,
        );
        shell
            .wl_storage
            .storage
            .write(&hash_key, vec![])
            .expect("Test failed");

        let req = RequestPrepareProposal {
            txs: vec![wrapper.to_bytes()],
            ..Default::default()
        };

        let received =
            shell.prepare_proposal(req).txs.into_iter().map(|tx_bytes| {
                Tx::try_from(tx_bytes.as_slice())
                    .expect("Test failed")
                    .data()
                    .expect("Test failed")
            });
        assert_eq!(received.len(), 0);
    }

    /// Test that if two identical wrapper txs are proposed for this block, only
    /// one gets accepted
    #[test]
    fn test_wrapper_tx_hash_same_block() {
        let (shell, _recv, _, _) = test_utils::setup();

        let keypair = crate::wallet::defaults::daewon_keypair();
        let mut wrapper =
            Tx::from_type(TxType::Wrapper(Box::new(WrapperTx::new(
                Fee {
                    amount_per_gas_unit: 1.into(),
                    token: shell.wl_storage.storage.native_token.clone(),
                },
                keypair.ref_to(),
                Epoch(0),
                GAS_LIMIT_MULTIPLIER.into(),
                None,
            ))));
        wrapper.header.chain_id = shell.chain_id.clone();
        wrapper.set_code(Code::new("wasm_code".as_bytes().to_owned()));
        wrapper.set_data(Data::new("transaction data".as_bytes().to_owned()));
        wrapper.add_section(Section::Signature(Signature::new(
            wrapper.sechashes(),
            [(0, keypair)].into_iter().collect(),
            None,
        )));

        let req = RequestPrepareProposal {
            txs: vec![wrapper.to_bytes(); 2],
            ..Default::default()
        };
        let received =
            shell.prepare_proposal(req).txs.into_iter().map(|tx_bytes| {
                Tx::try_from(tx_bytes.as_slice())
                    .expect("Test failed")
                    .data()
                    .expect("Test failed")
            });
        assert_eq!(received.len(), 1);
    }

    /// Test that if the unsigned inner tx hash is known (replay attack), the
    /// transaction is not included in the block
    #[test]
    fn test_inner_tx_hash() {
        let (mut shell, _recv, _, _) = test_utils::setup();

        let keypair = crate::wallet::defaults::daewon_keypair();
        let mut wrapper =
            Tx::from_type(TxType::Wrapper(Box::new(WrapperTx::new(
                Fee {
                    amount_per_gas_unit: Amount::zero(),
                    token: shell.wl_storage.storage.native_token.clone(),
                },
                keypair.ref_to(),
                Epoch(0),
                Default::default(),
                None,
            ))));
        wrapper.header.chain_id = shell.chain_id.clone();
        wrapper.set_code(Code::new("wasm_code".as_bytes().to_owned()));
        wrapper.set_data(Data::new("transaction data".as_bytes().to_owned()));
        wrapper.add_section(Section::Signature(Signature::new(
            wrapper.sechashes(),
            [(0, keypair)].into_iter().collect(),
            None,
        )));
        let inner_unsigned_hash = wrapper.raw_header_hash();

        // Write inner hash to storage
        let hash_key = replay_protection::get_replay_protection_last_key(
            &inner_unsigned_hash,
        );
        shell
            .wl_storage
            .storage
            .write(&hash_key, vec![])
            .expect("Test failed");

        let req = RequestPrepareProposal {
            txs: vec![wrapper.to_bytes()],
            ..Default::default()
        };

        let received =
            shell.prepare_proposal(req).txs.into_iter().map(|tx_bytes| {
                Tx::try_from(tx_bytes.as_slice())
                    .expect("Test failed")
                    .data()
                    .expect("Test failed")
            });
        assert_eq!(received.len(), 0);
    }

    /// Test that if two identical decrypted txs are proposed for this block,
    /// only one gets accepted
    #[test]
    fn test_inner_tx_hash_same_block() {
        let (shell, _recv, _, _) = test_utils::setup();

        let keypair = crate::wallet::defaults::daewon_keypair();
        let keypair_2 = crate::wallet::defaults::albert_keypair();
        let mut wrapper =
            Tx::from_type(TxType::Wrapper(Box::new(WrapperTx::new(
                Fee {
                    amount_per_gas_unit: 1.into(),
                    token: shell.wl_storage.storage.native_token.clone(),
                },
                keypair.ref_to(),
                Epoch(0),
                GAS_LIMIT_MULTIPLIER.into(),
                None,
            ))));
        wrapper.header.chain_id = shell.chain_id.clone();
        let tx_code = Code::new("wasm_code".as_bytes().to_owned());
        wrapper.set_code(tx_code);
        let tx_data = Data::new("transaction data".as_bytes().to_owned());
        wrapper.set_data(tx_data);
        let mut new_wrapper = wrapper.clone();
        wrapper.add_section(Section::Signature(Signature::new(
            wrapper.sechashes(),
            [(0, keypair)].into_iter().collect(),
            None,
        )));

        new_wrapper.update_header(TxType::Wrapper(Box::new(WrapperTx::new(
            Fee {
                amount_per_gas_unit: 1.into(),
                token: shell.wl_storage.storage.native_token.clone(),
            },
            keypair_2.ref_to(),
            Epoch(0),
            GAS_LIMIT_MULTIPLIER.into(),
            None,
        ))));
        new_wrapper.add_section(Section::Signature(Signature::new(
            wrapper.sechashes(),
            [(0, keypair_2)].into_iter().collect(),
            None,
        )));

        let req = RequestPrepareProposal {
            txs: vec![wrapper.to_bytes(), new_wrapper.to_bytes()],
            ..Default::default()
        };
        let received =
            shell.prepare_proposal(req).txs.into_iter().map(|tx_bytes| {
                Tx::try_from(tx_bytes.as_slice())
                    .expect("Test failed")
                    .data()
                    .expect("Test failed")
            });
        assert_eq!(received.len(), 1);
    }

    /// Test that expired wrapper transactions are not included in the block
    #[test]
    fn test_expired_wrapper_tx() {
        let (shell, _recv, _, _) = test_utils::setup();
        let keypair = gen_keypair();
        let mut wrapper_tx =
            Tx::from_type(TxType::Wrapper(Box::new(WrapperTx::new(
                Fee {
                    amount_per_gas_unit: 1.into(),
                    token: shell.wl_storage.storage.native_token.clone(),
                },
                keypair.ref_to(),
                Epoch(0),
                Default::default(),
                None,
            ))));
        wrapper_tx.header.chain_id = shell.chain_id.clone();
        wrapper_tx.header.expiration = Some(DateTimeUtc::default());
        wrapper_tx.set_code(Code::new("wasm_code".as_bytes().to_owned()));
        wrapper_tx
            .set_data(Data::new("transaction data".as_bytes().to_owned()));
        wrapper_tx.add_section(Section::Signature(Signature::new(
            wrapper_tx.sechashes(),
            [(0, keypair)].into_iter().collect(),
            None,
        )));

        let time = DateTimeUtc::now();
        let block_time =
            namada::core::tendermint_proto::google::protobuf::Timestamp {
                seconds: time.0.timestamp(),
                nanos: time.0.timestamp_subsec_nanos() as i32,
            };
        let req = RequestPrepareProposal {
            txs: vec![wrapper_tx.to_bytes()],
            max_tx_bytes: 0,
            time: Some(block_time),
            ..Default::default()
        };
        let result = shell.prepare_proposal(req);
        eprintln!("Proposal: {:?}", result.txs);
        assert_eq!(result.txs.len(), 0);
    }

    /// Check that a tx requiring more gas than the block limit is not included
    /// in the block
    #[test]
    fn test_exceeding_max_block_gas_tx() {
        let (shell, _recv, _, _) = test_utils::setup();

        let block_gas_limit =
            namada::core::ledger::gas::get_max_block_gas(&shell.wl_storage)
                .unwrap();
        let keypair = gen_keypair();

        let wrapper = WrapperTx::new(
            Fee {
                amount_per_gas_unit: 100.into(),
                token: shell.wl_storage.storage.native_token.clone(),
            },
            keypair.ref_to(),
            Epoch(0),
            (block_gas_limit + 1).into(),
            None,
        );
        let mut wrapper_tx = Tx::from_type(TxType::Wrapper(Box::new(wrapper)));
        wrapper_tx.header.chain_id = shell.chain_id.clone();
        wrapper_tx.set_code(Code::new("wasm_code".as_bytes().to_owned()));
        wrapper_tx
            .set_data(Data::new("transaction data".as_bytes().to_owned()));
        wrapper_tx.add_section(Section::Signature(Signature::new(
            wrapper_tx.sechashes(),
            [(0, keypair)].into_iter().collect(),
            None,
        )));

        let req = RequestPrepareProposal {
            txs: vec![wrapper_tx.to_bytes()],
            max_tx_bytes: 0,
            time: None,
            ..Default::default()
        };
        let result = shell.prepare_proposal(req);
        eprintln!("Proposal: {:?}", result.txs);
        assert!(result.txs.is_empty());
    }

    // Check that a wrapper requiring more gas than its limit is not included in
    // the block
    #[test]
    fn test_exceeding_gas_limit_wrapper() {
        let (shell, _recv, _, _) = test_utils::setup();
        let keypair = gen_keypair();

        let wrapper = WrapperTx::new(
            Fee {
                amount_per_gas_unit: 100.into(),
                token: shell.wl_storage.storage.native_token.clone(),
            },
            keypair.ref_to(),
            Epoch(0),
            0.into(),
            None,
        );

        let mut wrapper_tx = Tx::from_type(TxType::Wrapper(Box::new(wrapper)));
        wrapper_tx.header.chain_id = shell.chain_id.clone();
        wrapper_tx.set_code(Code::new("wasm_code".as_bytes().to_owned()));
        wrapper_tx
            .set_data(Data::new("transaction data".as_bytes().to_owned()));
        wrapper_tx.add_section(Section::Signature(Signature::new(
            wrapper_tx.sechashes(),
            [(0, keypair)].into_iter().collect(),
            None,
        )));

        let req = RequestPrepareProposal {
            txs: vec![wrapper_tx.to_bytes()],
            max_tx_bytes: 0,
            time: None,
            ..Default::default()
        };
        let result = shell.prepare_proposal(req);
        eprintln!("Proposal: {:?}", result.txs);
        assert!(result.txs.is_empty());
    }

    // Check that a wrapper using a non-whitelisted token for fee payment is not
    // included in the block
    #[test]
    fn test_fee_non_whitelisted_token() {
        let (shell, _recv, _, _) = test_utils::setup();

        let wrapper = WrapperTx::new(
            Fee {
                amount_per_gas_unit: 100.into(),
                token: address::btc(),
            },
            crate::wallet::defaults::albert_keypair().ref_to(),
            Epoch(0),
            GAS_LIMIT_MULTIPLIER.into(),
            None,
        );

        let mut wrapper_tx = Tx::from_type(TxType::Wrapper(Box::new(wrapper)));
        wrapper_tx.header.chain_id = shell.chain_id.clone();
        wrapper_tx.set_code(Code::new("wasm_code".as_bytes().to_owned()));
        wrapper_tx
            .set_data(Data::new("transaction data".as_bytes().to_owned()));
        wrapper_tx.add_section(Section::Signature(Signature::new(
            wrapper_tx.sechashes(),
            [(0, crate::wallet::defaults::albert_keypair())]
                .into_iter()
                .collect(),
            None,
        )));

        let req = RequestPrepareProposal {
            txs: vec![wrapper_tx.to_bytes()],
            max_tx_bytes: 0,
            time: None,
            ..Default::default()
        };
        let result = shell.prepare_proposal(req);
        eprintln!("Proposal: {:?}", result.txs);
        assert!(result.txs.is_empty());
    }

    // Check that a wrapper setting a fee amount lower than the minimum required
    // is not included in the block
    #[test]
    fn test_fee_wrong_minimum_amount() {
        let (shell, _recv, _, _) = test_utils::setup();

        let wrapper = WrapperTx::new(
            Fee {
                amount_per_gas_unit: 0.into(),
                token: shell.wl_storage.storage.native_token.clone(),
            },
            crate::wallet::defaults::albert_keypair().ref_to(),
            Epoch(0),
            GAS_LIMIT_MULTIPLIER.into(),
            None,
        );
        let mut wrapper_tx = Tx::from_type(TxType::Wrapper(Box::new(wrapper)));
        wrapper_tx.header.chain_id = shell.chain_id.clone();
        wrapper_tx.set_code(Code::new("wasm_code".as_bytes().to_owned()));
        wrapper_tx
            .set_data(Data::new("transaction data".as_bytes().to_owned()));
        wrapper_tx.add_section(Section::Signature(Signature::new(
            wrapper_tx.sechashes(),
            [(0, crate::wallet::defaults::albert_keypair())]
                .into_iter()
                .collect(),
            None,
        )));

        let req = RequestPrepareProposal {
            txs: vec![wrapper_tx.to_bytes()],
            max_tx_bytes: 0,
            time: None,
            ..Default::default()
        };
        let result = shell.prepare_proposal(req);
        eprintln!("Proposal: {:?}", result.txs);
        assert!(result.txs.is_empty());
    }

    // Check that a wrapper transactions whose fees cannot be paid is rejected
    #[test]
    fn test_insufficient_balance_for_fee() {
        let (shell, _recv, _, _) = test_utils::setup();

        let wrapper = WrapperTx::new(
            Fee {
                amount_per_gas_unit: 1_000_000_000.into(),
                token: shell.wl_storage.storage.native_token.clone(),
            },
            crate::wallet::defaults::albert_keypair().ref_to(),
            Epoch(0),
            GAS_LIMIT_MULTIPLIER.into(),
            None,
        );
        let mut wrapper_tx = Tx::from_type(TxType::Wrapper(Box::new(wrapper)));
        wrapper_tx.header.chain_id = shell.chain_id.clone();
        wrapper_tx.set_code(Code::new("wasm_code".as_bytes().to_owned()));
        wrapper_tx
            .set_data(Data::new("transaction data".as_bytes().to_owned()));
        wrapper_tx.add_section(Section::Signature(Signature::new(
            wrapper_tx.sechashes(),
            [(0, crate::wallet::defaults::albert_keypair())]
                .into_iter()
                .collect(),
            None,
        )));

        let req = RequestPrepareProposal {
            txs: vec![wrapper_tx.to_bytes()],
            max_tx_bytes: 0,
            time: None,
            ..Default::default()
        };
        let result = shell.prepare_proposal(req);
        eprintln!("Proposal: {:?}", result.txs);
        assert!(result.txs.is_empty());
    }

    // Check that a fee overflow in the wrapper transaction is rejected
    #[test]
    fn test_wrapper_fee_overflow() {
        let (shell, _recv, _, _) = test_utils::setup();

        let wrapper = WrapperTx::new(
            Fee {
                amount_per_gas_unit: token::Amount::max(),
                token: shell.wl_storage.storage.native_token.clone(),
            },
            crate::wallet::defaults::albert_keypair().ref_to(),
            Epoch(0),
            GAS_LIMIT_MULTIPLIER.into(),
            None,
        );
        let mut wrapper_tx = Tx::from_type(TxType::Wrapper(Box::new(wrapper)));
        wrapper_tx.header.chain_id = shell.chain_id.clone();
        wrapper_tx.set_code(Code::new("wasm_code".as_bytes().to_owned()));
        wrapper_tx
            .set_data(Data::new("transaction data".as_bytes().to_owned()));
        wrapper_tx.add_section(Section::Signature(Signature::new(
            wrapper_tx.sechashes(),
            [(0, crate::wallet::defaults::albert_keypair())]
                .into_iter()
                .collect(),
            None,
        )));

        let req = RequestPrepareProposal {
            txs: vec![wrapper_tx.to_bytes()],
            max_tx_bytes: 0,
            time: None,
            ..Default::default()
        };
        let result = shell.prepare_proposal(req);
        eprintln!("Proposal: {:?}", result.txs);
        assert!(result.txs.is_empty());
    }
}<|MERGE_RESOLUTION|>--- conflicted
+++ resolved
@@ -245,14 +245,10 @@
             let mut tx_gas_meter = TxGasMeter::new(wrapper.gas_limit);
             tx_gas_meter.add_tx_size_gas(tx_bytes).map_err(|_| ())?;
 
-<<<<<<< HEAD
             // Check replay protection, safe to do here. Even if the tx is a
             // replay attempt, we can leave its hashes in the write log since,
             // having we already checked the signature, no other tx with the
             // same hash can ba deemed valid
-=======
-            // Check replay protection
->>>>>>> c40cbc1e
             self.replay_protection_checks(&tx, temp_wl_storage)
                 .map_err(|_| ())?;
 
