--- conflicted
+++ resolved
@@ -1,8 +1,4 @@
-<<<<<<< HEAD
-//! Implementation of the `PrepareProposal` ABCI++ method for the Shell
-=======
 //! Implementation of the [`RequestPrepareProposal`] ABCI++ method for the Shell
->>>>>>> fda71af3
 
 use namada::ledger::storage::{DBIter, StorageHasher, DB};
 use namada::proto::Tx;
