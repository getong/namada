//! Implementation of the ['VerifyHeader`], [`ProcessProposal`],
//! and [`RevertProposal`] ABCI++ methods for the Shell

use data_encoding::HEXUPPER;
use namada::core::hints;
use namada::core::ledger::storage::WlStorage;
<<<<<<< HEAD
use namada::core::types::hash::Hash;
use namada::ledger::eth_bridge::{EthBridgeQueries, SendValsetUpd};
use namada::ledger::pos::PosQueries;
use namada::ledger::storage::TempWlStorage;
use namada::types::internal::WrapperTxInQueue;
use namada::types::transaction::protocol::ProtocolTxType;
#[cfg(feature = "abcipp")]
use namada::types::voting_power::FractionalVotingPower;
=======
use namada::ledger::storage::TempWlStorage;
use namada::proof_of_stake::pos_queries::PosQueries;
use namada::types::internal::TxInQueue;
>>>>>>> 8cf11e1a

use super::*;
use crate::facade::tendermint_proto::abci::response_process_proposal::ProposalStatus;
use crate::facade::tendermint_proto::abci::RequestProcessProposal;
use crate::node::ledger::shell::block_space_alloc::{
    threshold, AllocFailure, TxBin,
};
use crate::node::ledger::shims::abcipp_shim_types::shim::response::ProcessProposal;
use crate::node::ledger::shims::abcipp_shim_types::shim::TxBytes;

/// Validation metadata, to keep track of used resources or
/// transaction numbers, in a block proposal.
#[derive(Default)]
pub struct ValidationMeta {
    /// Vote extension digest counters.
    #[cfg(feature = "abcipp")]
    pub digests: DigestCounters,
    /// Space utilized by encrypted txs.
    pub encrypted_txs_bin: TxBin,
    /// Space utilized by all txs.
    pub txs_bin: TxBin,
    /// Check if the decrypted tx queue has any elements
    /// left.
    ///
    /// This field will only evaluate to true if a block
    /// proposer didn't include all decrypted txs in a block.
    pub decrypted_queue_has_remaining_txs: bool,
    /// Check if a block has decrypted txs.
    pub has_decrypted_txs: bool,
}

impl<D, H> From<&WlStorage<D, H>> for ValidationMeta
where
    D: 'static + DB + for<'iter> DBIter<'iter>,
    H: 'static + StorageHasher,
{
    fn from(wl_storage: &WlStorage<D, H>) -> Self {
        let max_proposal_bytes =
            wl_storage.pos_queries().get_max_proposal_bytes().get();
        let encrypted_txs_bin =
            TxBin::init_over_ratio(max_proposal_bytes, threshold::ONE_THIRD);
        let txs_bin = TxBin::init(max_proposal_bytes);
        Self {
            #[cfg(feature = "abcipp")]
            digests: DigestCounters::default(),
            decrypted_queue_has_remaining_txs: false,
            has_decrypted_txs: false,
            encrypted_txs_bin,
            txs_bin,
        }
    }
}

/// Contains stateful data about the number of vote extension
/// digests found as protocol transactions in a proposed block.
#[derive(Default)]
#[cfg(feature = "abcipp")]
pub struct DigestCounters {
    /// The number of Ethereum events vote extensions found thus far.
    pub eth_ev_digest_num: usize,
    /// The number of Bridge pool root vote extensions found thus far.
    pub bridge_pool_roots: usize,
    /// The number of validator set update vote extensions found thus far.
    pub valset_upd_digest_num: usize,
}

impl<D, H> Shell<D, H>
where
    D: DB + for<'iter> DBIter<'iter> + Sync + 'static,
    H: StorageHasher + Sync + 'static,
{
    /// INVARIANT: This method must be stateless.
    pub fn verify_header(
        &self,
        _req: shim::request::VerifyHeader,
    ) -> shim::response::VerifyHeader {
        Default::default()
    }

    /// Check all the txs in a block. Some txs may be incorrect,
    /// but we only reject the entire block if the order of the
    /// included txs violates the order decided upon in the previous
    /// block.
    #[cfg(feature = "abcipp")]
    pub fn process_proposal(
        &self,
        req: RequestProcessProposal,
    ) -> ProcessProposal {
        tracing::info!(
            proposer = ?HEXUPPER.encode(&req.proposer_address),
            height = req.height,
            hash = ?HEXUPPER.encode(&req.hash),
            n_txs = req.txs.len(),
            "Received block proposal",
        );
        let (tx_results, metadata) =
            self.process_txs(&req.txs, self.get_block_timestamp(req.time));

        // We should not have more than one `ethereum_events::VextDigest` in
        // a proposal from some round's leader.
        let invalid_num_of_eth_ev_digests =
            !self.has_proper_eth_events_num(&metadata);
        if invalid_num_of_eth_ev_digests {
            tracing::warn!(
                proposer = ?HEXUPPER.encode(&req.proposer_address),
                height = req.height,
                hash = ?HEXUPPER.encode(&req.hash),
                eth_ev_digest_num = metadata.digests.eth_ev_digest_num,
                "Found invalid number of Ethereum events vote extension digests, proposed block \
                 will be rejected"
            );
        }

        // We should not have more than one `bridge_pool_roots::VextDigest` in
        // a proposal from some round's leader.
        let invalid_num_of_bp_root_digests =
            !self.has_proper_bp_roots_num(&metadata);
        if invalid_num_of_bp_root_digests {
            tracing::warn!(
                proposer = ?HEXUPPER.encode(&req.proposer_address),
                height = req.height,
                hash = ?HEXUPPER.encode(&req.hash),
                eth_ev_digest_num = metadata.digests.bridge_pool_roots,
                "Found invalid number of Ethereum bridge pool root vote extension \
                 digests, proposed block will be rejected."
            );
        }

        let invalid_num_of_valset_upd_digests =
            !self.has_proper_valset_upd_num(&metadata);
        if invalid_num_of_valset_upd_digests {
            tracing::warn!(
                proposer = ?HEXUPPER.encode(&req.proposer_address),
                height = req.height,
                hash = ?HEXUPPER.encode(&req.hash),
                valset_upd_digest_num = metadata.digests.valset_upd_digest_num,
                "Found invalid number of validator set update vote extension digests, proposed block \
                 will be rejected"
            );
        }

        // Erroneous transactions were detected when processing
        // the leader's proposal. We allow txs that do not
        // deserialize properly, that have invalid signatures
        // and that have invalid wasm code to reach FinalizeBlock.
        let invalid_txs = tx_results.iter().any(|res| {
            let error = ErrorCodes::from_u32(res.code).expect(
                "All error codes returned from process_single_tx are valid",
            );
            !error.is_recoverable()
        });
        if invalid_txs {
            tracing::warn!(
                proposer = ?HEXUPPER.encode(&req.proposer_address),
                height = req.height,
                hash = ?HEXUPPER.encode(&req.hash),
                "Found invalid transactions, proposed block will be rejected"
            );
        }

        let has_remaining_decrypted_txs =
            metadata.decrypted_queue_has_remaining_txs;
        if has_remaining_decrypted_txs {
            tracing::warn!(
                proposer = ?HEXUPPER.encode(&req.proposer_address),
                height = req.height,
                hash = ?HEXUPPER.encode(&req.hash),
                "Not all decrypted txs from the previous height were included in
                 the proposal, the block will be rejected"
            );
        }

        let will_reject_proposal = invalid_num_of_eth_ev_digests
            || invalid_num_of_bp_root_digests
            || invalid_num_of_valset_upd_digests
            || invalid_txs
            || has_remaining_decrypted_txs;

        let status = if will_reject_proposal {
            ProposalStatus::Reject
        } else {
            ProposalStatus::Accept
        };

        ProcessProposal {
            status: status as i32,
            tx_results,
        }
    }

    /// Check all the txs in a block. Some txs may be incorrect,
    /// but we only reject the entire block if the order of the
    /// included txs violates the order decided upon in the previous
    /// block.
    #[cfg(not(feature = "abcipp"))]
    pub fn process_proposal(
        &self,
        req: RequestProcessProposal,
    ) -> ProcessProposal {
        tracing::info!(
            proposer = ?HEXUPPER.encode(&req.proposer_address),
            height = req.height,
            hash = ?HEXUPPER.encode(&req.hash),
            n_txs = req.txs.len(),
            "Received block proposal",
        );
        let (tx_results, meta) =
            self.process_txs(&req.txs, self.get_block_timestamp(req.time));

        // Erroneous transactions were detected when processing
        // the leader's proposal. We allow txs that do not
        // deserialize properly, that have invalid signatures
        // and that have invalid wasm code to reach FinalizeBlock.
        let invalid_txs = tx_results.iter().any(|res| {
            let error = ErrorCodes::from_u32(res.code).expect(
                "All error codes returned from process_single_tx are valid",
            );
            !error.is_recoverable()
        });
        if invalid_txs {
            tracing::warn!(
                proposer = ?HEXUPPER.encode(&req.proposer_address),
                height = req.height,
                hash = ?HEXUPPER.encode(&req.hash),
                "Found invalid transactions, proposed block will be rejected"
            );
        }

        let has_remaining_decrypted_txs =
            meta.decrypted_queue_has_remaining_txs;
        if has_remaining_decrypted_txs {
            tracing::warn!(
                proposer = ?HEXUPPER.encode(&req.proposer_address),
                height = req.height,
                hash = ?HEXUPPER.encode(&req.hash),
                "Not all decrypted txs from the previous height were included in
                 the proposal, the block will be rejected"
            );
        }

        let will_reject_proposal = invalid_txs || has_remaining_decrypted_txs;

        let status = if will_reject_proposal {
            ProposalStatus::Reject
        } else {
            ProposalStatus::Accept
        };

        ProcessProposal {
            status: status as i32,
            tx_results,
        }
    }

    /// Evaluates the corresponding [`TxResult`] for each tx in the
    /// proposal. Additionally, counts the number of digest
    /// txs and the bytes used by encrypted txs in the proposal.
    ///
    /// `ProcessProposal` should be able to make a decision on whether a
    /// proposed block is acceptable or not based solely on what this
    /// function returns.
    pub fn process_txs(
        &self,
        txs: &[TxBytes],
        block_time: DateTimeUtc,
    ) -> (Vec<TxResult>, ValidationMeta) {
        let mut tx_queue_iter = self.wl_storage.storage.tx_queue.iter();
        let mut temp_wl_storage = TempWlStorage::new(&self.wl_storage.storage);
        let mut metadata = ValidationMeta::from(&self.wl_storage);
        let tx_results: Vec<_> = txs
            .iter()
            .map(|tx_bytes| {
                let result = self.check_proposal_tx(
                    tx_bytes,
                    &mut tx_queue_iter,
                    &mut metadata,
                    &mut temp_wl_storage,
                    block_time,
                );
                let error_code = ErrorCodes::from_u32(result.code).unwrap();
                if let ErrorCodes::Ok = error_code {
                    temp_wl_storage.write_log.commit_tx();
                } else {
                    tracing::info!(
                        "Process proposal rejected an invalid tx. Error code: \
                         {:?}, info: {}",
                        error_code,
                        result.info
                    );
                    temp_wl_storage.write_log.drop_tx();
                }
                result
            })
            .collect();
        metadata.decrypted_queue_has_remaining_txs =
            !self.wl_storage.storage.tx_queue.is_empty()
                && tx_queue_iter.next().is_some();
        (tx_results, metadata)
    }

    /// Validates a list of vote extensions, included in PrepareProposal.
    ///
    /// If a vote extension is [`Some`], then it was validated properly,
    /// and the voting power of the validator who signed it is considered
    /// in the sum of the total voting power of all received vote extensions.
    ///
    /// At least 2/3 of validators by voting power must have included vote
    /// extensions for this function to consider a proposal valid.
    fn validate_vexts_in_proposal<I>(&self, mut vote_extensions: I) -> TxResult
    where
        I: Iterator<Item = Option<namada::types::token::Amount>>,
    {
        #[cfg(feature = "abcipp")]
        let mut voting_power = FractionalVotingPower::default();
        #[cfg(feature = "abcipp")]
        let total_power = {
            let epoch = self
                .wl_storage
                .pos_queries()
                .get_epoch(self.wl_storage.storage.last_height);
            u64::from(
                self.wl_storage.pos_queries().get_total_voting_power(epoch),
            )
        };

        if vote_extensions.all(|maybe_ext| {
            maybe_ext
                .map(|_power| {
                    #[cfg(feature = "abcipp")]
                    {
                        voting_power += FractionalVotingPower::new(
                            u64::from(_power),
                            total_power,
                        )
                        .expect(
                            "The voting power we obtain from storage should \
                             always be valid",
                        );
                    }
                })
                .is_some()
        }) {
            #[cfg(feature = "abcipp")]
            if voting_power > FractionalVotingPower::TWO_THIRDS {
                TxResult {
                    code: ErrorCodes::Ok.into(),
                    info: "Process proposal accepted this transaction".into(),
                }
            } else {
                TxResult {
                    code: ErrorCodes::InvalidVoteExtension.into(),
                    info: "Process proposal rejected this proposal because \
                           the backing stake of the vote extensions published \
                           in the proposal was insufficient"
                        .into(),
                }
            }

            #[cfg(not(feature = "abcipp"))]
            {
                TxResult {
                    code: ErrorCodes::Ok.into(),
                    info: "Process proposal accepted this transaction".into(),
                }
            }
        } else {
            TxResult {
                code: ErrorCodes::InvalidVoteExtension.into(),
                info: "Process proposal rejected this proposal because at \
                       least one of the vote extensions included was invalid."
                    .into(),
            }
        }
    }

    /// Checks if the Tx can be deserialized from bytes. Checks the fees and
    /// signatures of the fee payer for a transaction if it is a wrapper tx.
    ///
    /// Checks validity of a decrypted tx or that a tx marked un-decryptable
    /// is in fact so. Also checks that decrypted txs were submitted in
    /// correct order.
    ///
    /// Error codes:
    ///   0: Ok
    ///   1: Invalid tx
    ///   2: Tx is invalidly signed
    ///   3: Wasm runtime error
    ///   4: Invalid order of decrypted txs
    ///   5. More decrypted txs than expected
    ///   6. A transaction could not be decrypted
    ///   7. An error in the vote extensions included in the proposal
    ///   8. Not enough block space was available for some tx
    ///   9. Replay attack
    ///
    /// INVARIANT: Any changes applied in this method must be reverted if the
    /// proposal is rejected (unless we can simply overwrite them in the
    /// next block).
    pub(crate) fn check_proposal_tx<'a>(
        &self,
        tx_bytes: &[u8],
        tx_queue_iter: &mut impl Iterator<Item = &'a TxInQueue>,
        metadata: &mut ValidationMeta,
        temp_wl_storage: &mut TempWlStorage<D, H>,
        block_time: DateTimeUtc,
    ) -> TxResult {
        // try to allocate space for this tx
        if let Err(e) = metadata.txs_bin.try_dump(tx_bytes) {
            return TxResult {
                code: ErrorCodes::AllocationError.into(),
                info: match e {
                    AllocFailure::Rejected { .. } => {
                        "No more space left in the block"
                    }
                    AllocFailure::OverflowsBin { .. } => {
                        "The given tx is larger than the max configured \
                         proposal size"
                    }
                }
                .into(),
            };
        }

        let maybe_tx = Tx::try_from(tx_bytes).map_or_else(
            |err| {
                tracing::debug!(
                    ?err,
                    "Couldn't deserialize transaction received during \
                     PrepareProposal"
                );
                Err(TxResult {
                    code: ErrorCodes::InvalidTx.into(),
                    info: "The submitted transaction was not deserializable"
                        .into(),
                })
            },
            |tx| {
<<<<<<< HEAD
                let tx_chain_id = tx.chain_id.clone();
                let tx_expiration = tx.expiration;
                let tx_type = process_tx(tx.clone()).map_err(|err| {
=======
                let tx_chain_id = tx.header.chain_id.clone();
                let tx_expiration = tx.header.expiration;
                if let Err(err) = tx.validate_header() {
>>>>>>> 8cf11e1a
                    // This occurs if the wrapper / protocol tx signature is
                    // invalid
                    return Err(TxResult {
                        code: ErrorCodes::InvalidSig.into(),
                        info: err.to_string(),
<<<<<<< HEAD
                    }
                })?;
                Ok((tx_chain_id, tx_expiration, tx_type, tx))
=======
                    });
                }
                Ok((tx_chain_id, tx_expiration, tx))
>>>>>>> 8cf11e1a
            },
        );
        let (tx_chain_id, tx_expiration, tx_type, tx) = match maybe_tx {
            Ok(tx) => tx,
            Err(tx_result) => return tx_result,
        };

        // TODO: This should not be hardcoded
        let privkey = <EllipticCurve as PairingEngine>::G2Affine::prime_subgroup_generator();

<<<<<<< HEAD
        match tx_type {
=======
        if let Err(err) = tx.validate_header() {
            return TxResult {
                code: ErrorCodes::InvalidSig.into(),
                info: err.to_string(),
            };
        }
        match tx.header().tx_type {
>>>>>>> 8cf11e1a
            // If it is a raw transaction, we do no further validation
            TxType::Raw => TxResult {
                code: ErrorCodes::InvalidTx.into(),
                info: "Transaction rejected: Non-encrypted transactions are \
                       not supported"
                    .into(),
            },
            TxType::Protocol(protocol_tx) => {
                // Tx chain id
                if tx_chain_id != self.chain_id {
                    return TxResult {
                        code: ErrorCodes::InvalidChainId.into(),
                        info: format!(
                            "Tx carries a wrong chain id: expected {}, found \
                             {}",
                            self.chain_id, tx_chain_id
                        ),
                    };
                }

                // Tx expiration
                if let Some(exp) = tx_expiration {
                    if block_time > exp {
                        return TxResult {
                            code: ErrorCodes::ExpiredTx.into(),
                            info: format!(
                                "Tx expired at {:#?}, block time: {:#?}",
                                exp, block_time
                            ),
                        };
                    }
                }
                match protocol_tx.tx {
                    ProtocolTxType::EthEventsVext(ext) => self
                        .validate_eth_events_vext_and_get_it_back(
                            ext,
                            self.wl_storage.storage.last_height,
                        )
                        .map(|_| TxResult {
                            code: ErrorCodes::Ok.into(),
                            info: "Process Proposal accepted this transaction"
                                .into(),
                        })
                        .unwrap_or_else(|err| TxResult {
                            code: ErrorCodes::InvalidVoteExtension.into(),
                            info: format!(
                                "Process proposal rejected this proposal \
                                 because one of the included Ethereum events \
                                 vote extensions was invalid: {err}"
                            ),
                        }),
                    ProtocolTxType::BridgePoolVext(ext) => self
                        .validate_bp_roots_vext_and_get_it_back(
                            ext,
                            self.wl_storage.storage.last_height,
                        )
                        .map(|_| TxResult {
                            code: ErrorCodes::Ok.into(),
                            info: "Process Proposal accepted this transaction"
                                .into(),
                        })
                        .unwrap_or_else(|err| TxResult {
                            code: ErrorCodes::InvalidVoteExtension.into(),
                            info: format!(
                                "Process proposal rejected this proposal \
                                 because one of the included Bridge pool \
                                 root's vote extensions was invalid: {err}"
                            ),
                        }),
                    ProtocolTxType::ValSetUpdateVext(ext) => self
                        .validate_valset_upd_vext_and_get_it_back(
                            ext,
                            // n.b. only accept validator set updates issued at
                            // the current epoch (signing off on the validators
                            // of the next epoch)
                            self.wl_storage.storage.get_current_epoch().0,
                        )
                        .map(|_| TxResult {
                            code: ErrorCodes::Ok.into(),
                            info: "Process Proposal accepted this transaction"
                                .into(),
                        })
                        .unwrap_or_else(|err| TxResult {
                            code: ErrorCodes::InvalidVoteExtension.into(),
                            info: format!(
                                "Process proposal rejected this proposal \
                                 because one of the included validator set \
                                 update vote extensions was invalid: {err}"
                            ),
                        }),
                    ProtocolTxType::EthereumEvents(digest) => {
                        #[cfg(feature = "abcipp")]
                        {
                            metadata.digests.eth_ev_digest_num += 1;
                        }
                        let extensions = digest
                            .decompress(self.wl_storage.storage.last_height);
                        let valid_extensions = self
                            .validate_eth_events_vext_list(extensions)
                            .map(|maybe_ext| {
                                maybe_ext.ok().map(|(power, _)| power)
                            });

                        self.validate_vexts_in_proposal(valid_extensions)
                    }
                    ProtocolTxType::BridgePool(digest) => {
                        #[cfg(feature = "abcipp")]
                        {
                            metadata.digests.bridge_pool_roots += 1;
                        }
                        let valid_extensions = self
                            .validate_bp_roots_vext_list(digest)
                            .map(|maybe_ext| {
                                maybe_ext.ok().map(|(power, _)| power)
                            });
                        self.validate_vexts_in_proposal(valid_extensions)
                    }
                    ProtocolTxType::ValidatorSetUpdate(digest) => {
                        if !self
                            .wl_storage
                            .ethbridge_queries()
                            .must_send_valset_upd(SendValsetUpd::AtPrevHeight)
                        {
                            return TxResult {
                                code: ErrorCodes::InvalidVoteExtension.into(),
                                info: "Process proposal rejected a validator \
                                       set update vote extension issued at an \
                                       invalid block height"
                                    .into(),
                            };
                        }
                        #[cfg(feature = "abcipp")]
                        {
                            metadata.digests.valset_upd_digest_num += 1;
                        }

                        let extensions = digest.decompress(
                            self.wl_storage.storage.get_current_epoch().0,
                        );
                        let valid_extensions = self
                            .validate_valset_upd_vext_list(extensions)
                            .map(|maybe_ext| {
                                maybe_ext.ok().map(|(power, _)| power)
                            });

                        self.validate_vexts_in_proposal(valid_extensions)
                    }
                    _ => TxResult {
                        code: ErrorCodes::InvalidTx.into(),
                        info: "Unsupported protocol transaction type".into(),
                    },
                }
            }
            TxType::Decrypted(tx_header) => {
                metadata.has_decrypted_txs = true;
                match tx_queue_iter.next() {
                    Some(wrapper) => {
                        let mut inner_tx = tx;
                        inner_tx.update_header(TxType::Raw);
                        if wrapper
                            .tx
                            .clone()
                            .update_header(TxType::Raw)
                            .header_hash()
                            != inner_tx.header_hash()
                        {
                            TxResult {
                                code: ErrorCodes::InvalidOrder.into(),
                                info: "Process proposal rejected a decrypted \
                                       transaction that violated the tx order \
                                       determined in the previous block"
                                    .into(),
                            }
                        } else if verify_decrypted_correctly(
                            &tx_header,
                            wrapper.tx.clone(),
                            privkey,
                        ) {
                            // Tx chain id
                            if wrapper.tx.header.chain_id != self.chain_id {
                                return TxResult {
                                    code: ErrorCodes::InvalidDecryptedChainId
                                        .into(),
                                    info: format!(
                                        "Decrypted tx carries a wrong chain \
                                         id: expected {}, found {}",
                                        self.chain_id,
                                        wrapper.tx.header.chain_id
                                    ),
                                };
                            }

                            // Tx expiration
                            if let Some(exp) = wrapper.tx.header.expiration {
                                if block_time > exp {
                                    return TxResult {
                                        code: ErrorCodes::ExpiredDecryptedTx
                                            .into(),
                                        info: format!(
                                            "Decrypted tx expired at {:#?}, \
                                             block time: {:#?}",
                                            exp, block_time
                                        ),
                                    };
                                }
                            }
                            TxResult {
                                code: ErrorCodes::Ok.into(),
                                info: "Process Proposal accepted this \
                                       transaction"
                                    .into(),
                            }
                        } else {
                            // Wrong inner tx commitment
                            TxResult {
                                code: ErrorCodes::InvalidTx.into(),
                                info: "The encrypted payload of tx was \
                                       incorrectly marked as un-decryptable"
                                    .into(),
                            }
                        }
                    }
                    None => TxResult {
                        code: ErrorCodes::ExtraTxs.into(),
                        info: "Received more decrypted txs than expected"
                            .into(),
                    },
                }
            }
            TxType::Wrapper(wrapper) => {
                // decrypted txs shouldn't show up before wrapper txs
                if metadata.has_decrypted_txs {
                    return TxResult {
                        code: ErrorCodes::InvalidTx.into(),
                        info: "Decrypted txs should not be proposed before \
                               wrapper txs"
                            .into(),
                    };
                }
                // try to allocate space for this encrypted tx
                if let Err(e) = metadata.encrypted_txs_bin.try_dump(tx_bytes) {
                    return TxResult {
                        code: ErrorCodes::AllocationError.into(),
                        info: match e {
                            AllocFailure::Rejected { .. } => {
                                "No more space left in the block for wrapper \
                                 txs"
                            }
                            AllocFailure::OverflowsBin { .. } => {
                                "The given wrapper tx is larger than 1/3 of \
                                 the available block space"
                            }
                        }
                        .into(),
                    };
                }
                if hints::unlikely(self.encrypted_txs_not_allowed()) {
                    return TxResult {
                        code: ErrorCodes::AllocationError.into(),
                        info: "Wrapper txs not allowed at the current block \
                               height"
                            .into(),
                    };
                }

                // ChainId check
                if tx_chain_id != self.chain_id {
                    return TxResult {
                        code: ErrorCodes::InvalidChainId.into(),
                        info: format!(
                            "Tx carries a wrong chain id: expected {}, found \
                             {}",
                            self.chain_id, tx_chain_id
                        ),
                    };
                }

                // Tx expiration
                if let Some(exp) = tx_expiration {
                    if block_time > exp {
                        return TxResult {
                            code: ErrorCodes::ExpiredTx.into(),
                            info: format!(
                                "Tx expired at {:#?}, block time: {:#?}",
                                exp, block_time
                            ),
                        };
                    }
                }

                // validate the ciphertext via Ferveo
                if !tx.validate_ciphertext() {
                    TxResult {
                        code: ErrorCodes::InvalidTx.into(),
                        info: format!(
                            "The ciphertext of the wrapped tx {} is invalid",
                            hash_tx(tx_bytes)
                        ),
                    }
                } else {
                    // Replay protection checks
                    if let Err(e) = self.replay_protection_checks(
                        &tx,
                        tx_bytes,
                        temp_wl_storage,
                    ) {
                        return TxResult {
                            code: ErrorCodes::ReplayTx.into(),
                            info: e.to_string(),
                        };
                    }

<<<<<<< HEAD
                    // Write inner hash to WAL
                    temp_wl_storage
                        .write_log
                        .write(&inner_hash_key, vec![])
                        .expect(
                            "Couldn't write inner transaction hash to write \
                             log",
                        );

                    let wrapper_hash = Hash(tx.unsigned_hash());
                    let wrapper_hash_key =
                        replay_protection::get_tx_hash_key(&wrapper_hash);
                    if temp_wl_storage.has_key(&wrapper_hash_key).expect(
                        "Error while checking wrapper tx hash key in storage",
                    ) {
                        return TxResult {
                            code: ErrorCodes::ReplayTx.into(),
                            info: format!(
                                "Wrapper transaction hash {} already in \
                                 storage, replay attempt",
                                wrapper_hash
                            ),
                        };
                    }

                    // Write wrapper hash to WAL
                    temp_wl_storage
                        .write_log
                        .write(&wrapper_hash_key, vec![])
                        .expect("Couldn't write wrapper tx hash to write log");

=======
>>>>>>> 8cf11e1a
                    // If the public key corresponds to the MASP sentinel
                    // transaction key, then the fee payer is effectively
                    // the MASP, otherwise derive
                    // the payer from public key.
                    let fee_payer = if wrapper.pk != masp_tx_key().ref_to() {
                        wrapper.fee_payer()
                    } else {
                        masp()
                    };
                    // check that the fee payer has sufficient balance
                    let balance =
                        self.get_balance(&wrapper.fee.token, &fee_payer);

                    // In testnets, tx is allowed to skip fees if it
                    // includes a valid PoW
                    #[cfg(not(feature = "mainnet"))]
                    let has_valid_pow = self.has_valid_pow_solution(&wrapper);
                    #[cfg(feature = "mainnet")]
                    let has_valid_pow = false;

                    if has_valid_pow || self.get_wrapper_tx_fees() <= balance {
                        TxResult {
                            code: ErrorCodes::Ok.into(),
                            info: "Process proposal accepted this transaction"
                                .into(),
                        }
                    } else {
                        TxResult {
                            code: ErrorCodes::InvalidTx.into(),
                            info: "The address given does not have sufficient \
                                   balance to pay fee"
                                .into(),
                        }
                    }
                }
            }
        }
    }

    pub fn revert_proposal(
        &mut self,
        _req: shim::request::RevertProposal,
    ) -> shim::response::RevertProposal {
        Default::default()
    }

    /// Checks if we have found the correct number of Ethereum events
    /// vote extensions in [`DigestCounters`].
    #[cfg(feature = "abcipp")]
    fn has_proper_eth_events_num(&self, meta: &ValidationMeta) -> bool {
        if self.wl_storage.ethbridge_queries().is_bridge_active() {
            meta.digests.eth_ev_digest_num
                == usize::from(self.wl_storage.storage.last_height.0 != 0)
        } else {
            meta.digests.eth_ev_digest_num == 0
        }
    }

    /// Checks if we have found the correct number of Ethereum bridge pool
    /// root vote extensions in [`DigestCounters`].
    #[cfg(feature = "abcipp")]
    fn has_proper_bp_roots_num(&self, meta: &ValidationMeta) -> bool {
        if self.wl_storage.ethbridge_queries().is_bridge_active() {
            meta.digests.bridge_pool_roots
                == usize::from(self.wl_storage.storage.last_height.0 != 0)
        } else {
            meta.digests.bridge_pool_roots == 0
        }
    }

    /// Checks if we have found the correct number of validator set update
    /// vote extensions in [`DigestCounters`].
    #[cfg(feature = "abcipp")]
    fn has_proper_valset_upd_num(&self, meta: &ValidationMeta) -> bool {
        // TODO: check if this logic is correct for ABCI++
        self.wl_storage
            .ethbridge_queries()
            .is_bridge_active()
            .then(|| {
                if self
                    .wl_storage
                    .ethbridge_queries()
                    .must_send_valset_upd(SendValsetUpd::AtPrevHeight)
                {
                    meta.digests.valset_upd_digest_num
                        == usize::from(
                            self.wl_storage.storage.last_height.0 != 0,
                        )
                } else {
                    true
                }
            })
            .unwrap_or(meta.digests.valset_upd_digest_num == 0)
    }

    /// Checks if it is not possible to include encrypted txs at the current
    /// block height.
    fn encrypted_txs_not_allowed(&self) -> bool {
        let pos_queries = self.wl_storage.pos_queries();
        let is_2nd_height_off = pos_queries.is_deciding_offset_within_epoch(1);
        let is_3rd_height_off = pos_queries.is_deciding_offset_within_epoch(2);
        is_2nd_height_off || is_3rd_height_off
    }
}

/// We test the failure cases of [`process_proposal`]. The happy flows
/// are covered by the e2e tests.
#[cfg(test)]
mod test_process_proposal {
<<<<<<< HEAD
    #[cfg(feature = "abcipp")]
    use std::collections::HashMap;

    #[cfg(feature = "abcipp")]
    use assert_matches::assert_matches;
    use borsh::BorshDeserialize;
    use namada::ledger::parameters::storage::get_wrapper_tx_fees_key;
    use namada::proto::{SignableEthMessage, Signed, SignedTxData};
    use namada::types::ethereum_events::EthereumEvent;
=======
    use namada::ledger::parameters::storage::get_wrapper_tx_fees_key;
    use namada::proto::{Code, Data, Section, Signature};
>>>>>>> 8cf11e1a
    use namada::types::hash::Hash;
    use namada::types::key::*;
    use namada::types::storage::Epoch;
    use namada::types::time::DateTimeUtc;
    use namada::types::token;
    use namada::types::token::Amount;
<<<<<<< HEAD
    use namada::types::transaction::encrypted::EncryptedTx;
    use namada::types::transaction::protocol::ProtocolTxType;
    use namada::types::transaction::{EncryptionKey, Fee, WrapperTx, MIN_FEE};
    #[cfg(feature = "abcipp")]
    use namada::types::vote_extensions::bridge_pool_roots::MultiSignedVext;
    #[cfg(feature = "abcipp")]
    use namada::types::vote_extensions::ethereum_events::MultiSignedEthEvent;
    use namada::types::vote_extensions::{bridge_pool_roots, ethereum_events};
=======
    use namada::types::transaction::protocol::{ProtocolTx, ProtocolTxType};
    use namada::types::transaction::{Fee, WrapperTx, MIN_FEE};
>>>>>>> 8cf11e1a

    use super::*;
    use crate::node::ledger::shell::test_utils::{
        self, deactivate_bridge, gen_keypair, get_bp_bytes_to_sign,
        ProcessProposal, TestError, TestShell,
    };
    use crate::node::ledger::shims::abcipp_shim_types::shim::request::ProcessedTx;
    #[cfg(feature = "abcipp")]
    use crate::node::ledger::shims::abcipp_shim_types::shim::TxBytes;
    use crate::wallet;

    #[cfg(feature = "abcipp")]
    fn get_empty_eth_ev_digest(shell: &TestShell) -> TxBytes {
        let protocol_key = shell.mode.get_protocol_key().expect("Test failed");
        let addr = shell
            .mode
            .get_validator_address()
            .expect("Test failed")
            .clone();
        let ext = ethereum_events::Vext::empty(
            shell.wl_storage.storage.last_height,
            addr.clone(),
        )
        .sign(protocol_key);
        ProtocolTxType::EthereumEvents(ethereum_events::VextDigest {
            signatures: {
                let mut s = HashMap::new();
                s.insert((addr, shell.wl_storage.storage.last_height), ext.sig);
                s
            },
            events: vec![],
        })
        .sign(protocol_key, shell.chain_id.clone())
        .to_bytes()
    }

    /// Craft the tx bytes for the block proposal digest containing
    /// all the Bridge pool root vote extensions.
    #[cfg(feature = "abcipp")]
    fn get_bp_roots_vext(shell: &TestShell) -> Vec<u8> {
        let bp_root = shell.extend_vote_with_bp_roots().expect("Test failed");
        let tx = shell
            .compress_bridge_pool_roots(vec![bp_root])
            .expect("Test failed");
        ProtocolTxType::BridgePool(tx)
            .sign(
                shell.mode.get_protocol_key().expect("Test failed"),
                shell.chain_id.clone(),
            )
            .to_bytes()
    }

    /// Test that if a proposal contains more than one
    /// `ethereum_events::VextDigest`, we reject it.
    #[test]
    #[cfg(feature = "abcipp")]
    fn test_more_than_one_vext_digest_rejected() {
        const LAST_HEIGHT: BlockHeight = BlockHeight(2);
        let (shell, _recv, _, _) = test_utils::setup_at_height(LAST_HEIGHT);
        let (protocol_key, _, _) = wallet::defaults::validator_keys();
        let vote_extension_digest = {
            let validator_addr = wallet::defaults::validator_address();
            let signed_vote_extension = {
                let ext = ethereum_events::Vext::empty(
                    LAST_HEIGHT,
                    validator_addr.clone(),
                )
                .sign(&protocol_key);
                assert!(ext.verify(&protocol_key.ref_to()).is_ok());
                ext
            };
            // Ethereum events digest with no observed events
            ethereum_events::VextDigest {
                signatures: {
                    let mut s = HashMap::new();
                    s.insert(
                        (validator_addr, shell.wl_storage.storage.last_height),
                        signed_vote_extension.sig,
                    );
                    s
                },
                events: vec![],
            }
        };
        let tx = ProtocolTxType::EthereumEvents(vote_extension_digest)
            .sign(&protocol_key, shell.chain_id.clone())
            .to_bytes();
        let request = ProcessProposal {
            txs: vec![tx.clone(), tx],
        };
        let results = shell.process_proposal(request);
        assert_matches!(
            results, Err(TestError::RejectProposal(s)) if s.len() == 2
        );
    }

    /// Test that if more than one bridge pool root vote extension
    /// is added to a block, we reject the proposal.
    #[cfg(feature = "abcipp")]
    #[test]
    fn check_multiple_bp_root_vexts_rejected() {
        let (mut shell, _recv, _, _) = test_utils::setup_at_height(3u64);
        let vext = shell.extend_vote_with_bp_roots().expect("Test failed");
        let tx =
            ProtocolTxType::BridgePool(MultiSignedVext(HashSet::from([vext])))
                .sign(
                    shell.mode.get_protocol_key().expect("Test failed."),
                    shell.chain_id.clone(),
                )
                .to_bytes();
        assert!(
            shell
                .process_proposal(ProcessProposal {
                    txs: vec![tx.clone(), tx]
                })
                .is_err()
        );
    }

    #[cfg(feature = "abcipp")]
    fn check_rejected_eth_events_digest(
        shell: &mut TestShell,
        vote_extension_digest: ethereum_events::VextDigest,
        protocol_key: common::SecretKey,
    ) {
        let tx = ProtocolTxType::EthereumEvents(vote_extension_digest)
            .sign(&protocol_key, shell.chain_id.clone())
            .to_bytes();
        let request = ProcessProposal { txs: vec![tx] };
        let response = if let Err(TestError::RejectProposal(resp)) =
            shell.process_proposal(request)
        {
            if let [resp] = resp.as_slice() {
                resp.clone()
            } else {
                panic!("Test failed")
            }
        } else {
            panic!("Test failed")
        };
        assert_eq!(
            response.result.code,
            u32::from(ErrorCodes::InvalidVoteExtension)
        );
    }

    /// Check that we reject an eth events protocol tx
    /// if the bridge is not active.
    #[test]
    fn check_rejected_eth_events_bridge_inactive() {
        let (mut shell, _, _, _) = test_utils::setup_at_height(3);
        let protocol_key = shell.mode.get_protocol_key().expect("Test failed");
        let addr = shell.mode.get_validator_address().expect("Test failed");
        let event = EthereumEvent::TransfersToNamada {
            nonce: 0u64.into(),
            transfers: vec![],
            valid_transfers_map: vec![],
        };
        let ext = ethereum_events::Vext {
            validator_addr: addr.clone(),
            block_height: shell.wl_storage.storage.last_height,
            ethereum_events: vec![event],
        }
        .sign(protocol_key);
        let tx = ProtocolTxType::EthEventsVext(ext)
            .sign(protocol_key, shell.chain_id.clone())
            .to_bytes();
        let request = ProcessProposal { txs: vec![tx] };

        #[cfg(not(feature = "abcipp"))]
        {
            let [resp]: [ProcessedTx; 1] = shell
                .process_proposal(request.clone())
                .expect("Test failed")
                .try_into()
                .expect("Test failed");
            assert_eq!(resp.result.code, u32::from(ErrorCodes::Ok));
        }
        deactivate_bridge(&mut shell);
        let response = if let Err(TestError::RejectProposal(resp)) =
            shell.process_proposal(request)
        {
            if let [resp] = resp.as_slice() {
                resp.clone()
            } else {
                panic!("Test failed")
            }
        } else {
            panic!("Test failed")
        };
        assert_eq!(
            response.result.code,
            u32::from(ErrorCodes::InvalidVoteExtension)
        );
    }

    /// Check that we reject an bp roots protocol tx
    /// if the bridge is not active.
    #[test]
    fn check_rejected_bp_roots_bridge_inactive() {
        let (mut shell, _a, _b, _c) = test_utils::setup_at_height(3);
        shell.wl_storage.storage.block.height =
            shell.wl_storage.storage.last_height;
        shell.commit();
        let protocol_key = shell.mode.get_protocol_key().expect("Test failed");
        let addr = shell.mode.get_validator_address().expect("Test failed");
        let to_sign = get_bp_bytes_to_sign();
        let sig = Signed::<_, SignableEthMessage>::new(
            shell.mode.get_eth_bridge_keypair().expect("Test failed"),
            to_sign,
        )
        .sig;
        let vote_ext = bridge_pool_roots::Vext {
            block_height: shell.wl_storage.storage.last_height,
            validator_addr: addr.clone(),
            sig,
        }
        .sign(shell.mode.get_protocol_key().expect("Test failed"));
        let tx = ProtocolTxType::BridgePoolVext(vote_ext)
            .sign(protocol_key, shell.chain_id.clone())
            .to_bytes();
        let request = ProcessProposal { txs: vec![tx] };

        #[cfg(not(feature = "abcipp"))]
        {
            let [resp]: [ProcessedTx; 1] = shell
                .process_proposal(request.clone())
                .expect("Test failed")
                .try_into()
                .expect("Test failed");

            assert_eq!(resp.result.code, u32::from(ErrorCodes::Ok));
        }
        deactivate_bridge(&mut shell);
        let response = if let Err(TestError::RejectProposal(resp)) =
            shell.process_proposal(request)
        {
            if let [resp] = resp.as_slice() {
                resp.clone()
            } else {
                panic!("Test failed")
            }
        } else {
            panic!("Test failed")
        };
        assert_eq!(
            response.result.code,
            u32::from(ErrorCodes::InvalidVoteExtension)
        );
    }

    /// Check that we reject an bp roots vext
    /// if the bridge is not active.
    #[cfg(feature = "abcipp")]
    #[test]
    fn check_rejected_vext_bridge_inactive() {
        let (mut shell, _a, _b, _c) = test_utils::setup_at_height(3);
        shell.wl_storage.storage.block.height =
            shell.wl_storage.storage.last_height;
        shell.commit();
        let protocol_key = shell.mode.get_protocol_key().expect("Test failed");
        let addr = shell.mode.get_validator_address().expect("Test failed");
        let to_sign = get_bp_bytes_to_sign();
        let sig = Signed::<_, SignableEthMessage>::new(
            shell.mode.get_eth_bridge_keypair().expect("Test failed"),
            to_sign,
        )
        .sig;
        let vote_ext = bridge_pool_roots::Vext {
            block_height: shell.wl_storage.storage.last_height,
            validator_addr: addr.clone(),
            sig,
        }
        .sign(shell.mode.get_protocol_key().expect("Test failed"));
        let mut txs = vec![
            ProtocolTxType::BridgePool(vote_ext.into())
                .sign(protocol_key, shell.chain_id.clone())
                .to_bytes(),
        ];

        let event = EthereumEvent::TransfersToNamada {
            nonce: 0u64.into(),
            transfers: vec![],
            valid_transfers_map: vec![],
        };
        let ext = ethereum_events::Vext {
            validator_addr: addr.clone(),
            block_height: shell.wl_storage.storage.last_height,
            ethereum_events: vec![event.clone()],
        }
        .sign(protocol_key);
        let vote_extension_digest = ethereum_events::VextDigest {
            signatures: {
                let mut s = HashMap::new();
                s.insert(
                    (addr.clone(), shell.wl_storage.storage.last_height),
                    ext.sig,
                );
                s
            },
            events: vec![MultiSignedEthEvent {
                event,
                signers: {
                    let mut s = BTreeSet::new();
                    s.insert((
                        addr.clone(),
                        shell.wl_storage.storage.last_height,
                    ));
                    s
                },
            }],
        };
        txs.push(
            ProtocolTxType::EthereumEvents(vote_extension_digest)
                .sign(protocol_key, shell.chain_id.clone())
                .to_bytes(),
        );
        let request = ProcessProposal { txs };
        let resps: [ProcessedTx; 2] = shell
            .process_proposal(request.clone())
            .expect("Test failed")
            .try_into()
            .expect("Test failed");
        for resp in resps {
            assert_eq!(resp.result.code, u32::from(ErrorCodes::Ok));
        }
        deactivate_bridge(&mut shell);
        if let Err(TestError::RejectProposal(resp)) =
            shell.process_proposal(request)
        {
            if let [resp1, resp2] = resp.as_slice() {
                assert_eq!(
                    resp1.result.code,
                    u32::from(ErrorCodes::InvalidVoteExtension)
                );
                assert_eq!(
                    resp2.result.code,
                    u32::from(ErrorCodes::InvalidVoteExtension)
                );
            } else {
                panic!("Test failed")
            }
        } else {
            panic!("Test failed")
        };
    }

    #[cfg(not(feature = "abcipp"))]
    fn check_rejected_eth_events(
        shell: &mut TestShell,
        vote_extension: ethereum_events::SignedVext,
        protocol_key: common::SecretKey,
    ) {
        let tx = ProtocolTxType::EthEventsVext(vote_extension)
            .sign(&protocol_key, shell.chain_id.clone())
            .to_bytes();
        let request = ProcessProposal { txs: vec![tx] };
        let response = if let Err(TestError::RejectProposal(resp)) =
            shell.process_proposal(request)
        {
            if let [resp] = resp.as_slice() {
                resp.clone()
            } else {
                panic!("Test failed")
            }
        } else {
            panic!("Test failed")
        };
        assert_eq!(
            response.result.code,
            u32::from(ErrorCodes::InvalidVoteExtension)
        );
    }

    /// Test that if a proposal contains Ethereum events with
    /// invalid validator signatures, we reject it.
    #[test]
    fn test_drop_vext_with_invalid_sigs() {
        const LAST_HEIGHT: BlockHeight = BlockHeight(2);
        let (mut shell, _recv, _, _) = test_utils::setup_at_height(LAST_HEIGHT);
        let (protocol_key, _, _) = wallet::defaults::validator_keys();
        let addr = wallet::defaults::validator_address();
        let event = EthereumEvent::TransfersToNamada {
            nonce: 0u64.into(),
            transfers: vec![],
            valid_transfers_map: vec![],
        };
        let ext = {
            // generate a valid signature
            #[allow(clippy::redundant_clone)]
            let mut ext = ethereum_events::Vext {
                validator_addr: addr.clone(),
                block_height: LAST_HEIGHT,
                ethereum_events: vec![event.clone()],
            }
            .sign(&protocol_key);
            assert!(ext.verify(&protocol_key.ref_to()).is_ok());

            // modify this signature such that it becomes invalid
            ext.sig = test_utils::invalidate_signature(ext.sig);
            ext
        };
        #[cfg(feature = "abcipp")]
        {
            let vote_extension_digest = ethereum_events::VextDigest {
                signatures: {
                    let mut s = HashMap::new();
                    s.insert(
                        (addr.clone(), shell.wl_storage.storage.last_height),
                        ext.sig,
                    );
                    s
                },
                events: vec![MultiSignedEthEvent {
                    event,
                    signers: {
                        let mut s = BTreeSet::new();
                        s.insert((addr, shell.wl_storage.storage.last_height));
                        s
                    },
                }],
            };
            check_rejected_eth_events_digest(
                &mut shell,
                vote_extension_digest,
                protocol_key,
            );
        }
        #[cfg(not(feature = "abcipp"))]
        {
            check_rejected_eth_events(&mut shell, ext, protocol_key);
        }
    }

    /// Test that if a proposal contains Ethereum events with
    /// invalid block heights, we reject it.
    #[test]
    fn test_drop_vext_with_invalid_bheights() {
        const LAST_HEIGHT: BlockHeight = BlockHeight(3);
        #[cfg(feature = "abcipp")]
        const INVALID_HEIGHT: BlockHeight = BlockHeight(LAST_HEIGHT.0 - 1);
        #[cfg(not(feature = "abcipp"))]
        const INVALID_HEIGHT: BlockHeight = BlockHeight(LAST_HEIGHT.0 + 1);
        let (mut shell, _recv, _, _) = test_utils::setup_at_height(LAST_HEIGHT);
        let (protocol_key, _, _) = wallet::defaults::validator_keys();
        let addr = wallet::defaults::validator_address();
        let event = EthereumEvent::TransfersToNamada {
            nonce: 0u64.into(),
            transfers: vec![],
            valid_transfers_map: vec![],
        };
        let ext = {
            #[allow(clippy::redundant_clone)]
            let ext = ethereum_events::Vext {
                validator_addr: addr.clone(),
                block_height: INVALID_HEIGHT,
                ethereum_events: vec![event.clone()],
            }
            .sign(&protocol_key);
            assert!(ext.verify(&protocol_key.ref_to()).is_ok());
            ext
        };
        #[cfg(feature = "abcipp")]
        {
            let vote_extension_digest = ethereum_events::VextDigest {
                signatures: {
                    let mut s = HashMap::new();
                    s.insert((addr.clone(), INVALID_HEIGHT), ext.sig);
                    s
                },
                events: vec![MultiSignedEthEvent {
                    event,
                    signers: {
                        let mut s = BTreeSet::new();
                        s.insert((addr, INVALID_HEIGHT));
                        s
                    },
                }],
            };
            check_rejected_eth_events_digest(
                &mut shell,
                vote_extension_digest,
                protocol_key,
            );
        }
        #[cfg(not(feature = "abcipp"))]
        {
            check_rejected_eth_events(&mut shell, ext, protocol_key);
        }
    }

    /// Test that if a proposal contains Ethereum events with
    /// invalid validators, we reject it.
    #[test]
    fn test_drop_vext_with_invalid_validators() {
        const LAST_HEIGHT: BlockHeight = BlockHeight(2);
        let (mut shell, _recv, _, _) = test_utils::setup_at_height(LAST_HEIGHT);
        let (addr, protocol_key) = {
            let bertha_key = wallet::defaults::bertha_keypair();
            let bertha_addr = wallet::defaults::bertha_address();
            (bertha_addr, bertha_key)
        };
        let event = EthereumEvent::TransfersToNamada {
            nonce: 0u64.into(),
            transfers: vec![],
            valid_transfers_map: vec![],
        };
        let ext = {
            #[allow(clippy::redundant_clone)]
            let ext = ethereum_events::Vext {
                validator_addr: addr.clone(),
                block_height: LAST_HEIGHT,
                ethereum_events: vec![event.clone()],
            }
            .sign(&protocol_key);
            assert!(ext.verify(&protocol_key.ref_to()).is_ok());
            ext
        };
        #[cfg(feature = "abcipp")]
        {
            let vote_extension_digest = ethereum_events::VextDigest {
                signatures: {
                    let mut s = HashMap::new();
                    s.insert((addr.clone(), LAST_HEIGHT), ext.sig);
                    s
                },
                events: vec![MultiSignedEthEvent {
                    event,
                    signers: {
                        let mut s = BTreeSet::new();
                        s.insert((addr, LAST_HEIGHT));
                        s
                    },
                }],
            };
            check_rejected_eth_events_digest(
                &mut shell,
                vote_extension_digest,
                protocol_key,
            );
        }
        #[cfg(not(feature = "abcipp"))]
        {
            check_rejected_eth_events(&mut shell, ext, protocol_key);
        }
    }

    /// Test that if a wrapper tx is not signed, the block is rejected
    /// by [`process_proposal`].
    #[test]
    fn test_unsigned_wrapper_rejected() {
        let (mut shell, _recv, _, _) = test_utils::setup_at_height(3u64);
        let keypair = gen_keypair();
        let mut outer_tx = Tx::new(TxType::Wrapper(Box::new(WrapperTx::new(
            Fee {
                amount: 0.into(),
                token: shell.wl_storage.storage.native_token.clone(),
            },
            &keypair,
            Epoch(0),
            0.into(),
            #[cfg(not(feature = "mainnet"))]
            None,
<<<<<<< HEAD
        );
        let tx = Tx::new(
            vec![],
            Some(TxType::Wrapper(wrapper).try_to_vec().expect("Test failed")),
            shell.chain_id.clone(),
            None,
        )
        .to_bytes();

        #[cfg(feature = "abcipp")]
        let response = {
            let request = ProcessProposal {
                txs: vec![
                    tx,
                    get_empty_eth_ev_digest(&shell),
                    get_bp_roots_vext(&shell),
                ],
            };
            if let Err(TestError::RejectProposal(resp)) =
                shell.process_proposal(request)
            {
                if let [resp, _, _] = resp.as_slice() {
                    resp.clone()
                } else {
                    panic!("Test failed")
                }
            } else {
                panic!("Test failed")
=======
        ))));
        outer_tx.header.chain_id = shell.chain_id.clone();
        outer_tx.set_code(Code::new("wasm_code".as_bytes().to_owned()));
        outer_tx.set_data(Data::new("transaction data".as_bytes().to_owned()));
        outer_tx.encrypt(&Default::default());
        let tx = outer_tx.to_bytes();
        #[allow(clippy::redundant_clone)]
        let request = ProcessProposal {
            txs: vec![tx.clone()],
        };

        match shell.process_proposal(request) {
            Ok(_) => panic!("Test failed"),
            Err(TestError::RejectProposal(response)) => {
                assert_eq!(
                    response[0].result.code,
                    u32::from(ErrorCodes::InvalidSig)
                );
                assert_eq!(
                    response[0].result.info,
                    String::from(
                        "WrapperTx signature verification failed: Transaction \
                         doesn't have any data with a signature."
                    )
                );
>>>>>>> 8cf11e1a
            }
        };
        #[cfg(not(feature = "abcipp"))]
        let response = {
            let request = ProcessProposal { txs: vec![tx] };
            if let Err(TestError::RejectProposal(resp)) =
                shell.process_proposal(request)
            {
                if let [resp] = resp.as_slice() {
                    resp.clone()
                } else {
                    panic!("Test failed")
                }
            } else {
                panic!("Test failed")
            }
        };

        assert_eq!(response.result.code, u32::from(ErrorCodes::InvalidSig));
        assert_eq!(
            response.result.info,
            String::from("Wrapper transactions must be signed")
        );
    }

    /// Test that a block including a wrapper tx with invalid signature is
    /// rejected
    #[test]
    fn test_wrapper_bad_signature_rejected() {
        let (mut shell, _recv, _, _) = test_utils::setup_at_height(3u64);
        let keypair = gen_keypair();
        let mut outer_tx = Tx::new(TxType::Wrapper(Box::new(WrapperTx::new(
            Fee {
                amount: 100.into(),
                token: shell.wl_storage.storage.native_token.clone(),
            },
            &keypair,
            Epoch(0),
            0.into(),
            #[cfg(not(feature = "mainnet"))]
            None,
        ))));
        outer_tx.header.chain_id = shell.chain_id.clone();
        outer_tx.set_code(Code::new("wasm_code".as_bytes().to_owned()));
        outer_tx.set_data(Data::new("transaction data".as_bytes().to_owned()));
        outer_tx.add_section(Section::Signature(Signature::new(
            &outer_tx.header_hash(),
            &keypair,
        )));
        outer_tx.encrypt(&Default::default());
        let mut new_tx = outer_tx.clone();
        if let TxType::Wrapper(wrapper) = &mut new_tx.header.tx_type {
            // we mount a malleability attack to try and remove the fee
            wrapper.fee.amount = 0.into();
        } else {
            panic!("Test failed")
        };
        #[cfg(feature = "abcipp")]
        let response = {
            let request = ProcessProposal {
                txs: vec![
                    new_tx.to_bytes(),
                    get_empty_eth_ev_digest(&shell),
                    get_bp_roots_vext(&shell),
                ],
            };
            if let Err(TestError::RejectProposal(resp)) =
                shell.process_proposal(request)
            {
                if let [resp, _, _] = resp.as_slice() {
                    resp.clone()
                } else {
                    panic!("Test failed")
                }
            } else {
                panic!("Test failed")
            }
        };
<<<<<<< HEAD
        #[cfg(not(feature = "abcipp"))]
        let response = {
            let request = ProcessProposal {
                txs: vec![new_tx.to_bytes()],
            };
            if let Err(TestError::RejectProposal(resp)) =
                shell.process_proposal(request)
            {
                if let [resp] = resp.as_slice() {
                    resp.clone()
                } else {
                    panic!("Test failed")
                }
            } else {
                panic!("Test failed")
=======

        match shell.process_proposal(request) {
            Ok(_) => panic!("Test failed"),
            Err(TestError::RejectProposal(response)) => {
                let expected_error = "WrapperTx signature verification \
                                      failed: Transaction doesn't have any \
                                      data with a signature.";
                assert_eq!(
                    response[0].result.code,
                    u32::from(ErrorCodes::InvalidSig)
                );
                assert!(
                    response[0].result.info.contains(expected_error),
                    "Result info {} doesn't contain the expected error {}",
                    response[0].result.info,
                    expected_error
                );
>>>>>>> 8cf11e1a
            }
        };
        let expected_error = "Signature verification failed: Invalid signature";
        assert_eq!(response.result.code, u32::from(ErrorCodes::InvalidSig));
        assert!(
            response.result.info.contains(expected_error),
            "Result info {} doesn't contain the expected error {}",
            response.result.info,
            expected_error
        );
    }

    /// Test that if the account submitting the tx is not known and the fee is
    /// non-zero, [`process_proposal`] rejects that block
    #[test]
    fn test_wrapper_unknown_address() {
        let (mut shell, _recv, _, _) = test_utils::setup_at_height(3u64);
        shell
            .wl_storage
            .storage
            .write(
                &get_wrapper_tx_fees_key(),
                token::Amount::whole(MIN_FEE).try_to_vec().unwrap(),
            )
            .unwrap();
        let keypair = gen_keypair();
        let mut outer_tx = Tx::new(TxType::Wrapper(Box::new(WrapperTx::new(
            Fee {
                amount: 1.into(),
                token: shell.wl_storage.storage.native_token.clone(),
            },
            &keypair,
            Epoch(0),
            0.into(),
            #[cfg(not(feature = "mainnet"))]
            None,
<<<<<<< HEAD
        )
        .sign(&keypair, shell.chain_id.clone(), None)
        .expect("Test failed");
        #[cfg(feature = "abcipp")]
        let response = {
            let request = ProcessProposal {
                txs: vec![
                    wrapper.to_bytes(),
                    get_empty_eth_ev_digest(&shell),
                    get_bp_roots_vext(&shell),
                ],
            };
            if let Err(TestError::RejectProposal(resp)) =
                shell.process_proposal(request)
            {
                if let [resp, _, _] = resp.as_slice() {
                    resp.clone()
                } else {
                    panic!("Test failed")
                }
            } else {
                panic!("Test failed")
            }
=======
        ))));
        outer_tx.header.chain_id = shell.chain_id.clone();
        outer_tx.set_code(Code::new("wasm_code".as_bytes().to_owned()));
        outer_tx.set_data(Data::new("transaction data".as_bytes().to_owned()));
        outer_tx.add_section(Section::Signature(Signature::new(
            &outer_tx.header_hash(),
            &keypair,
        )));
        outer_tx.encrypt(&Default::default());

        let request = ProcessProposal {
            txs: vec![outer_tx.to_bytes()],
>>>>>>> 8cf11e1a
        };
        #[cfg(not(feature = "abcipp"))]
        let response = {
            let request = ProcessProposal {
                txs: vec![wrapper.to_bytes()],
            };
            if let Err(TestError::RejectProposal(resp)) =
                shell.process_proposal(request)
            {
                if let [resp] = resp.as_slice() {
                    resp.clone()
                } else {
                    panic!("Test failed")
                }
            } else {
                panic!("Test failed")
            }
        };
        assert_eq!(response.result.code, u32::from(ErrorCodes::InvalidTx));
        assert_eq!(
            response.result.info,
            "The address given does not have sufficient balance to pay fee"
                .to_string(),
        );
    }

    /// Test that if the account submitting the tx does
    /// not have sufficient balance to pay the fee,
    /// [`process_proposal`] rejects the entire block
    #[test]
    fn test_wrapper_insufficient_balance_address() {
        let (mut shell, _recv, _, _) = test_utils::setup_at_height(3u64);
        let keypair = crate::wallet::defaults::daewon_keypair();
        // reduce address balance to match the 100 token fee
        let balance_key = token::balance_key(
            &shell.wl_storage.storage.native_token,
            &Address::from(&keypair.ref_to()),
        );
        shell
            .wl_storage
            .write_log
            .write(&balance_key, Amount::whole(99).try_to_vec().unwrap())
            .unwrap();
        shell
            .wl_storage
            .write_log
            .write(
                &get_wrapper_tx_fees_key(),
                token::Amount::whole(MIN_FEE).try_to_vec().unwrap(),
            )
            .unwrap();

        let mut outer_tx = Tx::new(TxType::Wrapper(Box::new(WrapperTx::new(
            Fee {
                amount: Amount::whole(1_000_100),
                token: shell.wl_storage.storage.native_token.clone(),
            },
            &keypair,
            Epoch(0),
            0.into(),
            #[cfg(not(feature = "mainnet"))]
            None,
        ))));
        outer_tx.header.chain_id = shell.chain_id.clone();
        outer_tx.set_code(Code::new("wasm_code".as_bytes().to_owned()));
        outer_tx.set_data(Data::new("transaction data".as_bytes().to_owned()));
        outer_tx.add_section(Section::Signature(Signature::new(
            &outer_tx.header_hash(),
            &keypair,
        )));
        outer_tx.encrypt(&Default::default());

<<<<<<< HEAD
        #[cfg(feature = "abcipp")]
        let response = {
            let request = ProcessProposal {
                txs: vec![
                    wrapper.to_bytes(),
                    get_empty_eth_ev_digest(&shell),
                    get_bp_roots_vext(&shell),
                ],
            };
            if let Err(TestError::RejectProposal(resp)) =
                shell.process_proposal(request)
            {
                if let [resp, _, _] = resp.as_slice() {
                    resp.clone()
                } else {
                    panic!("Test failed")
                }
            } else {
                panic!("Test failed")
            }
=======
        let request = ProcessProposal {
            txs: vec![outer_tx.to_bytes()],
>>>>>>> 8cf11e1a
        };
        #[cfg(not(feature = "abcipp"))]
        let response = {
            let request = ProcessProposal {
                txs: vec![wrapper.to_bytes()],
            };
            if let Err(TestError::RejectProposal(resp)) =
                shell.process_proposal(request)
            {
                if let [resp] = resp.as_slice() {
                    resp.clone()
                } else {
                    panic!("Test failed")
                }
            } else {
                panic!("Test failed")
            }
        };
        assert_eq!(response.result.code, u32::from(ErrorCodes::InvalidTx));
        assert_eq!(
            response.result.info,
            String::from(
                "The address given does not have sufficient balance to pay fee"
            )
        );
    }

    /// Test that if the expected order of decrypted txs is
    /// validated, [`process_proposal`] rejects it
    #[test]
    fn test_decrypted_txs_out_of_order() {
        let (mut shell, _recv, _, _) = test_utils::setup_at_height(3u64);
        let keypair = gen_keypair();
        let mut txs = vec![];
        for i in 0..3 {
            let mut outer_tx =
                Tx::new(TxType::Wrapper(Box::new(WrapperTx::new(
                    Fee {
                        amount: i.into(),
                        token: shell.wl_storage.storage.native_token.clone(),
                    },
                    &keypair,
                    Epoch(0),
                    0.into(),
                    #[cfg(not(feature = "mainnet"))]
                    None,
                ))));
            outer_tx.header.chain_id = shell.chain_id.clone();
            outer_tx.set_code(Code::new("wasm_code".as_bytes().to_owned()));
            outer_tx.set_data(Data::new(
                format!("transaction data: {}", i).as_bytes().to_owned(),
            ));
            outer_tx.encrypt(&Default::default());
            shell.enqueue_tx(outer_tx.clone());

            outer_tx.update_header(TxType::Decrypted(DecryptedTx::Decrypted {
                #[cfg(not(feature = "mainnet"))]
                has_valid_pow: false,
            }));
            txs.push(outer_tx);
        }
        #[cfg(feature = "abcipp")]
        let response = {
            let request = ProcessProposal {
                txs: vec![
                    txs[0].to_bytes(),
                    txs[2].to_bytes(),
                    txs[1].to_bytes(),
                    get_empty_eth_ev_digest(&shell),
                ],
            };
            if let Err(TestError::RejectProposal(mut resp)) =
                shell.process_proposal(request)
            {
                assert_eq!(resp.len(), 4);
                resp.remove(1)
            } else {
                panic!("Test failed")
            }
        };
        #[cfg(not(feature = "abcipp"))]
        let response = {
            let request = ProcessProposal {
                txs: vec![
                    txs[0].to_bytes(),
                    txs[2].to_bytes(),
                    txs[1].to_bytes(),
                ],
            };
            if let Err(TestError::RejectProposal(mut resp)) =
                shell.process_proposal(request)
            {
                assert_eq!(resp.len(), 3);
                resp.remove(1)
            } else {
                panic!("Test failed")
            }
        };
        assert_eq!(response.result.code, u32::from(ErrorCodes::InvalidOrder));
        assert_eq!(
            response.result.info,
            String::from(
                "Process proposal rejected a decrypted transaction that \
                 violated the tx order determined in the previous block"
            ),
        );
    }

    /// Test that a block containing a tx incorrectly labelled as undecryptable
    /// is rejected by [`process_proposal`]
    #[test]
    fn test_incorrectly_labelled_as_undecryptable() {
        let (mut shell, _recv, _, _) = test_utils::setup_at_height(3u64);
        let keypair = gen_keypair();

        let mut tx = Tx::new(TxType::Wrapper(Box::new(WrapperTx::new(
            Fee {
                amount: 0.into(),
                token: shell.wl_storage.storage.native_token.clone(),
            },
            &keypair,
            Epoch(0),
            0.into(),
            #[cfg(not(feature = "mainnet"))]
            None,
<<<<<<< HEAD
        );
        shell.enqueue_tx(wrapper.clone());

        let mut tx =
            Tx::from(TxType::Decrypted(DecryptedTx::Undecryptable(wrapper)));
        tx.chain_id = shell.chain_id.clone();

        #[cfg(feature = "abcipp")]
        let response = {
            let request = ProcessProposal {
                txs: vec![
                    tx.to_bytes(),
                    get_empty_eth_ev_digest(&shell),
                    get_bp_roots_vext(&shell),
                ],
            };
            if let Err(TestError::RejectProposal(resp)) =
                shell.process_proposal(request)
            {
                if let [resp, _, _] = resp.as_slice() {
                    resp.clone()
                } else {
                    panic!("Test failed")
                }
            } else {
                panic!("Test failed")
            }
=======
        ))));
        tx.header.chain_id = shell.chain_id.clone();
        tx.set_code(Code::new("wasm_code".as_bytes().to_owned()));
        tx.set_data(Data::new("transaction data".as_bytes().to_owned()));
        tx.encrypt(&Default::default());
        shell.enqueue_tx(tx.clone());

        tx.header.tx_type = TxType::Decrypted(DecryptedTx::Undecryptable);
        let request = ProcessProposal {
            txs: vec![tx.to_bytes()],
>>>>>>> 8cf11e1a
        };
        #[cfg(not(feature = "abcipp"))]
        let response = {
            let request = ProcessProposal {
                txs: vec![tx.to_bytes()],
            };
            if let Err(TestError::RejectProposal(resp)) =
                shell.process_proposal(request)
            {
                if let [resp] = resp.as_slice() {
                    resp.clone()
                } else {
                    panic!("Test failed")
                }
            } else {
                panic!("Test failed")
            }
        };
        assert_eq!(response.result.code, u32::from(ErrorCodes::InvalidTx));
        assert_eq!(
            response.result.info,
            String::from(
                "The encrypted payload of tx was incorrectly marked as \
                 un-decryptable"
            ),
        )
    }

    /// Test that a wrapper tx whose inner_tx does not have
    /// the same hash as the wrappers tx_hash field is marked
    /// undecryptable but still accepted
    #[test]
    fn test_invalid_hash_commitment() {
        let (mut shell, _recv, _, _) = test_utils::setup_at_height(3u64);
        let keypair = crate::wallet::defaults::daewon_keypair();

        let mut tx = Tx::new(TxType::Wrapper(Box::new(WrapperTx::new(
            Fee {
                amount: 0.into(),
                token: shell.wl_storage.storage.native_token.clone(),
            },
            &keypair,
            Epoch(0),
            0.into(),
            #[cfg(not(feature = "mainnet"))]
            None,
        ))));
        tx.header.chain_id = shell.chain_id.clone();
        tx.set_code(Code::new("wasm_code".as_bytes().to_owned()));
        tx.set_data(Data::new("transaction data".as_bytes().to_owned()));
        tx.set_code_sechash(Hash([0u8; 32]));
        tx.set_data_sechash(Hash([0u8; 32]));
        tx.encrypt(&Default::default());

        shell.enqueue_tx(tx.clone());

<<<<<<< HEAD
        #[cfg(feature = "abcipp")]
        let response = {
            let request = ProcessProposal {
                txs: vec![
                    tx.to_bytes(),
                    get_empty_eth_ev_digest(&shell),
                    get_bp_roots_vext(&shell),
                ],
            };
            if let [resp, _, _] = shell
                .process_proposal(request)
                .expect("Test failed")
                .as_slice()
            {
                resp.clone()
            } else {
                panic!("Test failed");
            }
=======
        tx.header.tx_type = TxType::Decrypted(DecryptedTx::Undecryptable);
        let request = ProcessProposal {
            txs: vec![tx.to_bytes()],
>>>>>>> 8cf11e1a
        };
        #[cfg(not(feature = "abcipp"))]
        let response = {
            let request = ProcessProposal {
                txs: vec![tx.to_bytes()],
            };
            if let [resp] = shell
                .process_proposal(request)
                .expect("Test failed")
                .as_slice()
            {
                resp.clone()
            } else {
                panic!("Test failed")
            }
        };
        assert_eq!(response.result.code, u32::from(ErrorCodes::Ok));
    }

    /// Test that if a wrapper tx contains garbage bytes
    /// as its encrypted inner tx, it is correctly
    /// marked undecryptable and the errors handled correctly
    #[test]
    fn test_undecryptable() {
        let (mut shell, _recv, _, _) = test_utils::setup_at_height(3u64);
        let keypair = crate::wallet::defaults::daewon_keypair();
        // not valid tx bytes
        let wrapper = WrapperTx {
            fee: Fee {
                amount: 0.into(),
                token: shell.wl_storage.storage.native_token.clone(),
            },
            pk: keypair.ref_to(),
            epoch: Epoch(0),
            gas_limit: 0.into(),
            #[cfg(not(feature = "mainnet"))]
            pow_solution: None,
        };

<<<<<<< HEAD
        shell.enqueue_tx(wrapper.clone());
        let mut signed =
            Tx::from(TxType::Decrypted(DecryptedTx::Undecryptable(
                #[allow(clippy::redundant_clone)]
                wrapper.clone(),
            )));
        signed.chain_id = shell.chain_id.clone();

        #[cfg(feature = "abcipp")]
        let response = {
            let request = ProcessProposal {
                txs: vec![
                    signed.to_bytes(),
                    get_empty_eth_ev_digest(&shell),
                    get_bp_roots_vext(&shell),
                ],
            };
            if let [resp, _, _] = shell
                .process_proposal(request)
                .expect("Test failed")
                .as_slice()
            {
                resp.clone()
            } else {
                panic!("Test failed");
            }
=======
        let tx = Tx::new(TxType::Wrapper(Box::new(wrapper)));
        let mut decrypted = tx.clone();
        decrypted.update_header(TxType::Decrypted(DecryptedTx::Undecryptable));

        shell.enqueue_tx(tx);

        let request = ProcessProposal {
            txs: vec![decrypted.to_bytes()],
>>>>>>> 8cf11e1a
        };
        #[cfg(not(feature = "abcipp"))]
        let response = {
            let request = ProcessProposal {
                txs: vec![signed.to_bytes()],
            };
            if let [resp] = shell
                .process_proposal(request)
                .expect("Test failed")
                .as_slice()
            {
                resp.clone()
            } else {
                panic!("Test failed")
            }
        };
        assert_eq!(response.result.code, u32::from(ErrorCodes::Ok));
    }

    /// Test that if more decrypted txs are submitted to
    /// [`process_proposal`] than expected, they are rejected
    #[test]
    fn test_too_many_decrypted_txs() {
<<<<<<< HEAD
        let (mut shell, _recv, _, _) = test_utils::setup_at_height(3u64);

        let tx = Tx::new(
            "wasm_code".as_bytes().to_owned(),
            Some("transaction data".as_bytes().to_owned()),
            shell.chain_id.clone(),
            None,
        );

        let mut tx = Tx::from(TxType::Decrypted(DecryptedTx::Decrypted {
            tx,
=======
        let (mut shell, _) = test_utils::setup(1);
        let mut tx = Tx::new(TxType::Decrypted(DecryptedTx::Decrypted {
>>>>>>> 8cf11e1a
            #[cfg(not(feature = "mainnet"))]
            has_valid_pow: false,
        }));
        tx.header.chain_id = shell.chain_id.clone();
        tx.set_code(Code::new("wasm_code".as_bytes().to_owned()));
        tx.set_data(Data::new("transaction data".as_bytes().to_owned()));

        let request = ProcessProposal {
            txs: vec![tx.to_bytes()],
        };
        let response = if let Err(TestError::RejectProposal(resp)) =
            shell.process_proposal(request)
        {
            if let [resp] = resp.as_slice() {
                resp.clone()
            } else {
                panic!("Test failed")
            }
        } else {
            panic!("Test failed")
        };
        assert_eq!(response.result.code, u32::from(ErrorCodes::ExtraTxs));
        assert_eq!(
            response.result.info,
            String::from("Received more decrypted txs than expected"),
        );
    }

    /// Process Proposal should reject a block containing a RawTx, but not panic
    #[test]
    fn test_raw_tx_rejected() {
        let (mut shell, _recv, _, _) = test_utils::setup_at_height(3u64);

<<<<<<< HEAD
        let tx = Tx::new(
            "wasm_code".as_bytes().to_owned(),
            Some("transaction data".as_bytes().to_owned()),
            shell.chain_id.clone(),
            None,
        );
        let mut tx = Tx::from(TxType::Raw(tx));
        tx.chain_id = shell.chain_id.clone();
=======
        let mut tx = Tx::new(TxType::Raw);
        tx.header.chain_id = shell.chain_id.clone();
        tx.set_code(Code::new("wasm_code".as_bytes().to_owned()));
        tx.set_data(Data::new("transaction data".as_bytes().to_owned()));

        let request = ProcessProposal {
            txs: vec![tx.to_bytes()],
        };
>>>>>>> 8cf11e1a

        #[cfg(feature = "abcipp")]
        let response = {
            let request = ProcessProposal {
                txs: vec![
                    tx.to_bytes(),
                    get_empty_eth_ev_digest(&shell),
                    get_bp_roots_vext(&shell),
                ],
            };
            if let Err(TestError::RejectProposal(resp)) =
                shell.process_proposal(request)
            {
                if let [resp, _, _] = resp.as_slice() {
                    resp.clone()
                } else {
                    panic!("Test failed")
                }
            } else {
                panic!("Test failed")
            }
        };
        #[cfg(not(feature = "abcipp"))]
        let response = {
            let request = ProcessProposal {
                txs: vec![tx.to_bytes()],
            };
            if let Err(TestError::RejectProposal(resp)) =
                shell.process_proposal(request)
            {
                if let [resp] = resp.as_slice() {
                    resp.clone()
                } else {
                    panic!("Test failed")
                }
            } else {
                panic!("Test failed")
            }
        };
        assert_eq!(response.result.code, u32::from(ErrorCodes::InvalidTx));
        assert_eq!(
            response.result.info,
            String::from(
                "Transaction rejected: Non-encrypted transactions are not \
                 supported"
            ),
        );
    }

    /// Test that if the unsigned wrapper tx hash is known (replay attack), the
    /// block is rejected
    #[test]
    fn test_wrapper_tx_hash() {
        let (mut shell, _recv, _, _) = test_utils::setup();

        let keypair = crate::wallet::defaults::daewon_keypair();

        let mut wrapper = Tx::new(TxType::Wrapper(Box::new(WrapperTx::new(
            Fee {
                amount: 0.into(),
                token: shell.wl_storage.storage.native_token.clone(),
            },
            &keypair,
            Epoch(0),
            0.into(),
            #[cfg(not(feature = "mainnet"))]
            None,
        ))));
        wrapper.header.chain_id = shell.chain_id.clone();
        wrapper.set_data(Data::new("transaction data".as_bytes().to_owned()));
        wrapper.set_code(Code::new("wasm_code".as_bytes().to_owned()));
        wrapper.add_section(Section::Signature(Signature::new(
            &wrapper.header_hash(),
            &keypair,
        )));
        wrapper.encrypt(&Default::default());

        // Write wrapper hash to storage
        let wrapper_unsigned_hash = wrapper.header_hash();
        let hash_key =
            replay_protection::get_tx_hash_key(&wrapper_unsigned_hash);
        shell
            .wl_storage
            .storage
            .write(&hash_key, vec![])
            .expect("Test failed");

        // Run validation
        let request = ProcessProposal {
            txs: vec![wrapper.to_bytes()],
        };

        match shell.process_proposal(request) {
            Ok(_) => panic!("Test failed"),
            Err(TestError::RejectProposal(response)) => {
                assert_eq!(
                    response[0].result.code,
                    u32::from(ErrorCodes::ReplayTx)
                );
                assert_eq!(
                    response[0].result.info,
                    format!(
                        "Transaction replay attempt: Wrapper transaction hash \
                         {} already in storage",
                        wrapper_unsigned_hash
                    )
                );
            }
        }
    }

    /// Test that a block containing two identical wrapper txs is rejected
    #[test]
    fn test_wrapper_tx_hash_same_block() {
        let (mut shell, _recv, _, _) = test_utils::setup();

        let keypair = crate::wallet::defaults::daewon_keypair();

        // Add unshielded balance for fee payment
        let balance_key = token::balance_key(
            &shell.wl_storage.storage.native_token,
            &Address::from(&keypair.ref_to()),
        );
        shell
            .wl_storage
            .storage
            .write(&balance_key, Amount::whole(1000).try_to_vec().unwrap())
            .unwrap();

        let mut wrapper = Tx::new(TxType::Wrapper(Box::new(WrapperTx::new(
            Fee {
                amount: 0.into(),
                token: shell.wl_storage.storage.native_token.clone(),
            },
            &keypair,
            Epoch(0),
            0.into(),
            #[cfg(not(feature = "mainnet"))]
            None,
        ))));
        wrapper.header.chain_id = shell.chain_id.clone();
        wrapper.set_code(Code::new("wasm_code".as_bytes().to_owned()));
        wrapper.set_data(Data::new("transaction data".as_bytes().to_owned()));
        wrapper.add_section(Section::Signature(Signature::new(
            &wrapper.header_hash(),
            &keypair,
        )));
        wrapper.encrypt(&Default::default());

        // Run validation
        let request = ProcessProposal {
            txs: vec![wrapper.to_bytes(); 2],
        };
        match shell.process_proposal(request) {
            Ok(_) => panic!("Test failed"),
            Err(TestError::RejectProposal(response)) => {
                assert_eq!(response[0].result.code, u32::from(ErrorCodes::Ok));
                assert_eq!(
                    response[1].result.code,
                    u32::from(ErrorCodes::ReplayTx)
                );
                // The checks happens on the inner hash first, so the tx is
                // rejected because of this hash, not the
                // wrapper one
                assert_eq!(
                    response[1].result.info,
                    format!(
                        "Transaction replay attempt: Inner transaction hash \
                         {} already in storage",
                        wrapper
                            .clone()
                            .update_header(TxType::Raw)
                            .header_hash(),
                    )
                );
            }
        }
    }

    /// Test that if the unsigned inner tx hash is known (replay attack), the
    /// block is rejected
    #[test]
    fn test_inner_tx_hash() {
        let (mut shell, _recv, _, _) = test_utils::setup();

        let keypair = crate::wallet::defaults::daewon_keypair();

        let mut wrapper = Tx::new(TxType::Wrapper(Box::new(WrapperTx::new(
            Fee {
                amount: 0.into(),
                token: shell.wl_storage.storage.native_token.clone(),
            },
            &keypair,
            Epoch(0),
            0.into(),
            #[cfg(not(feature = "mainnet"))]
            None,
        ))));
        wrapper.header.chain_id = shell.chain_id.clone();
        wrapper.set_code(Code::new("wasm_code".as_bytes().to_owned()));
        wrapper.set_data(Data::new("transaction data".as_bytes().to_owned()));
        wrapper.add_section(Section::Signature(Signature::new(
            &wrapper.header_hash(),
            &keypair,
        )));
        wrapper.encrypt(&Default::default());
        let inner_unsigned_hash =
            wrapper.clone().update_header(TxType::Raw).header_hash();

        // Write inner hash to storage
        let hash_key = replay_protection::get_tx_hash_key(&inner_unsigned_hash);
        shell
            .wl_storage
            .storage
            .write(&hash_key, vec![])
            .expect("Test failed");

        // Run validation
        let request = ProcessProposal {
            txs: vec![wrapper.to_bytes()],
        };
        match shell.process_proposal(request) {
            Ok(_) => panic!("Test failed"),
            Err(TestError::RejectProposal(response)) => {
                assert_eq!(
                    response[0].result.code,
                    u32::from(ErrorCodes::ReplayTx)
                );
                assert_eq!(
                    response[0].result.info,
                    format!(
                        "Transaction replay attempt: Inner transaction hash \
                         {} already in storage",
                        inner_unsigned_hash
                    )
                );
            }
        }
    }

    /// Test that a block containing two identical inner transactions is
    /// rejected
    #[test]
    fn test_inner_tx_hash_same_block() {
        let (mut shell, _recv, _, _) = test_utils::setup();

        let keypair = crate::wallet::defaults::daewon_keypair();
        let keypair_2 = crate::wallet::defaults::daewon_keypair();

        // Add unshielded balance for fee payment
        let balance_key = token::balance_key(
            &shell.wl_storage.storage.native_token,
            &Address::from(&keypair.ref_to()),
        );
        shell
            .wl_storage
            .storage
            .write(&balance_key, Amount::whole(1000).try_to_vec().unwrap())
            .unwrap();

        // Add unshielded balance for fee payment
        let balance_key = token::balance_key(
            &shell.wl_storage.storage.native_token,
            &Address::from(&keypair_2.ref_to()),
        );
        shell
            .wl_storage
            .storage
            .write(&balance_key, Amount::whole(1000).try_to_vec().unwrap())
            .unwrap();

        let mut wrapper = Tx::new(TxType::Wrapper(Box::new(WrapperTx::new(
            Fee {
                amount: 0.into(),
                token: shell.wl_storage.storage.native_token.clone(),
            },
            &keypair,
            Epoch(0),
            0.into(),
            #[cfg(not(feature = "mainnet"))]
            None,
        ))));
        wrapper.header.chain_id = shell.chain_id.clone();
        wrapper.set_code(Code::new("wasm_code".as_bytes().to_owned()));
        wrapper.set_data(Data::new("transaction data".as_bytes().to_owned()));
        let mut new_wrapper = wrapper.clone();
        wrapper.add_section(Section::Signature(Signature::new(
            &wrapper.header_hash(),
            &keypair,
        )));
        wrapper.encrypt(&Default::default());
        let inner_unsigned_hash =
            wrapper.clone().update_header(TxType::Raw).header_hash();

        new_wrapper.update_header(TxType::Wrapper(Box::new(WrapperTx::new(
            Fee {
                amount: 0.into(),
                token: shell.wl_storage.storage.native_token.clone(),
            },
            &keypair_2,
            Epoch(0),
            0.into(),
            #[cfg(not(feature = "mainnet"))]
            None,
        ))));
        new_wrapper.add_section(Section::Signature(Signature::new(
            &new_wrapper.header_hash(),
            &keypair,
        )));
        new_wrapper.encrypt(&Default::default());

        // Run validation
        let request = ProcessProposal {
            txs: vec![wrapper.to_bytes(), new_wrapper.to_bytes()],
        };
        match shell.process_proposal(request) {
            Ok(_) => panic!("Test failed"),
            Err(TestError::RejectProposal(response)) => {
                assert_eq!(response[0].result.code, u32::from(ErrorCodes::Ok));
                assert_eq!(
                    response[1].result.code,
                    u32::from(ErrorCodes::ReplayTx)
                );
                assert_eq!(
                    response[1].result.info,
                    format!(
                        "Transaction replay attempt: Inner transaction hash \
                         {} already in storage",
                        inner_unsigned_hash
                    )
                );
            }
        }
    }

    /// Test that a wrapper or protocol transaction with a mismatching chain id
    /// causes the entire block to be rejected
    #[test]
    fn test_wrong_chain_id() {
<<<<<<< HEAD
        let (mut shell, _recv, _, _) = test_utils::setup();
=======
        let (mut shell, _) = test_utils::setup(1);
>>>>>>> 8cf11e1a
        let keypair = crate::wallet::defaults::daewon_keypair();

        let mut wrapper = Tx::new(TxType::Wrapper(Box::new(WrapperTx::new(
            Fee {
                amount: 0.into(),
                token: shell.wl_storage.storage.native_token.clone(),
            },
            &keypair,
            Epoch(0),
            0.into(),
            #[cfg(not(feature = "mainnet"))]
            None,
        ))));
        let wrong_chain_id = ChainId("Wrong chain id".to_string());
        wrapper.header.chain_id = wrong_chain_id.clone();
        wrapper.set_code(Code::new("wasm_code".as_bytes().to_owned()));
        wrapper.set_data(Data::new("transaction data".as_bytes().to_owned()));
        let mut protocol_tx = wrapper.clone();
        wrapper.add_section(Section::Signature(Signature::new(
            &wrapper.header_hash(),
            &keypair,
        )));
        wrapper.encrypt(&Default::default());

<<<<<<< HEAD
        let protocol_tx = ProtocolTxType::NewDkgKeypair(tx)
            .sign(&keypair, wrong_chain_id.clone());
=======
        protocol_tx.update_header(TxType::Protocol(Box::new(ProtocolTx {
            pk: keypair.ref_to(),
            tx: ProtocolTxType::EthereumStateUpdate,
        })));
        protocol_tx.add_section(Section::Signature(Signature::new(
            &protocol_tx.header_hash(),
            &keypair,
        )));
>>>>>>> 8cf11e1a

        // Run validation
        let request = ProcessProposal {
            txs: vec![wrapper.to_bytes(), protocol_tx.to_bytes()],
        };
        match shell.process_proposal(request) {
            Ok(_) => panic!("Test failed"),
            Err(TestError::RejectProposal(response)) => {
                for res in response {
                    assert_eq!(
                        res.result.code,
                        u32::from(ErrorCodes::InvalidChainId)
                    );
                    assert_eq!(
                        res.result.info,
                        format!(
                            "Tx carries a wrong chain id: expected {}, found \
                             {}",
                            shell.chain_id, wrong_chain_id
                        )
                    );
                }
            }
        }
    }

    /// Test that a decrypted transaction with a mismatching chain id gets
    /// rejected without rejecting the entire block
    #[test]
<<<<<<< HEAD
    fn test_decrypted_wong_chain_id() {
        let (mut shell, _recv, _, _) = test_utils::setup();
=======
    fn test_decrypted_wrong_chain_id() {
        let (mut shell, _) = test_utils::setup(1);
>>>>>>> 8cf11e1a
        let keypair = crate::wallet::defaults::daewon_keypair();

        let wrong_chain_id = ChainId("Wrong chain id".to_string());
        let mut wrapper = Tx::new(TxType::Wrapper(Box::new(WrapperTx::new(
            Fee {
                amount: 0.into(),
                token: shell.wl_storage.storage.native_token.clone(),
            },
            &keypair,
            Epoch(0),
            0.into(),
            #[cfg(not(feature = "mainnet"))]
            None,
        ))));
        wrapper.header.chain_id = wrong_chain_id.clone();
        wrapper.set_code(Code::new("wasm_code".as_bytes().to_owned()));
        wrapper
            .set_data(Data::new("new transaction data".as_bytes().to_owned()));
        let mut decrypted = wrapper.clone();
        wrapper.encrypt(&Default::default());

        decrypted.update_header(TxType::Decrypted(DecryptedTx::Decrypted {
            has_valid_pow: false,
        }));
        decrypted.add_section(Section::Signature(Signature::new(
            &decrypted.header_hash(),
            &keypair,
        )));
        let wrapper_in_queue = TxInQueue {
            tx: wrapper,
            has_valid_pow: false,
        };
        shell.wl_storage.storage.tx_queue.push(wrapper_in_queue);

        // Run validation
        let request = ProcessProposal {
            txs: vec![decrypted.to_bytes()],
        };

        match shell.process_proposal(request) {
            Ok(response) => {
                assert_eq!(
                    response[0].result.code,
                    u32::from(ErrorCodes::InvalidDecryptedChainId)
                );
                assert_eq!(
                    response[0].result.info,
                    format!(
                        "Decrypted tx carries a wrong chain id: expected {}, \
                         found {}",
                        shell.chain_id, wrong_chain_id
                    )
                )
            }
            Err(_) => panic!("Test failed"),
        }
    }

    /// Test that an expired wrapper transaction causes a block rejection
    #[test]
    fn test_expired_wrapper() {
        let (mut shell, _recv, _, _) = test_utils::setup();
        let keypair = crate::wallet::defaults::daewon_keypair();

        let mut wrapper = Tx::new(TxType::Wrapper(Box::new(WrapperTx::new(
            Fee {
                amount: 0.into(),
                token: shell.wl_storage.storage.native_token.clone(),
            },
            &keypair,
            Epoch(0),
            0.into(),
            #[cfg(not(feature = "mainnet"))]
            None,
        ))));
        wrapper.header.chain_id = shell.chain_id.clone();
        wrapper.header.expiration = Some(DateTimeUtc::now());
        wrapper.set_code(Code::new("wasm_code".as_bytes().to_owned()));
        wrapper.set_data(Data::new("transaction data".as_bytes().to_owned()));
        wrapper.add_section(Section::Signature(Signature::new(
            &wrapper.header_hash(),
            &keypair,
        )));
        wrapper.encrypt(&Default::default());

        // Run validation
        let request = ProcessProposal {
            txs: vec![wrapper.to_bytes()],
        };
        match shell.process_proposal(request) {
            Ok(_) => panic!("Test failed"),
            Err(TestError::RejectProposal(response)) => {
                assert_eq!(
                    response[0].result.code,
                    u32::from(ErrorCodes::ExpiredTx)
                );
            }
        }
    }

    /// Test that an expired decrypted transaction is correctly marked as so
    /// without rejecting the entire block
    #[test]
    fn test_expired_decrypted() {
        let (mut shell, _recv, _, _) = test_utils::setup();
        let keypair = crate::wallet::defaults::daewon_keypair();

        let mut wrapper = Tx::new(TxType::Wrapper(Box::new(WrapperTx::new(
            Fee {
                amount: 0.into(),
                token: shell.wl_storage.storage.native_token.clone(),
            },
            &keypair,
            Epoch(0),
            0.into(),
            #[cfg(not(feature = "mainnet"))]
            None,
        ))));
        wrapper.header.chain_id = shell.chain_id.clone();
        wrapper.header.expiration = Some(DateTimeUtc::now());
        wrapper.set_code(Code::new("wasm_code".as_bytes().to_owned()));
        wrapper
            .set_data(Data::new("new transaction data".as_bytes().to_owned()));
        let mut decrypted = wrapper.clone();
        wrapper.encrypt(&Default::default());

        decrypted.update_header(TxType::Decrypted(DecryptedTx::Decrypted {
            has_valid_pow: false,
        }));
        decrypted.add_section(Section::Signature(Signature::new(
            &decrypted.header_hash(),
            &keypair,
        )));
        let wrapper_in_queue = TxInQueue {
            tx: wrapper,
            has_valid_pow: false,
        };
        shell.wl_storage.storage.tx_queue.push(wrapper_in_queue);

        // Run validation
        let request = ProcessProposal {
            txs: vec![decrypted.to_bytes()],
        };
        match shell.process_proposal(request) {
            Ok(response) => {
                assert_eq!(
                    response[0].result.code,
                    u32::from(ErrorCodes::ExpiredDecryptedTx)
                );
            }
            Err(_) => panic!("Test failed"),
        }
    }

    /// Test if we reject wrapper txs when they shouldn't be included in blocks.
    ///
    /// Currently, the conditions to reject wrapper
    /// txs are simply to check if we are at the 2nd
    /// or 3rd height offset within an epoch.
    #[test]
    fn test_include_only_protocol_txs() {
        let (mut shell, _recv, _, _) = test_utils::setup_at_height(1u64);
        let keypair = gen_keypair();
        let tx = Tx::new(
            "wasm_code".as_bytes().to_owned(),
            Some(b"transaction data".to_vec()),
            shell.chain_id.clone(),
            None,
        );
        let wrapper = WrapperTx::new(
            Fee {
                amount: 1234.into(),
                token: shell.wl_storage.storage.native_token.clone(),
            },
            &keypair,
            Epoch(0),
            0.into(),
            tx,
            Default::default(),
            #[cfg(not(feature = "mainnet"))]
            None,
        )
        .sign(&keypair, shell.chain_id.clone(), None)
        .expect("Test failed")
        .to_bytes();
        for height in [1u64, 2] {
            shell.wl_storage.storage.last_height = height.into();
            #[cfg(feature = "abcipp")]
            let response = {
                let request = ProcessProposal {
                    txs: vec![wrapper.clone(), get_empty_eth_ev_digest(&shell)],
                };
                if let Err(TestError::RejectProposal(mut resp)) =
                    shell.process_proposal(request)
                {
                    assert_eq!(resp.len(), 2);
                    resp.remove(0)
                } else {
                    panic!("Test failed")
                }
            };
            #[cfg(not(feature = "abcipp"))]
            let response = {
                let request = ProcessProposal {
                    txs: vec![wrapper.clone()],
                };
                if let Err(TestError::RejectProposal(mut resp)) =
                    shell.process_proposal(request)
                {
                    assert_eq!(resp.len(), 1);
                    resp.remove(0)
                } else {
                    panic!("Test failed")
                }
            };
            assert_eq!(
                response.result.code,
                u32::from(ErrorCodes::AllocationError)
            );
            assert_eq!(
                response.result.info,
                String::from(
                    "Wrapper txs not allowed at the current block height"
                ),
            );
        }
    }
}<|MERGE_RESOLUTION|>--- conflicted
+++ resolved
@@ -4,20 +4,14 @@
 use data_encoding::HEXUPPER;
 use namada::core::hints;
 use namada::core::ledger::storage::WlStorage;
-<<<<<<< HEAD
 use namada::core::types::hash::Hash;
 use namada::ledger::eth_bridge::{EthBridgeQueries, SendValsetUpd};
 use namada::ledger::pos::PosQueries;
 use namada::ledger::storage::TempWlStorage;
-use namada::types::internal::WrapperTxInQueue;
+use namada::types::internal::TxInQueue;
 use namada::types::transaction::protocol::ProtocolTxType;
 #[cfg(feature = "abcipp")]
 use namada::types::voting_power::FractionalVotingPower;
-=======
-use namada::ledger::storage::TempWlStorage;
-use namada::proof_of_stake::pos_queries::PosQueries;
-use namada::types::internal::TxInQueue;
->>>>>>> 8cf11e1a
 
 use super::*;
 use crate::facade::tendermint_proto::abci::response_process_proposal::ProposalStatus;
@@ -454,32 +448,20 @@
                 })
             },
             |tx| {
-<<<<<<< HEAD
-                let tx_chain_id = tx.chain_id.clone();
-                let tx_expiration = tx.expiration;
-                let tx_type = process_tx(tx.clone()).map_err(|err| {
-=======
                 let tx_chain_id = tx.header.chain_id.clone();
                 let tx_expiration = tx.header.expiration;
                 if let Err(err) = tx.validate_header() {
->>>>>>> 8cf11e1a
                     // This occurs if the wrapper / protocol tx signature is
                     // invalid
                     return Err(TxResult {
                         code: ErrorCodes::InvalidSig.into(),
                         info: err.to_string(),
-<<<<<<< HEAD
-                    }
-                })?;
-                Ok((tx_chain_id, tx_expiration, tx_type, tx))
-=======
                     });
                 }
                 Ok((tx_chain_id, tx_expiration, tx))
->>>>>>> 8cf11e1a
             },
         );
-        let (tx_chain_id, tx_expiration, tx_type, tx) = match maybe_tx {
+        let (tx_chain_id, tx_expiration, tx) = match maybe_tx {
             Ok(tx) => tx,
             Err(tx_result) => return tx_result,
         };
@@ -487,17 +469,7 @@
         // TODO: This should not be hardcoded
         let privkey = <EllipticCurve as PairingEngine>::G2Affine::prime_subgroup_generator();
 
-<<<<<<< HEAD
-        match tx_type {
-=======
-        if let Err(err) = tx.validate_header() {
-            return TxResult {
-                code: ErrorCodes::InvalidSig.into(),
-                info: err.to_string(),
-            };
-        }
         match tx.header().tx_type {
->>>>>>> 8cf11e1a
             // If it is a raw transaction, we do no further validation
             TxType::Raw => TxResult {
                 code: ErrorCodes::InvalidTx.into(),
@@ -810,40 +782,6 @@
                         };
                     }
 
-<<<<<<< HEAD
-                    // Write inner hash to WAL
-                    temp_wl_storage
-                        .write_log
-                        .write(&inner_hash_key, vec![])
-                        .expect(
-                            "Couldn't write inner transaction hash to write \
-                             log",
-                        );
-
-                    let wrapper_hash = Hash(tx.unsigned_hash());
-                    let wrapper_hash_key =
-                        replay_protection::get_tx_hash_key(&wrapper_hash);
-                    if temp_wl_storage.has_key(&wrapper_hash_key).expect(
-                        "Error while checking wrapper tx hash key in storage",
-                    ) {
-                        return TxResult {
-                            code: ErrorCodes::ReplayTx.into(),
-                            info: format!(
-                                "Wrapper transaction hash {} already in \
-                                 storage, replay attempt",
-                                wrapper_hash
-                            ),
-                        };
-                    }
-
-                    // Write wrapper hash to WAL
-                    temp_wl_storage
-                        .write_log
-                        .write(&wrapper_hash_key, vec![])
-                        .expect("Couldn't write wrapper tx hash to write log");
-
-=======
->>>>>>> 8cf11e1a
                     // If the public key corresponds to the MASP sentinel
                     // transaction key, then the fee payer is effectively
                     // the MASP, otherwise derive
@@ -953,7 +891,6 @@
 /// are covered by the e2e tests.
 #[cfg(test)]
 mod test_process_proposal {
-<<<<<<< HEAD
     #[cfg(feature = "abcipp")]
     use std::collections::HashMap;
 
@@ -961,31 +898,29 @@
     use assert_matches::assert_matches;
     use borsh::BorshDeserialize;
     use namada::ledger::parameters::storage::get_wrapper_tx_fees_key;
-    use namada::proto::{SignableEthMessage, Signed, SignedTxData};
+    use namada::proto::{
+        Code, Data, Section, SignableEthMessage, Signature, Signed,
+        SignedTxData,
+    };
     use namada::types::ethereum_events::EthereumEvent;
-=======
-    use namada::ledger::parameters::storage::get_wrapper_tx_fees_key;
-    use namada::proto::{Code, Data, Section, Signature};
->>>>>>> 8cf11e1a
     use namada::types::hash::Hash;
     use namada::types::key::*;
     use namada::types::storage::Epoch;
     use namada::types::time::DateTimeUtc;
     use namada::types::token;
     use namada::types::token::Amount;
-<<<<<<< HEAD
     use namada::types::transaction::encrypted::EncryptedTx;
-    use namada::types::transaction::protocol::ProtocolTxType;
-    use namada::types::transaction::{EncryptionKey, Fee, WrapperTx, MIN_FEE};
+    use namada::types::transaction::protocol::{
+        ProtocolTx, ProtocolTxType, ProtocolTxType,
+    };
+    use namada::types::transaction::{
+        EncryptionKey, Fee, Fee, WrapperTx, WrapperTx, MIN_FEE, MIN_FEE,
+    };
     #[cfg(feature = "abcipp")]
     use namada::types::vote_extensions::bridge_pool_roots::MultiSignedVext;
     #[cfg(feature = "abcipp")]
     use namada::types::vote_extensions::ethereum_events::MultiSignedEthEvent;
     use namada::types::vote_extensions::{bridge_pool_roots, ethereum_events};
-=======
-    use namada::types::transaction::protocol::{ProtocolTx, ProtocolTxType};
-    use namada::types::transaction::{Fee, WrapperTx, MIN_FEE};
->>>>>>> 8cf11e1a
 
     use super::*;
     use crate::node::ledger::shell::test_utils::{
@@ -1549,65 +1484,13 @@
             0.into(),
             #[cfg(not(feature = "mainnet"))]
             None,
-<<<<<<< HEAD
-        );
-        let tx = Tx::new(
-            vec![],
-            Some(TxType::Wrapper(wrapper).try_to_vec().expect("Test failed")),
-            shell.chain_id.clone(),
-            None,
-        )
-        .to_bytes();
-
-        #[cfg(feature = "abcipp")]
-        let response = {
-            let request = ProcessProposal {
-                txs: vec![
-                    tx,
-                    get_empty_eth_ev_digest(&shell),
-                    get_bp_roots_vext(&shell),
-                ],
-            };
-            if let Err(TestError::RejectProposal(resp)) =
-                shell.process_proposal(request)
-            {
-                if let [resp, _, _] = resp.as_slice() {
-                    resp.clone()
-                } else {
-                    panic!("Test failed")
-                }
-            } else {
-                panic!("Test failed")
-=======
         ))));
         outer_tx.header.chain_id = shell.chain_id.clone();
         outer_tx.set_code(Code::new("wasm_code".as_bytes().to_owned()));
         outer_tx.set_data(Data::new("transaction data".as_bytes().to_owned()));
         outer_tx.encrypt(&Default::default());
         let tx = outer_tx.to_bytes();
-        #[allow(clippy::redundant_clone)]
-        let request = ProcessProposal {
-            txs: vec![tx.clone()],
-        };
-
-        match shell.process_proposal(request) {
-            Ok(_) => panic!("Test failed"),
-            Err(TestError::RejectProposal(response)) => {
-                assert_eq!(
-                    response[0].result.code,
-                    u32::from(ErrorCodes::InvalidSig)
-                );
-                assert_eq!(
-                    response[0].result.info,
-                    String::from(
-                        "WrapperTx signature verification failed: Transaction \
-                         doesn't have any data with a signature."
-                    )
-                );
->>>>>>> 8cf11e1a
-            }
-        };
-        #[cfg(not(feature = "abcipp"))]
+
         let response = {
             let request = ProcessProposal { txs: vec![tx] };
             if let Err(TestError::RejectProposal(resp)) =
@@ -1662,72 +1545,30 @@
         } else {
             panic!("Test failed")
         };
-        #[cfg(feature = "abcipp")]
-        let response = {
-            let request = ProcessProposal {
-                txs: vec![
-                    new_tx.to_bytes(),
-                    get_empty_eth_ev_digest(&shell),
-                    get_bp_roots_vext(&shell),
-                ],
-            };
-            if let Err(TestError::RejectProposal(resp)) =
-                shell.process_proposal(request)
-            {
-                if let [resp, _, _] = resp.as_slice() {
-                    resp.clone()
-                } else {
-                    panic!("Test failed")
-                }
-            } else {
-                panic!("Test failed")
-            }
-        };
-<<<<<<< HEAD
-        #[cfg(not(feature = "abcipp"))]
-        let response = {
-            let request = ProcessProposal {
-                txs: vec![new_tx.to_bytes()],
-            };
-            if let Err(TestError::RejectProposal(resp)) =
-                shell.process_proposal(request)
-            {
-                if let [resp] = resp.as_slice() {
-                    resp.clone()
-                } else {
-                    panic!("Test failed")
-                }
-            } else {
-                panic!("Test failed")
-=======
 
         match shell.process_proposal(request) {
             Ok(_) => panic!("Test failed"),
             Err(TestError::RejectProposal(response)) => {
+                let response = if let [response] = response.as_slice() {
+                    response.clone()
+                } else {
+                    panic!("Test failed")
+                };
                 let expected_error = "WrapperTx signature verification \
                                       failed: Transaction doesn't have any \
                                       data with a signature.";
                 assert_eq!(
-                    response[0].result.code,
+                    response.result.code,
                     u32::from(ErrorCodes::InvalidSig)
                 );
                 assert!(
-                    response[0].result.info.contains(expected_error),
+                    response.result.info.contains(expected_error),
                     "Result info {} doesn't contain the expected error {}",
-                    response[0].result.info,
+                    response.result.info,
                     expected_error
                 );
->>>>>>> 8cf11e1a
-            }
-        };
-        let expected_error = "Signature verification failed: Invalid signature";
-        assert_eq!(response.result.code, u32::from(ErrorCodes::InvalidSig));
-        assert!(
-            response.result.info.contains(expected_error),
-            "Result info {} doesn't contain the expected error {}",
-            response.result.info,
-            expected_error
-        );
+            }
+        }
     }
 
     /// Test that if the account submitting the tx is not known and the fee is
@@ -1754,31 +1595,6 @@
             0.into(),
             #[cfg(not(feature = "mainnet"))]
             None,
-<<<<<<< HEAD
-        )
-        .sign(&keypair, shell.chain_id.clone(), None)
-        .expect("Test failed");
-        #[cfg(feature = "abcipp")]
-        let response = {
-            let request = ProcessProposal {
-                txs: vec![
-                    wrapper.to_bytes(),
-                    get_empty_eth_ev_digest(&shell),
-                    get_bp_roots_vext(&shell),
-                ],
-            };
-            if let Err(TestError::RejectProposal(resp)) =
-                shell.process_proposal(request)
-            {
-                if let [resp, _, _] = resp.as_slice() {
-                    resp.clone()
-                } else {
-                    panic!("Test failed")
-                }
-            } else {
-                panic!("Test failed")
-            }
-=======
         ))));
         outer_tx.header.chain_id = shell.chain_id.clone();
         outer_tx.set_code(Code::new("wasm_code".as_bytes().to_owned()));
@@ -1789,14 +1605,9 @@
         )));
         outer_tx.encrypt(&Default::default());
 
-        let request = ProcessProposal {
-            txs: vec![outer_tx.to_bytes()],
->>>>>>> 8cf11e1a
-        };
-        #[cfg(not(feature = "abcipp"))]
         let response = {
             let request = ProcessProposal {
-                txs: vec![wrapper.to_bytes()],
+                txs: vec![outer_tx.to_bytes()],
             };
             if let Err(TestError::RejectProposal(resp)) =
                 shell.process_proposal(request)
@@ -1864,36 +1675,9 @@
         )));
         outer_tx.encrypt(&Default::default());
 
-<<<<<<< HEAD
-        #[cfg(feature = "abcipp")]
         let response = {
             let request = ProcessProposal {
-                txs: vec![
-                    wrapper.to_bytes(),
-                    get_empty_eth_ev_digest(&shell),
-                    get_bp_roots_vext(&shell),
-                ],
-            };
-            if let Err(TestError::RejectProposal(resp)) =
-                shell.process_proposal(request)
-            {
-                if let [resp, _, _] = resp.as_slice() {
-                    resp.clone()
-                } else {
-                    panic!("Test failed")
-                }
-            } else {
-                panic!("Test failed")
-            }
-=======
-        let request = ProcessProposal {
-            txs: vec![outer_tx.to_bytes()],
->>>>>>> 8cf11e1a
-        };
-        #[cfg(not(feature = "abcipp"))]
-        let response = {
-            let request = ProcessProposal {
-                txs: vec![wrapper.to_bytes()],
+                txs: vec![outer_tx.to_bytes()],
             };
             if let Err(TestError::RejectProposal(resp)) =
                 shell.process_proposal(request)
@@ -2014,35 +1798,6 @@
             0.into(),
             #[cfg(not(feature = "mainnet"))]
             None,
-<<<<<<< HEAD
-        );
-        shell.enqueue_tx(wrapper.clone());
-
-        let mut tx =
-            Tx::from(TxType::Decrypted(DecryptedTx::Undecryptable(wrapper)));
-        tx.chain_id = shell.chain_id.clone();
-
-        #[cfg(feature = "abcipp")]
-        let response = {
-            let request = ProcessProposal {
-                txs: vec![
-                    tx.to_bytes(),
-                    get_empty_eth_ev_digest(&shell),
-                    get_bp_roots_vext(&shell),
-                ],
-            };
-            if let Err(TestError::RejectProposal(resp)) =
-                shell.process_proposal(request)
-            {
-                if let [resp, _, _] = resp.as_slice() {
-                    resp.clone()
-                } else {
-                    panic!("Test failed")
-                }
-            } else {
-                panic!("Test failed")
-            }
-=======
         ))));
         tx.header.chain_id = shell.chain_id.clone();
         tx.set_code(Code::new("wasm_code".as_bytes().to_owned()));
@@ -2051,11 +1806,7 @@
         shell.enqueue_tx(tx.clone());
 
         tx.header.tx_type = TxType::Decrypted(DecryptedTx::Undecryptable);
-        let request = ProcessProposal {
-            txs: vec![tx.to_bytes()],
->>>>>>> 8cf11e1a
-        };
-        #[cfg(not(feature = "abcipp"))]
+
         let response = {
             let request = ProcessProposal {
                 txs: vec![tx.to_bytes()],
@@ -2109,33 +1860,8 @@
         tx.encrypt(&Default::default());
 
         shell.enqueue_tx(tx.clone());
-
-<<<<<<< HEAD
-        #[cfg(feature = "abcipp")]
-        let response = {
-            let request = ProcessProposal {
-                txs: vec![
-                    tx.to_bytes(),
-                    get_empty_eth_ev_digest(&shell),
-                    get_bp_roots_vext(&shell),
-                ],
-            };
-            if let [resp, _, _] = shell
-                .process_proposal(request)
-                .expect("Test failed")
-                .as_slice()
-            {
-                resp.clone()
-            } else {
-                panic!("Test failed");
-            }
-=======
         tx.header.tx_type = TxType::Decrypted(DecryptedTx::Undecryptable);
-        let request = ProcessProposal {
-            txs: vec![tx.to_bytes()],
->>>>>>> 8cf11e1a
-        };
-        #[cfg(not(feature = "abcipp"))]
+
         let response = {
             let request = ProcessProposal {
                 txs: vec![tx.to_bytes()],
@@ -2173,48 +1899,15 @@
             pow_solution: None,
         };
 
-<<<<<<< HEAD
-        shell.enqueue_tx(wrapper.clone());
-        let mut signed =
-            Tx::from(TxType::Decrypted(DecryptedTx::Undecryptable(
-                #[allow(clippy::redundant_clone)]
-                wrapper.clone(),
-            )));
-        signed.chain_id = shell.chain_id.clone();
-
-        #[cfg(feature = "abcipp")]
-        let response = {
-            let request = ProcessProposal {
-                txs: vec![
-                    signed.to_bytes(),
-                    get_empty_eth_ev_digest(&shell),
-                    get_bp_roots_vext(&shell),
-                ],
-            };
-            if let [resp, _, _] = shell
-                .process_proposal(request)
-                .expect("Test failed")
-                .as_slice()
-            {
-                resp.clone()
-            } else {
-                panic!("Test failed");
-            }
-=======
         let tx = Tx::new(TxType::Wrapper(Box::new(wrapper)));
         let mut decrypted = tx.clone();
         decrypted.update_header(TxType::Decrypted(DecryptedTx::Undecryptable));
 
         shell.enqueue_tx(tx);
 
-        let request = ProcessProposal {
-            txs: vec![decrypted.to_bytes()],
->>>>>>> 8cf11e1a
-        };
-        #[cfg(not(feature = "abcipp"))]
         let response = {
             let request = ProcessProposal {
-                txs: vec![signed.to_bytes()],
+                txs: vec![decrypted.to_bytes()],
             };
             if let [resp] = shell
                 .process_proposal(request)
@@ -2233,22 +1926,8 @@
     /// [`process_proposal`] than expected, they are rejected
     #[test]
     fn test_too_many_decrypted_txs() {
-<<<<<<< HEAD
         let (mut shell, _recv, _, _) = test_utils::setup_at_height(3u64);
-
-        let tx = Tx::new(
-            "wasm_code".as_bytes().to_owned(),
-            Some("transaction data".as_bytes().to_owned()),
-            shell.chain_id.clone(),
-            None,
-        );
-
-        let mut tx = Tx::from(TxType::Decrypted(DecryptedTx::Decrypted {
-            tx,
-=======
-        let (mut shell, _) = test_utils::setup(1);
         let mut tx = Tx::new(TxType::Decrypted(DecryptedTx::Decrypted {
->>>>>>> 8cf11e1a
             #[cfg(not(feature = "mainnet"))]
             has_valid_pow: false,
         }));
@@ -2282,48 +1961,11 @@
     fn test_raw_tx_rejected() {
         let (mut shell, _recv, _, _) = test_utils::setup_at_height(3u64);
 
-<<<<<<< HEAD
-        let tx = Tx::new(
-            "wasm_code".as_bytes().to_owned(),
-            Some("transaction data".as_bytes().to_owned()),
-            shell.chain_id.clone(),
-            None,
-        );
-        let mut tx = Tx::from(TxType::Raw(tx));
-        tx.chain_id = shell.chain_id.clone();
-=======
         let mut tx = Tx::new(TxType::Raw);
         tx.header.chain_id = shell.chain_id.clone();
         tx.set_code(Code::new("wasm_code".as_bytes().to_owned()));
         tx.set_data(Data::new("transaction data".as_bytes().to_owned()));
 
-        let request = ProcessProposal {
-            txs: vec![tx.to_bytes()],
-        };
->>>>>>> 8cf11e1a
-
-        #[cfg(feature = "abcipp")]
-        let response = {
-            let request = ProcessProposal {
-                txs: vec![
-                    tx.to_bytes(),
-                    get_empty_eth_ev_digest(&shell),
-                    get_bp_roots_vext(&shell),
-                ],
-            };
-            if let Err(TestError::RejectProposal(resp)) =
-                shell.process_proposal(request)
-            {
-                if let [resp, _, _] = resp.as_slice() {
-                    resp.clone()
-                } else {
-                    panic!("Test failed")
-                }
-            } else {
-                panic!("Test failed")
-            }
-        };
-        #[cfg(not(feature = "abcipp"))]
         let response = {
             let request = ProcessProposal {
                 txs: vec![tx.to_bytes()],
@@ -2640,11 +2282,7 @@
     /// causes the entire block to be rejected
     #[test]
     fn test_wrong_chain_id() {
-<<<<<<< HEAD
         let (mut shell, _recv, _, _) = test_utils::setup();
-=======
-        let (mut shell, _) = test_utils::setup(1);
->>>>>>> 8cf11e1a
         let keypair = crate::wallet::defaults::daewon_keypair();
 
         let mut wrapper = Tx::new(TxType::Wrapper(Box::new(WrapperTx::new(
@@ -2669,10 +2307,6 @@
         )));
         wrapper.encrypt(&Default::default());
 
-<<<<<<< HEAD
-        let protocol_tx = ProtocolTxType::NewDkgKeypair(tx)
-            .sign(&keypair, wrong_chain_id.clone());
-=======
         protocol_tx.update_header(TxType::Protocol(Box::new(ProtocolTx {
             pk: keypair.ref_to(),
             tx: ProtocolTxType::EthereumStateUpdate,
@@ -2681,7 +2315,6 @@
             &protocol_tx.header_hash(),
             &keypair,
         )));
->>>>>>> 8cf11e1a
 
         // Run validation
         let request = ProcessProposal {
@@ -2711,13 +2344,8 @@
     /// Test that a decrypted transaction with a mismatching chain id gets
     /// rejected without rejecting the entire block
     #[test]
-<<<<<<< HEAD
-    fn test_decrypted_wong_chain_id() {
+    fn test_decrypted_wrong_chain_id() {
         let (mut shell, _recv, _, _) = test_utils::setup();
-=======
-    fn test_decrypted_wrong_chain_id() {
-        let (mut shell, _) = test_utils::setup(1);
->>>>>>> 8cf11e1a
         let keypair = crate::wallet::defaults::daewon_keypair();
 
         let wrong_chain_id = ChainId("Wrong chain id".to_string());
