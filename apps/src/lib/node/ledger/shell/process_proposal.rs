//! Implementation of the ['VerifyHeader`], [`ProcessProposal`],
//! and [`RevertProposal`] ABCI++ methods for the Shell

use data_encoding::HEXUPPER;
use namada::core::hints;
use namada::core::ledger::storage::WlStorage;
use namada::core::types::hash::Hash;
use namada::ledger::storage::TempWlStorage;
use namada::proof_of_stake::pos_queries::PosQueries;
use namada::types::internal::WrapperTxInQueue;

use super::*;
use crate::facade::tendermint_proto::abci::response_process_proposal::ProposalStatus;
use crate::facade::tendermint_proto::abci::RequestProcessProposal;
use crate::node::ledger::shell::block_space_alloc::{
    threshold, AllocFailure, TxBin,
};
use crate::node::ledger::shims::abcipp_shim_types::shim::response::ProcessProposal;
use crate::node::ledger::shims::abcipp_shim_types::shim::TxBytes;

/// Validation metadata, to keep track of used resources or
/// transaction numbers, in a block proposal.
#[derive(Default)]
pub struct ValidationMeta {
    /// Space utilized by encrypted txs.
    pub encrypted_txs_bin: TxBin,
    /// Space utilized by all txs.
    pub txs_bin: TxBin,
    /// Check if the decrypted tx queue has any elements
    /// left.
    ///
    /// This field will only evaluate to true if a block
    /// proposer didn't include all decrypted txs in a block.
    pub decrypted_queue_has_remaining_txs: bool,
    /// Check if a block has decrypted txs.
    pub has_decrypted_txs: bool,
}

impl<D, H> From<&WlStorage<D, H>> for ValidationMeta
where
    D: 'static + DB + for<'iter> DBIter<'iter>,
    H: 'static + StorageHasher,
{
    fn from(storage: &WlStorage<D, H>) -> Self {
        let max_proposal_bytes =
            storage.pos_queries().get_max_proposal_bytes().get();
        let encrypted_txs_bin =
            TxBin::init_over_ratio(max_proposal_bytes, threshold::ONE_THIRD);
        let txs_bin = TxBin::init(max_proposal_bytes);
        Self {
            decrypted_queue_has_remaining_txs: false,
            has_decrypted_txs: false,
            encrypted_txs_bin,
            txs_bin,
        }
    }
}

impl<D, H> Shell<D, H>
where
    D: DB + for<'iter> DBIter<'iter> + Sync + 'static,
    H: StorageHasher + Sync + 'static,
{
    /// INVARIANT: This method must be stateless.
    pub fn verify_header(
        &self,
        _req: shim::request::VerifyHeader,
    ) -> shim::response::VerifyHeader {
        Default::default()
    }

    /// Check all the txs in a block.
    /// We reject the entire block when:
    ///    - decrypted txs violate the committed order
    ///    - more decrypted txs than expected
    ///    - checks on wrapper tx fail
    ///
    /// We cannot reject the block for failed checks on the decrypted txs since
    /// their order has already been committed in storage, so we simply discard
    /// the single invalid inner tx
    pub fn process_proposal(
        &self,
        req: RequestProcessProposal,
    ) -> ProcessProposal {
<<<<<<< HEAD
        let (tx_results, metadata) = self.process_txs(&req.txs);

        // Erroneous transactions were detected when processing
        // the leader's proposal. We allow txs that do not
        // deserialize properly, that have invalid signatures
        // and that have invalid wasm code to reach FinalizeBlock.
        let invalid_txs = tx_results.iter().any(|res| {
            let error = ErrorCodes::from_u32(res.code).expect(
                "All error codes returned from process_single_tx are valid",
            );
            !error.is_recoverable()
        });
        if invalid_txs {
            tracing::warn!(
                proposer = ?HEXUPPER.encode(&req.proposer_address),
                height = req.height,
                hash = ?HEXUPPER.encode(&req.hash),
                "Found invalid transactions, proposed block will be rejected"
            );
        }

        let has_remaining_decrypted_txs =
            metadata.decrypted_queue_has_remaining_txs;
        if has_remaining_decrypted_txs {
            tracing::warn!(
                proposer = ?HEXUPPER.encode(&req.proposer_address),
                height = req.height,
                hash = ?HEXUPPER.encode(&req.hash),
                "Not all decrypted txs from the previous height were included in
                 the proposal, the block will be rejected"
            );
        }

        let will_reject_proposal = invalid_txs || has_remaining_decrypted_txs;

        let status = if will_reject_proposal {
            ProposalStatus::Reject
        } else {
            ProposalStatus::Accept
        };
=======
        let tx_results =
            self.process_txs(&req.txs, self.get_block_timestamp(req.time));

        ProcessProposal {
            status: if tx_results.iter().any(|res| res.code > 3) {
                ProposalStatus::Reject as i32
            } else {
                ProposalStatus::Accept as i32
            },
>>>>>>> 76ad54b5

        ProcessProposal {
            status: status as i32,
            tx_results,
        }
    }

    /// Check all the given txs.
    pub fn process_txs(
        &self,
<<<<<<< HEAD
        txs: &[TxBytes],
    ) -> (Vec<TxResult>, ValidationMeta) {
=======
        txs: &[Vec<u8>],
        block_time: DateTimeUtc,
    ) -> Vec<TxResult> {
>>>>>>> 76ad54b5
        let mut tx_queue_iter = self.wl_storage.storage.tx_queue.iter();
        let mut temp_wl_storage = TempWlStorage::new(&self.wl_storage.storage);
        let mut metadata = ValidationMeta::from(&self.wl_storage);
        let tx_results = txs
            .iter()
            .map(|tx_bytes| {
                let result = self.process_single_tx(
                    tx_bytes,
                    &mut tx_queue_iter,
                    &mut metadata,
                    &mut temp_wl_storage,
                    block_time,
                );
                if let ErrorCodes::Ok =
                    ErrorCodes::from_u32(result.code).unwrap()
                {
                    temp_wl_storage.write_log.commit_tx();
                } else {
                    temp_wl_storage.write_log.drop_tx();
                }
                result
            })
            .collect();
        metadata.decrypted_queue_has_remaining_txs =
            !self.wl_storage.storage.tx_queue.is_empty()
                && tx_queue_iter.next().is_some();
        (tx_results, metadata)
    }

    /// Checks if the Tx can be deserialized from bytes. Checks the fees and
    /// signatures of the fee payer for a transaction if it is a wrapper tx.
    ///
    /// Checks validity of a decrypted tx or that a tx marked un-decryptable
    /// is in fact so. Also checks that decrypted txs were submitted in
    /// correct order.
    ///
    /// Error codes:
    ///   0: Ok
    ///   1: Invalid tx
    ///   2: Tx is invalidly signed
    ///   3: Wasm runtime error
    ///   4: Invalid order of decrypted txs
    ///   5. More decrypted txs than expected
    ///   6. A transaction could not be decrypted
    ///   7. Not enough block space was available for some tx
    ///   8: Replay attack  
    ///
    /// INVARIANT: Any changes applied in this method must be reverted if the
    /// proposal is rejected (unless we can simply overwrite them in the
    /// next block).
    pub(crate) fn process_single_tx<'a>(
        &self,
        tx_bytes: &[u8],
        tx_queue_iter: &mut impl Iterator<Item = &'a WrapperTxInQueue>,
        metadata: &mut ValidationMeta,
        temp_wl_storage: &mut TempWlStorage<D, H>,
        block_time: DateTimeUtc,
    ) -> TxResult {
        // try to allocate space for this tx
        if let Err(e) = metadata.txs_bin.try_dump(tx_bytes) {
            return TxResult {
                code: ErrorCodes::AllocationError.into(),
                info: match e {
                    AllocFailure::Rejected { .. } => {
                        "No more space left in the block"
                    }
                    AllocFailure::OverflowsBin { .. } => {
                        "The given tx is larger than the max configured \
                         proposal size"
                    }
                }
                .into(),
            };
        }

        let maybe_tx = Tx::try_from(tx_bytes).map_or_else(
            |err| {
                tracing::debug!(
                    ?err,
                    "Couldn't deserialize transaction received during \
                     PrepareProposal"
                );
                Err(TxResult {
                    code: ErrorCodes::InvalidTx.into(),
                    info: "The submitted transaction was not deserializable"
                        .into(),
                })
            },
            |tx| {
                let tx_chain_id = tx.chain_id.clone();
                let tx_type = process_tx(tx).map_err(|err| {
                    // This occurs if the wrapper / protocol tx signature is
                    // invalid
                    TxResult {
                        code: ErrorCodes::InvalidSig.into(),
                        info: err.to_string(),
                    }
                })?;
                Ok((tx_chain_id, tx_type))
            },
        );
        let (tx_chain_id, tx) = match maybe_tx {
            Ok(tx) => tx,
            Err(tx_result) => return tx_result,
        };

<<<<<<< HEAD
=======
        let tx_chain_id = tx.chain_id.clone();
        let tx_expiration = tx.expiration;

>>>>>>> 76ad54b5
        // TODO: This should not be hardcoded
        let privkey = <EllipticCurve as PairingEngine>::G2Affine::prime_subgroup_generator();

        match tx {
            // If it is a raw transaction, we do no further validation
            TxType::Raw(_) => TxResult {
                code: ErrorCodes::InvalidTx.into(),
                info: "Transaction rejected: Non-encrypted transactions are \
                       not supported"
                    .into(),
            },
            TxType::Protocol(_) => {
                if tx_chain_id != self.chain_id {
                    return TxResult {
                        code: ErrorCodes::InvalidChainId.into(),
                        info: format!(
                            "Tx carries a wrong chain id: expected {}, found \
                             {}",
                            self.chain_id, tx_chain_id
                        ),
                    };
                }
                TxResult {
                    code: ErrorCodes::InvalidTx.into(),
                    info: "Protocol transactions are a fun new feature that \
                           is coming soon to a blockchain near you. Patience."
                        .into(),
<<<<<<< HEAD
                }
            }
            TxType::Decrypted(tx) => {
                metadata.has_decrypted_txs = true;
                match tx_queue_iter.next() {
                    Some(wrapper) => {
                        if wrapper.tx.tx_hash != tx.hash_commitment() {
                            TxResult {
                                code: ErrorCodes::InvalidOrder.into(),
                                info: "Process proposal rejected a decrypted \
                                       transaction that violated the tx order \
                                       determined in the previous block"
                                    .into(),
                            }
                        } else if verify_decrypted_correctly(&tx, privkey) {
                            if let DecryptedTx::Decrypted {
                                tx,
                                has_valid_pow: _,
                            } = tx
                            {
                                if tx.chain_id != self.chain_id {
                                    return TxResult {
                                        code:
                                            ErrorCodes::InvalidDecryptedChainId
                                                .into(),
                                        info: format!(
                                            "Decrypted tx carries a wrong \
                                             chain id: expected {}, found {}",
                                            self.chain_id, tx.chain_id
                                        ),
                                    };
=======
                },
                TxType::Protocol(_) => {
                    // Tx chain id
                    if tx_chain_id != self.chain_id {
                        return TxResult {
                            code: ErrorCodes::InvalidChainId.into(),
                            info: format!(
                                "Tx carries a wrong chain id: expected {}, \
                                 found {}",
                                self.chain_id, tx_chain_id
                            ),
                        };
                    }

                    // Tx expiration
                    if let Some(exp) = tx_expiration {
                        if block_time > exp {
                            return TxResult {
                                code: ErrorCodes::ExpiredTx.into(),
                                info: format!(
                                    "Tx expired at {:#?}, block time: {:#?}",
                                    exp, block_time
                                ),
                            };
                        }
                    }
                    TxResult {
                        code: ErrorCodes::InvalidTx.into(),
                        info: "Protocol transactions are a fun new feature \
                               that is coming soon to a blockchain near you. \
                               Patience."
                            .into(),
                    }
                }
                TxType::Decrypted(tx) => {
                    match tx_queue_iter.next() {
                        Some(wrapper) => {
                            if wrapper.tx.tx_hash != tx.hash_commitment() {
                                TxResult {
                                    code: ErrorCodes::InvalidOrder.into(),
                                    info: "Process proposal rejected a \
                                           decrypted transaction that \
                                           violated the tx order determined \
                                           in the previous block"
                                        .into(),
                                }
                            } else if verify_decrypted_correctly(&tx, privkey) {
                                if let DecryptedTx::Decrypted {
                                    tx,
                                    has_valid_pow: _,
                                } = tx
                                {
                                    // Tx chain id
                                    if tx.chain_id != self.chain_id {
                                        return TxResult {
                                            code: ErrorCodes::InvalidDecryptedChainId
                                                .into(),
                                            info: format!(
                                                "Decrypted tx carries a wrong chain id: \
                                                 expected {}, found {}",
                                                self.chain_id, tx.chain_id
                                            ),
                                        };
                                    }

                                    // Tx expiration
                                    if let Some(exp) = tx.expiration {
                                        if block_time > exp {
                                            return TxResult {
                                                code: ErrorCodes::ExpiredDecryptedTx
                                                    .into(),
                                                info: format!(
                    "Decrypted tx expired at {:#?}, block time: {:#?}",
                    exp, block_time
                ),
                                            };
                                        }
                                    }
                                }

                                TxResult {
                                    code: ErrorCodes::Ok.into(),
                                    info: "Process Proposal accepted this \
                                           transaction"
                                        .into(),
                                }
                            } else {
                                TxResult {
                                    code: ErrorCodes::InvalidTx.into(),
                                    info: "The encrypted payload of tx was \
                                           incorrectly marked as \
                                           un-decryptable"
                                        .into(),
>>>>>>> 76ad54b5
                                }
                            }
                            TxResult {
                                code: ErrorCodes::Ok.into(),
                                info: "Process Proposal accepted this \
                                       transaction"
                                    .into(),
                            }
                        } else {
                            // Wrong inner tx commitment
                            TxResult {
                                code: ErrorCodes::Undecryptable.into(),
                                info: "The encrypted payload of tx was \
                                       incorrectly marked as un-decryptable"
                                    .into(),
                            }
                        }
                    }
                    None => TxResult {
                        code: ErrorCodes::ExtraTxs.into(),
                        info: "Received more decrypted txs than expected"
                            .into(),
                    },
                }
            }
            TxType::Wrapper(wrapper) => {
                // decrypted txs shouldn't show up before wrapper txs
                if metadata.has_decrypted_txs {
                    return TxResult {
                        code: ErrorCodes::InvalidTx.into(),
                        info: "Decrypted txs should not be proposed before \
                               wrapper txs"
                            .into(),
                    };
                }
                // try to allocate space for this encrypted tx
                if let Err(e) = metadata.encrypted_txs_bin.try_dump(tx_bytes) {
                    return TxResult {
                        code: ErrorCodes::AllocationError.into(),
                        info: match e {
                            AllocFailure::Rejected { .. } => {
                                "No more space left in the block for wrapper \
                                 txs"
                            }
                            AllocFailure::OverflowsBin { .. } => {
                                "The given wrapper tx is larger than 1/3 of \
                                 the available block space"
                            }
                        }
                        .into(),
                    };
                }
                if hints::unlikely(self.encrypted_txs_not_allowed()) {
                    return TxResult {
                        code: ErrorCodes::AllocationError.into(),
                        info: "Wrapper txs not allowed at the current block \
                               height"
                            .into(),
                    };
                }

                // ChainId check
                if tx_chain_id != self.chain_id {
                    return TxResult {
                        code: ErrorCodes::InvalidChainId.into(),
                        info: format!(
                            "Tx carries a wrong chain id: expected {}, found \
                             {}",
                            self.chain_id, tx_chain_id
                        ),
                    };
                }
<<<<<<< HEAD

                // validate the ciphertext via Ferveo
                if !wrapper.validate_ciphertext() {
                    TxResult {
                        code: ErrorCodes::InvalidTx.into(),
                        info: format!(
                            "The ciphertext of the wrapped tx {} is invalid",
                            hash_tx(tx_bytes)
                        ),
                    }
                } else {
                    // Replay protection checks
                    let inner_hash_key =
                        replay_protection::get_tx_hash_key(&wrapper.tx_hash);
                    if temp_wl_storage.has_key(&inner_hash_key).expect(
                        "Error while checking inner tx hash key in storage",
                    ) {
=======
                TxType::Wrapper(wrapper) => {
                    // Tx chain id
                    if tx_chain_id != self.chain_id {
>>>>>>> 76ad54b5
                        return TxResult {
                            code: ErrorCodes::ReplayTx.into(),
                            info: format!(
                                "Inner transaction hash {} already in \
                                 storage, replay attempt",
                                &wrapper.tx_hash
                            ),
                        };
                    }

<<<<<<< HEAD
                    // Write inner hash to WAL
                    temp_wl_storage
                        .write_log
                        .write(&inner_hash_key, vec![])
                        .expect(
                            "Couldn't write inner transaction hash to write \
                             log",
                        );

                    let tx = Tx::try_from(tx_bytes)
                        .expect("Deserialization shouldn't fail");
                    let wrapper_hash = Hash(tx.unsigned_hash());
                    let wrapper_hash_key =
                        replay_protection::get_tx_hash_key(&wrapper_hash);
                    if temp_wl_storage.has_key(&wrapper_hash_key).expect(
                        "Error while checking wrapper tx hash key in storage",
                    ) {
                        return TxResult {
                            code: ErrorCodes::ReplayTx.into(),
=======
                    // Tx expiration
                    if let Some(exp) = tx_expiration {
                        if block_time > exp {
                            return TxResult {
                                code: ErrorCodes::ExpiredTx.into(),
                                info: format!(
                                    "Tx expired at {:#?}, block time: {:#?}",
                                    exp, block_time
                                ),
                            };
                        }
                    }

                    // validate the ciphertext via Ferveo
                    if !wrapper.validate_ciphertext() {
                        TxResult {
                            code: ErrorCodes::InvalidTx.into(),
>>>>>>> 76ad54b5
                            info: format!(
                                "Wrapper transaction hash {} already in \
                                 storage, replay attempt",
                                wrapper_hash
                            ),
                        };
                    }

                    // Write wrapper hash to WAL
                    temp_wl_storage
                        .write_log
                        .write(&wrapper_hash_key, vec![])
                        .expect("Couldn't write wrapper tx hash to write log");

                    // If the public key corresponds to the MASP sentinel
                    // transaction key, then the fee payer is effectively
                    // the MASP, otherwise derive
                    // they payer from public key.
                    let fee_payer = if wrapper.pk != masp_tx_key().ref_to() {
                        wrapper.fee_payer()
                    } else {
                        masp()
                    };
                    // check that the fee payer has sufficient balance
                    let balance =
                        self.get_balance(&wrapper.fee.token, &fee_payer);

                    // In testnets, tx is allowed to skip fees if it
                    // includes a valid PoW
                    #[cfg(not(feature = "mainnet"))]
                    let has_valid_pow = self.has_valid_pow_solution(&wrapper);
                    #[cfg(feature = "mainnet")]
                    let has_valid_pow = false;

                    if has_valid_pow || self.get_wrapper_tx_fees() <= balance {
                        TxResult {
                            code: ErrorCodes::Ok.into(),
                            info: "Process proposal accepted this transaction"
                                .into(),
                        }
                    } else {
                        TxResult {
                            code: ErrorCodes::InvalidTx.into(),
                            info: "The address given does not have sufficient \
                                   balance to pay fee"
                                .into(),
                        }
                    }
                }
            }
        }
    }

    pub fn revert_proposal(
        &mut self,
        _req: shim::request::RevertProposal,
    ) -> shim::response::RevertProposal {
        Default::default()
    }

    /// Checks if it is not possible to include encrypted txs at the current
    /// block height.
    fn encrypted_txs_not_allowed(&self) -> bool {
        let pos_queries = self.wl_storage.pos_queries();
        let is_2nd_height_off = pos_queries.is_deciding_offset_within_epoch(1);
        let is_3rd_height_off = pos_queries.is_deciding_offset_within_epoch(2);
        is_2nd_height_off || is_3rd_height_off
    }
}

/// We test the failure cases of [`process_proposal`]. The happy flows
/// are covered by the e2e tests.
#[cfg(test)]
mod test_process_proposal {
    use borsh::BorshDeserialize;
<<<<<<< HEAD
    use namada::ledger::parameters::storage::get_wrapper_tx_fees_key;
=======
    use namada::proof_of_stake::Epoch;
>>>>>>> 76ad54b5
    use namada::proto::SignedTxData;
    use namada::types::hash::Hash;
    use namada::types::key::*;
    use namada::types::token::Amount;
    use namada::types::transaction::encrypted::EncryptedTx;
    use namada::types::transaction::protocol::ProtocolTxType;
    use namada::types::transaction::{EncryptionKey, Fee, WrapperTx, MIN_FEE};

    use super::*;
    use crate::node::ledger::shell::test_utils::{
        self, gen_keypair, ProcessProposal, TestError, TestShell,
    };

    /// Test that if a wrapper tx is not signed, the block is rejected
    /// by [`process_proposal`].
    #[test]
    fn test_unsigned_wrapper_rejected() {
        let (mut shell, _) = test_utils::setup(1);
        let keypair = gen_keypair();
        let tx = Tx::new(
            "wasm_code".as_bytes().to_owned(),
            Some("transaction data".as_bytes().to_owned()),
            shell.chain_id.clone(),
            None,
        );
        let wrapper = WrapperTx::new(
            Fee {
                amount: 0.into(),
                token: shell.wl_storage.storage.native_token.clone(),
            },
            &keypair,
            Epoch(0),
            0.into(),
            tx,
            Default::default(),
            #[cfg(not(feature = "mainnet"))]
            None,
        );
        let tx = Tx::new(
            vec![],
            Some(TxType::Wrapper(wrapper).try_to_vec().expect("Test failed")),
            shell.chain_id.clone(),
            None,
        )
        .to_bytes();
        #[allow(clippy::redundant_clone)]
        let request = ProcessProposal {
            txs: vec![tx.clone()],
        };

        match shell.process_proposal(request) {
            Ok(_) => panic!("Test failed"),
            Err(TestError::RejectProposal(response)) => {
                assert_eq!(
                    response[0].result.code,
                    u32::from(ErrorCodes::InvalidSig)
                );
                assert_eq!(
                    response[0].result.info,
                    String::from("Wrapper transactions must be signed")
                );
            }
        }
    }

    /// Test that a block including a wrapper tx with invalid signature is
    /// rejected
    #[test]
    fn test_wrapper_bad_signature_rejected() {
        let (mut shell, _) = test_utils::setup(1);
        let keypair = gen_keypair();
        let tx = Tx::new(
            "wasm_code".as_bytes().to_owned(),
            Some("transaction data".as_bytes().to_owned()),
            shell.chain_id.clone(),
            None,
        );
        let timestamp = tx.timestamp;
        let mut wrapper = WrapperTx::new(
            Fee {
                amount: 100.into(),
                token: shell.wl_storage.storage.native_token.clone(),
            },
            &keypair,
            Epoch(0),
            0.into(),
            tx,
            Default::default(),
            #[cfg(not(feature = "mainnet"))]
            None,
        )
        .sign(&keypair, shell.chain_id.clone(), None)
        .expect("Test failed");
        let new_tx = if let Some(Ok(SignedTxData {
            data: Some(data),
            sig,
        })) = wrapper
            .data
            .take()
            .map(|data| SignedTxData::try_from_slice(&data[..]))
        {
            let mut new_wrapper = if let TxType::Wrapper(wrapper) =
                <TxType as BorshDeserialize>::deserialize(&mut data.as_ref())
                    .expect("Test failed")
            {
                wrapper
            } else {
                panic!("Test failed")
            };

            // we mount a malleability attack to try and remove the fee
            new_wrapper.fee.amount = 0.into();
            let new_data = TxType::Wrapper(new_wrapper)
                .try_to_vec()
                .expect("Test failed");
            Tx {
                code: vec![],
                data: Some(
                    SignedTxData {
                        sig,
                        data: Some(new_data),
                    }
                    .try_to_vec()
                    .expect("Test failed"),
                ),
                timestamp,
                chain_id: shell.chain_id.clone(),
                expiration: None,
            }
        } else {
            panic!("Test failed");
        };
        let request = ProcessProposal {
            txs: vec![new_tx.to_bytes()],
        };

        match shell.process_proposal(request) {
            Ok(_) => panic!("Test failed"),
            Err(TestError::RejectProposal(response)) => {
                let expected_error =
                    "Signature verification failed: Invalid signature";
                assert_eq!(
                    response[0].result.code,
                    u32::from(ErrorCodes::InvalidSig)
                );
                assert!(
                    response[0].result.info.contains(expected_error),
                    "Result info {} doesn't contain the expected error {}",
                    response[0].result.info,
                    expected_error
                );
            }
        }
    }

    /// Test that if the account submitting the tx is not known and the fee is
    /// non-zero, [`process_proposal`] rejects that block
    #[test]
    fn test_wrapper_unknown_address() {
        let (mut shell, _) = test_utils::setup(1);
        shell
            .wl_storage
            .storage
            .write(
                &get_wrapper_tx_fees_key(),
                token::Amount::whole(MIN_FEE).try_to_vec().unwrap(),
            )
            .unwrap();
        let keypair = gen_keypair();
        let tx = Tx::new(
            "wasm_code".as_bytes().to_owned(),
            Some("transaction data".as_bytes().to_owned()),
            shell.chain_id.clone(),
            None,
        );
        let wrapper = WrapperTx::new(
            Fee {
                amount: 1.into(),
                token: shell.wl_storage.storage.native_token.clone(),
            },
            &keypair,
            Epoch(0),
            0.into(),
            tx,
            Default::default(),
            #[cfg(not(feature = "mainnet"))]
            None,
        )
        .sign(&keypair, shell.chain_id.clone(), None)
        .expect("Test failed");
        let request = ProcessProposal {
            txs: vec![wrapper.to_bytes()],
        };

        match shell.process_proposal(request) {
            Ok(_) => panic!("Test failed"),
            Err(TestError::RejectProposal(response)) => {
                assert_eq!(
                    response[0].result.code,
                    u32::from(ErrorCodes::InvalidTx)
                );
                assert_eq!(
                    response[0].result.info,
                    "The given address does not have a sufficient balance to \
                     pay fee"
                        .to_string(),
                );
            }
        }
    }

    /// Test that if the account submitting the tx does
    /// not have sufficient balance to pay the fee,
    /// [`process_proposal`] rejects the entire block
    #[test]
    fn test_wrapper_insufficient_balance_address() {
        let (mut shell, _) = test_utils::setup(1);
        let keypair = crate::wallet::defaults::daewon_keypair();
        // reduce address balance to match the 100 token fee
        let balance_key = token::balance_key(
            &shell.wl_storage.storage.native_token,
            &Address::from(&keypair.ref_to()),
        );
        shell
            .wl_storage
            .storage
            .write(&balance_key, Amount::whole(99).try_to_vec().unwrap())
            .unwrap();
        shell
            .wl_storage
            .storage
            .write(
                &get_wrapper_tx_fees_key(),
                token::Amount::whole(MIN_FEE).try_to_vec().unwrap(),
            )
            .unwrap();

        let tx = Tx::new(
            "wasm_code".as_bytes().to_owned(),
            Some("transaction data".as_bytes().to_owned()),
            shell.chain_id.clone(),
            None,
        );
        let wrapper = WrapperTx::new(
            Fee {
                amount: Amount::whole(1_000_100),
                token: shell.wl_storage.storage.native_token.clone(),
            },
            &keypair,
            Epoch(0),
            0.into(),
            tx,
            Default::default(),
            #[cfg(not(feature = "mainnet"))]
            None,
        )
        .sign(&keypair, shell.chain_id.clone(), None)
        .expect("Test failed");

        let request = ProcessProposal {
            txs: vec![wrapper.to_bytes()],
        };

        match shell.process_proposal(request) {
            Ok(_) => panic!("Test failed"),
            Err(TestError::RejectProposal(response)) => {
                assert_eq!(
                    response[0].result.code,
                    u32::from(ErrorCodes::InvalidTx)
                );
                assert_eq!(
                    response[0].result.info,
                    String::from(
                        "The given address does not have a sufficient balance \
                         to pay fee"
                    )
                );
            }
        }
    }

    /// Test that if the expected order of decrypted txs is
    /// validated, [`process_proposal`] rejects it
    #[test]
    fn test_decrypted_txs_out_of_order() {
        let (mut shell, _) = test_utils::setup(1);
        let keypair = gen_keypair();
        let mut txs = vec![];
        for i in 0..3 {
            let tx = Tx::new(
                "wasm_code".as_bytes().to_owned(),
                Some(format!("transaction data: {}", i).as_bytes().to_owned()),
                shell.chain_id.clone(),
                None,
            );
            let wrapper = WrapperTx::new(
                Fee {
                    amount: i.into(),
                    token: shell.wl_storage.storage.native_token.clone(),
                },
                &keypair,
                Epoch(0),
                0.into(),
                tx.clone(),
                Default::default(),
                #[cfg(not(feature = "mainnet"))]
                None,
            );
            shell.enqueue_tx(wrapper);
            let mut decrypted_tx =
                Tx::from(TxType::Decrypted(DecryptedTx::Decrypted {
                    tx,
                    #[cfg(not(feature = "mainnet"))]
                    has_valid_pow: false,
                }));
            decrypted_tx.chain_id = shell.chain_id.clone();
            txs.push(decrypted_tx);
        }
        let response = {
            let request = ProcessProposal {
                txs: vec![
                    txs[0].to_bytes(),
                    txs[2].to_bytes(),
                    txs[1].to_bytes(),
                ],
            };
            if let Err(TestError::RejectProposal(mut resp)) =
                shell.process_proposal(request)
            {
                assert_eq!(resp.len(), 3);
                resp.remove(1)
            } else {
                panic!("Test failed")
            }
        };
        assert_eq!(response.result.code, u32::from(ErrorCodes::InvalidOrder));
        assert_eq!(
            response.result.info,
            String::from(
                "Process proposal rejected a decrypted transaction that \
                 violated the tx order determined in the previous block"
            ),
        );
    }

    /// Test that a block containing a tx incorrectly labelled as undecryptable
    /// is rejected by [`process_proposal`]
    #[test]
    fn test_incorrectly_labelled_as_undecryptable() {
        let (mut shell, _) = test_utils::setup(1);
        let keypair = gen_keypair();

        let tx = Tx::new(
            "wasm_code".as_bytes().to_owned(),
            Some("transaction data".as_bytes().to_owned()),
            shell.chain_id.clone(),
            None,
        );
        let wrapper = WrapperTx::new(
            Fee {
                amount: 0.into(),
                token: shell.wl_storage.storage.native_token.clone(),
            },
            &keypair,
            Epoch(0),
            0.into(),
            tx,
            Default::default(),
            #[cfg(not(feature = "mainnet"))]
            None,
        );
        shell.enqueue_tx(wrapper.clone());

        let mut tx =
            Tx::from(TxType::Decrypted(DecryptedTx::Undecryptable(wrapper)));
        tx.chain_id = shell.chain_id.clone();

        let request = ProcessProposal {
            txs: vec![tx.to_bytes()],
        };

        match shell.process_proposal(request) {
            Ok(_) => panic!("Test failed"),
            Err(TestError::RejectProposal(response)) => {
                assert_eq!(
                    response[0].result.code,
                    u32::from(ErrorCodes::InvalidTx)
                );
                assert_eq!(
                    response[0].result.info,
                    String::from(
                        "The encrypted payload of tx was incorrectly marked \
                         as un-decryptable"
                    ),
                )
            }
        }
    }

    /// Test that a wrapper tx whose inner_tx does not have
    /// the same hash as the wrappers tx_hash field is marked
    /// undecryptable but still accepted
    #[test]
    fn test_invalid_hash_commitment() {
        let (mut shell, _) = test_utils::setup(1);
        let keypair = crate::wallet::defaults::daewon_keypair();

        let tx = Tx::new(
            "wasm_code".as_bytes().to_owned(),
            Some("transaction data".as_bytes().to_owned()),
            shell.chain_id.clone(),
            None,
        );
        let mut wrapper = WrapperTx::new(
            Fee {
                amount: 0.into(),
                token: shell.wl_storage.storage.native_token.clone(),
            },
            &keypair,
            Epoch(0),
            0.into(),
            tx,
            Default::default(),
            #[cfg(not(feature = "mainnet"))]
            None,
        );
        wrapper.tx_hash = Hash([0; 32]);

        shell.enqueue_tx(wrapper.clone());
        let mut tx = Tx::from(TxType::Decrypted(DecryptedTx::Undecryptable(
            #[allow(clippy::redundant_clone)]
            wrapper.clone(),
        )));
        tx.chain_id = shell.chain_id.clone();

        let request = ProcessProposal {
            txs: vec![tx.to_bytes()],
        };
        let response = if let [resp] = shell
            .process_proposal(request)
            .expect("Test failed")
            .as_slice()
        {
            resp.clone()
        } else {
            panic!("Test failed")
        };
        assert_eq!(response.result.code, u32::from(ErrorCodes::Ok));
    }

    /// Test that if a wrapper tx contains garbage bytes
    /// as its encrypted inner tx, it is correctly
    /// marked undecryptable and the errors handled correctly
    #[test]
    fn test_undecryptable() {
        let (mut shell, _) = test_utils::setup(1);
        let keypair = crate::wallet::defaults::daewon_keypair();
        let pubkey = EncryptionKey::default();
        // not valid tx bytes
        let tx = "garbage data".as_bytes().to_owned();
        let inner_tx = EncryptedTx::encrypt(&tx, pubkey);
        let wrapper = WrapperTx {
            fee: Fee {
                amount: 0.into(),
                token: shell.wl_storage.storage.native_token.clone(),
            },
            pk: keypair.ref_to(),
            epoch: Epoch(0),
            gas_limit: 0.into(),
            inner_tx,
            tx_hash: hash_tx(&tx),
            #[cfg(not(feature = "mainnet"))]
            pow_solution: None,
        };

        shell.enqueue_tx(wrapper.clone());
        let mut signed =
            Tx::from(TxType::Decrypted(DecryptedTx::Undecryptable(
                #[allow(clippy::redundant_clone)]
                wrapper.clone(),
            )));
        signed.chain_id = shell.chain_id.clone();
        let request = ProcessProposal {
            txs: vec![signed.to_bytes()],
        };
        let response = if let [resp] = shell
            .process_proposal(request)
            .expect("Test failed")
            .as_slice()
        {
            resp.clone()
        } else {
            panic!("Test failed")
        };
        assert_eq!(response.result.code, u32::from(ErrorCodes::Ok));
    }

    /// Test that if more decrypted txs are submitted to
    /// [`process_proposal`] than expected, they are rejected
    #[test]
    fn test_too_many_decrypted_txs() {
        let (mut shell, _) = test_utils::setup(1);

        let tx = Tx::new(
            "wasm_code".as_bytes().to_owned(),
            Some("transaction data".as_bytes().to_owned()),
            shell.chain_id.clone(),
            None,
        );

        let mut tx = Tx::from(TxType::Decrypted(DecryptedTx::Decrypted {
            tx,
            #[cfg(not(feature = "mainnet"))]
            has_valid_pow: false,
        }));
        tx.chain_id = shell.chain_id.clone();

        let request = ProcessProposal {
            txs: vec![tx.to_bytes()],
        };
        let response = if let Err(TestError::RejectProposal(resp)) =
            shell.process_proposal(request)
        {
            if let [resp] = resp.as_slice() {
                resp.clone()
            } else {
                panic!("Test failed")
            }
        } else {
            panic!("Test failed")
        };
        assert_eq!(response.result.code, u32::from(ErrorCodes::ExtraTxs));
        assert_eq!(
            response.result.info,
            String::from("Received more decrypted txs than expected"),
        );
    }

    /// Process Proposal should reject a block containing a RawTx, but not panic
    #[test]
    fn test_raw_tx_rejected() {
        let (mut shell, _) = test_utils::setup(1);

        let tx = Tx::new(
            "wasm_code".as_bytes().to_owned(),
            Some("transaction data".as_bytes().to_owned()),
            shell.chain_id.clone(),
            None,
        );
        let mut tx = Tx::from(TxType::Raw(tx));
        tx.chain_id = shell.chain_id.clone();
        let request = ProcessProposal {
            txs: vec![tx.to_bytes()],
        };

        match shell.process_proposal(request) {
            Ok(_) => panic!("Test failes"),
            Err(TestError::RejectProposal(response)) => {
                assert_eq!(
                    response[0].result.code,
                    u32::from(ErrorCodes::InvalidTx)
                );
                assert_eq!(
                    response[0].result.info,
                    String::from(
                        "Transaction rejected: Non-encrypted transactions are \
                         not supported"
                    ),
                );
            }
        }
    }

    /// Test that if the unsigned wrapper tx hash is known (replay attack), the
    /// block is rejected
    #[test]
    fn test_wrapper_tx_hash() {
        let (mut shell, _) = TestShell::new();

        let keypair = crate::wallet::defaults::daewon_keypair();

        let tx = Tx::new(
            "wasm_code".as_bytes().to_owned(),
            Some("transaction data".as_bytes().to_owned()),
            shell.chain_id.clone(),
            None,
        );
        let wrapper = WrapperTx::new(
            Fee {
                amount: 0.into(),
                token: shell.wl_storage.storage.native_token.clone(),
            },
            &keypair,
            Epoch(0),
            0.into(),
            tx,
            Default::default(),
            #[cfg(not(feature = "mainnet"))]
            None,
        );
        let signed = wrapper
            .sign(&keypair, shell.chain_id.clone(), None)
            .expect("Test failed");

        // Write wrapper hash to storage
        let wrapper_unsigned_hash = Hash(signed.unsigned_hash());
        let hash_key =
            replay_protection::get_tx_hash_key(&wrapper_unsigned_hash);
        shell
            .wl_storage
            .storage
            .write(&hash_key, vec![])
            .expect("Test failed");

        // Run validation
        let request = ProcessProposal {
            txs: vec![signed.to_bytes()],
        };
        match shell.process_proposal(request) {
            Ok(_) => panic!("Test failed"),
            Err(TestError::RejectProposal(response)) => {
                assert_eq!(
                    response[0].result.code,
                    u32::from(ErrorCodes::ReplayTx)
                );
                assert_eq!(
                    response[0].result.info,
                    format!(
                        "Wrapper transaction hash {} already in storage, \
                         replay attempt",
                        wrapper_unsigned_hash
                    )
                );
            }
        }
    }

    /// Test that a block containing two identical wrapper txs is rejected
    #[test]
    fn test_wrapper_tx_hash_same_block() {
        let (mut shell, _) = TestShell::new();

        let keypair = crate::wallet::defaults::daewon_keypair();

        // Add unshielded balance for fee payment
        let balance_key = token::balance_key(
            &shell.wl_storage.storage.native_token,
            &Address::from(&keypair.ref_to()),
        );
        shell
            .wl_storage
            .storage
            .write(&balance_key, Amount::whole(1000).try_to_vec().unwrap())
            .unwrap();

        let tx = Tx::new(
            "wasm_code".as_bytes().to_owned(),
            Some("transaction data".as_bytes().to_owned()),
            shell.chain_id.clone(),
            None,
        );
        let wrapper = WrapperTx::new(
            Fee {
                amount: 0.into(),
                token: shell.wl_storage.storage.native_token.clone(),
            },
            &keypair,
            Epoch(0),
            0.into(),
            tx,
            Default::default(),
            #[cfg(not(feature = "mainnet"))]
            None,
        );
        let signed = wrapper
            .sign(&keypair, shell.chain_id.clone(), None)
            .expect("Test failed");

        // Run validation
        let request = ProcessProposal {
            txs: vec![signed.to_bytes(); 2],
        };
        match shell.process_proposal(request) {
            Ok(_) => panic!("Test failed"),
            Err(TestError::RejectProposal(response)) => {
                assert_eq!(response[0].result.code, u32::from(ErrorCodes::Ok));
                assert_eq!(
                    response[1].result.code,
                    u32::from(ErrorCodes::ReplayTx)
                );
                // The checks happens on the inner hash first, so the tx is
                // rejected because of this hash, not the
                // wrapper one
                assert_eq!(
                    response[1].result.info,
                    format!(
                        "Inner transaction hash {} already in storage, replay \
                         attempt",
                        wrapper.tx_hash
                    )
                );
            }
        }
    }

    /// Test that if the unsigned inner tx hash is known (replay attack), the
    /// block is rejected
    #[test]
    fn test_inner_tx_hash() {
        let (mut shell, _) = TestShell::new();

        let keypair = crate::wallet::defaults::daewon_keypair();

        let tx = Tx::new(
            "wasm_code".as_bytes().to_owned(),
            Some("transaction data".as_bytes().to_owned()),
            shell.chain_id.clone(),
            None,
        );
        let wrapper = WrapperTx::new(
            Fee {
                amount: 0.into(),
                token: shell.wl_storage.storage.native_token.clone(),
            },
            &keypair,
            Epoch(0),
            0.into(),
            tx,
            Default::default(),
            #[cfg(not(feature = "mainnet"))]
            None,
        );
        let inner_unsigned_hash = wrapper.tx_hash.clone();
        let signed = wrapper
            .sign(&keypair, shell.chain_id.clone(), None)
            .expect("Test failed");

        // Write inner hash to storage
        let hash_key = replay_protection::get_tx_hash_key(&inner_unsigned_hash);
        shell
            .wl_storage
            .storage
            .write(&hash_key, vec![])
            .expect("Test failed");

        // Run validation
        let request = ProcessProposal {
            txs: vec![signed.to_bytes()],
        };
        match shell.process_proposal(request) {
            Ok(_) => panic!("Test failed"),
            Err(TestError::RejectProposal(response)) => {
                assert_eq!(
                    response[0].result.code,
                    u32::from(ErrorCodes::ReplayTx)
                );
                assert_eq!(
                    response[0].result.info,
                    format!(
                        "Inner transaction hash {} already in storage, replay \
                         attempt",
                        inner_unsigned_hash
                    )
                );
            }
        }
    }

    /// Test that a block containing two identical inner transactions is
    /// rejected
    #[test]
    fn test_inner_tx_hash_same_block() {
        let (mut shell, _) = TestShell::new();

        let keypair = crate::wallet::defaults::daewon_keypair();
        let keypair_2 = crate::wallet::defaults::daewon_keypair();

        // Add unshielded balance for fee payment
        let balance_key = token::balance_key(
            &shell.wl_storage.storage.native_token,
            &Address::from(&keypair.ref_to()),
        );
        shell
            .wl_storage
            .storage
            .write(&balance_key, Amount::whole(1000).try_to_vec().unwrap())
            .unwrap();

        // Add unshielded balance for fee payment
        let balance_key = token::balance_key(
            &shell.wl_storage.storage.native_token,
            &Address::from(&keypair_2.ref_to()),
        );
        shell
            .wl_storage
            .storage
            .write(&balance_key, Amount::whole(1000).try_to_vec().unwrap())
            .unwrap();

        let tx = Tx::new(
            "wasm_code".as_bytes().to_owned(),
            Some("transaction data".as_bytes().to_owned()),
            shell.chain_id.clone(),
            None,
        );
        let wrapper = WrapperTx::new(
            Fee {
                amount: 0.into(),
                token: shell.wl_storage.storage.native_token.clone(),
            },
            &keypair,
            Epoch(0),
            0.into(),
            tx.clone(),
            Default::default(),
            #[cfg(not(feature = "mainnet"))]
            None,
        );
        let inner_unsigned_hash = wrapper.tx_hash.clone();
        let signed = wrapper
            .sign(&keypair, shell.chain_id.clone(), None)
            .expect("Test failed");

        let new_wrapper = WrapperTx::new(
            Fee {
                amount: 0.into(),
                token: shell.wl_storage.storage.native_token.clone(),
            },
            &keypair_2,
            Epoch(0),
            0.into(),
            tx,
            Default::default(),
            #[cfg(not(feature = "mainnet"))]
            None,
        );
        let new_signed = new_wrapper
            .sign(&keypair, shell.chain_id.clone(), None)
            .expect("Test failed");

        // Run validation
        let request = ProcessProposal {
            txs: vec![signed.to_bytes(), new_signed.to_bytes()],
        };
        match shell.process_proposal(request) {
            Ok(_) => panic!("Test failed"),
            Err(TestError::RejectProposal(response)) => {
                assert_eq!(response[0].result.code, u32::from(ErrorCodes::Ok));
                assert_eq!(
                    response[1].result.code,
                    u32::from(ErrorCodes::ReplayTx)
                );
                assert_eq!(
                    response[1].result.info,
                    format!(
                        "Inner transaction hash {} already in storage, replay \
                         attempt",
                        inner_unsigned_hash
                    )
                );
            }
        }
    }

    /// Test that a wrapper or protocol transaction with a mismatching chain id
    /// causes the entire block to be rejected
    #[test]
    fn test_wong_chain_id() {
        let (mut shell, _) = test_utils::setup(1);
        let keypair = crate::wallet::defaults::daewon_keypair();

        let tx = Tx::new(
            "wasm_code".as_bytes().to_owned(),
            Some("transaction data".as_bytes().to_owned()),
            shell.chain_id.clone(),
            None,
        );
        let wrapper = WrapperTx::new(
            Fee {
                amount: 0.into(),
                token: shell.wl_storage.storage.native_token.clone(),
            },
            &keypair,
            Epoch(0),
            0.into(),
            tx.clone(),
            Default::default(),
            #[cfg(not(feature = "mainnet"))]
            None,
        );
        let wrong_chain_id = ChainId("Wrong chain id".to_string());
        let signed = wrapper
            .sign(&keypair, wrong_chain_id.clone(), None)
            .expect("Test failed");

        let protocol_tx = ProtocolTxType::EthereumStateUpdate(tx).sign(
            &keypair.ref_to(),
            &keypair,
            wrong_chain_id.clone(),
        );

        // Run validation
        let request = ProcessProposal {
            txs: vec![signed.to_bytes(), protocol_tx.to_bytes()],
        };
        match shell.process_proposal(request) {
            Ok(_) => panic!("Test failed"),
            Err(TestError::RejectProposal(response)) => {
                for res in response {
                    assert_eq!(
                        res.result.code,
                        u32::from(ErrorCodes::InvalidChainId)
                    );
                    assert_eq!(
                        res.result.info,
                        format!(
                            "Tx carries a wrong chain id: expected {}, found \
                             {}",
                            shell.chain_id, wrong_chain_id
                        )
                    );
                }
            }
        }
    }

    /// Test that a decrypted transaction with a mismatching chain id gets
    /// rejected without rejecting the entire block
    #[test]
    fn test_decrypted_wong_chain_id() {
        let (mut shell, _) = test_utils::setup(1);
        let keypair = crate::wallet::defaults::daewon_keypair();

        let wrong_chain_id = ChainId("Wrong chain id".to_string());
        let tx = Tx::new(
            "wasm_code".as_bytes().to_owned(),
            Some("new transaction data".as_bytes().to_owned()),
            wrong_chain_id.clone(),
            None,
        );
        let decrypted: Tx = DecryptedTx::Decrypted {
            tx: tx.clone(),
            has_valid_pow: false,
        }
        .into();
        let signed_decrypted = decrypted.sign(&keypair);
        let wrapper = WrapperTx::new(
            Fee {
                amount: 0.into(),
                token: shell.wl_storage.storage.native_token.clone(),
            },
            &keypair,
            Epoch(0),
            0.into(),
            tx,
            Default::default(),
            #[cfg(not(feature = "mainnet"))]
            None,
        );
        let wrapper_in_queue = WrapperTxInQueue {
            tx: wrapper,
            has_valid_pow: false,
        };
        shell.wl_storage.storage.tx_queue.push(wrapper_in_queue);

        // Run validation
        let request = ProcessProposal {
            txs: vec![signed_decrypted.to_bytes()],
        };

        match shell.process_proposal(request) {
            Ok(response) => {
                assert_eq!(
                    response[0].result.code,
                    u32::from(ErrorCodes::InvalidDecryptedChainId)
                );
                assert_eq!(
                    response[0].result.info,
                    format!(
                        "Decrypted tx carries a wrong chain id: expected {}, \
                         found {}",
                        shell.chain_id, wrong_chain_id
                    )
                )
            }
            Err(_) => panic!("Test failed"),
        }
    }

    /// Test that an expired wrapper transaction causes a block rejection
    #[test]
    fn test_expired_wrapper() {
        let (mut shell, _) = TestShell::new();
        let keypair = crate::wallet::defaults::daewon_keypair();

        let tx = Tx::new(
            "wasm_code".as_bytes().to_owned(),
            Some("transaction data".as_bytes().to_owned()),
            shell.chain_id.clone(),
            None,
        );
        let wrapper = WrapperTx::new(
            Fee {
                amount: 0.into(),
                token: shell.wl_storage.storage.native_token.clone(),
            },
            &keypair,
            Epoch(0),
            0.into(),
            tx,
            Default::default(),
            #[cfg(not(feature = "mainnet"))]
            None,
        );
        let signed = wrapper
            .sign(&keypair, shell.chain_id.clone(), Some(DateTimeUtc::now()))
            .expect("Test failed");

        // Run validation
        let request = ProcessProposal {
            txs: vec![signed.to_bytes()],
        };
        match shell.process_proposal(request) {
            Ok(_) => panic!("Test failed"),
            Err(TestError::RejectProposal(response)) => {
                assert_eq!(
                    response[0].result.code,
                    u32::from(ErrorCodes::ExpiredTx)
                );
            }
        }
    }

    /// Test that an expired decrypted transaction is correctlye marked as so
    /// without rejecting the entire block
    #[test]
    fn test_expired_decrypted() {
        let (mut shell, _) = TestShell::new();
        let keypair = crate::wallet::defaults::daewon_keypair();

        let tx = Tx::new(
            "wasm_code".as_bytes().to_owned(),
            Some("new transaction data".as_bytes().to_owned()),
            shell.chain_id.clone(),
            Some(DateTimeUtc::now()),
        );
        let decrypted: Tx = DecryptedTx::Decrypted {
            tx: tx.clone(),
            has_valid_pow: false,
        }
        .into();
        let signed_decrypted = decrypted.sign(&keypair);
        let wrapper = WrapperTx::new(
            Fee {
                amount: 0.into(),
                token: shell.wl_storage.storage.native_token.clone(),
            },
            &keypair,
            Epoch(0),
            0.into(),
            tx,
            Default::default(),
            #[cfg(not(feature = "mainnet"))]
            None,
        );
        let wrapper_in_queue = WrapperTxInQueue {
            tx: wrapper,
            has_valid_pow: false,
        };
        shell.wl_storage.storage.tx_queue.push(wrapper_in_queue);

        // Run validation
        let request = ProcessProposal {
            txs: vec![signed_decrypted.to_bytes()],
        };
        match shell.process_proposal(request) {
            Ok(response) => {
                assert_eq!(
                    response[0].result.code,
                    u32::from(ErrorCodes::ExpiredDecryptedTx)
                );
            }
            Err(_) => panic!("Test failed"),
        }
    }
}<|MERGE_RESOLUTION|>--- conflicted
+++ resolved
@@ -82,8 +82,8 @@
         &self,
         req: RequestProcessProposal,
     ) -> ProcessProposal {
-<<<<<<< HEAD
-        let (tx_results, metadata) = self.process_txs(&req.txs);
+        let (tx_results, metadata) =
+            self.process_txs(&req.txs, self.get_block_timestamp(req.time));
 
         // Erroneous transactions were detected when processing
         // the leader's proposal. We allow txs that do not
@@ -123,17 +123,6 @@
         } else {
             ProposalStatus::Accept
         };
-=======
-        let tx_results =
-            self.process_txs(&req.txs, self.get_block_timestamp(req.time));
-
-        ProcessProposal {
-            status: if tx_results.iter().any(|res| res.code > 3) {
-                ProposalStatus::Reject as i32
-            } else {
-                ProposalStatus::Accept as i32
-            },
->>>>>>> 76ad54b5
 
         ProcessProposal {
             status: status as i32,
@@ -144,14 +133,9 @@
     /// Check all the given txs.
     pub fn process_txs(
         &self,
-<<<<<<< HEAD
         txs: &[TxBytes],
+        block_time: DateTimeUtc,
     ) -> (Vec<TxResult>, ValidationMeta) {
-=======
-        txs: &[Vec<u8>],
-        block_time: DateTimeUtc,
-    ) -> Vec<TxResult> {
->>>>>>> 76ad54b5
         let mut tx_queue_iter = self.wl_storage.storage.tx_queue.iter();
         let mut temp_wl_storage = TempWlStorage::new(&self.wl_storage.storage);
         let mut metadata = ValidationMeta::from(&self.wl_storage);
@@ -242,6 +226,7 @@
             },
             |tx| {
                 let tx_chain_id = tx.chain_id.clone();
+                let tx_expiration = tx.expiration;
                 let tx_type = process_tx(tx).map_err(|err| {
                     // This occurs if the wrapper / protocol tx signature is
                     // invalid
@@ -250,20 +235,14 @@
                         info: err.to_string(),
                     }
                 })?;
-                Ok((tx_chain_id, tx_type))
-            },
-        );
-        let (tx_chain_id, tx) = match maybe_tx {
+                Ok((tx_chain_id, tx_expiration, tx_type))
+            },
+        );
+        let (tx_chain_id, tx_expiration, tx) = match maybe_tx {
             Ok(tx) => tx,
             Err(tx_result) => return tx_result,
         };
 
-<<<<<<< HEAD
-=======
-        let tx_chain_id = tx.chain_id.clone();
-        let tx_expiration = tx.expiration;
-
->>>>>>> 76ad54b5
         // TODO: This should not be hardcoded
         let privkey = <EllipticCurve as PairingEngine>::G2Affine::prime_subgroup_generator();
 
@@ -276,6 +255,7 @@
                     .into(),
             },
             TxType::Protocol(_) => {
+                // Tx chain id
                 if tx_chain_id != self.chain_id {
                     return TxResult {
                         code: ErrorCodes::InvalidChainId.into(),
@@ -286,12 +266,24 @@
                         ),
                     };
                 }
+
+                // Tx expiration
+                if let Some(exp) = tx_expiration {
+                    if block_time > exp {
+                        return TxResult {
+                            code: ErrorCodes::ExpiredTx.into(),
+                            info: format!(
+                                "Tx expired at {:#?}, block time: {:#?}",
+                                exp, block_time
+                            ),
+                        };
+                    }
+                }
                 TxResult {
                     code: ErrorCodes::InvalidTx.into(),
                     info: "Protocol transactions are a fun new feature that \
                            is coming soon to a blockchain near you. Patience."
                         .into(),
-<<<<<<< HEAD
                 }
             }
             TxType::Decrypted(tx) => {
@@ -312,6 +304,7 @@
                                 has_valid_pow: _,
                             } = tx
                             {
+                                // Tx chain id
                                 if tx.chain_id != self.chain_id {
                                     return TxResult {
                                         code:
@@ -323,101 +316,22 @@
                                             self.chain_id, tx.chain_id
                                         ),
                                     };
-=======
-                },
-                TxType::Protocol(_) => {
-                    // Tx chain id
-                    if tx_chain_id != self.chain_id {
-                        return TxResult {
-                            code: ErrorCodes::InvalidChainId.into(),
-                            info: format!(
-                                "Tx carries a wrong chain id: expected {}, \
-                                 found {}",
-                                self.chain_id, tx_chain_id
-                            ),
-                        };
-                    }
-
-                    // Tx expiration
-                    if let Some(exp) = tx_expiration {
-                        if block_time > exp {
-                            return TxResult {
-                                code: ErrorCodes::ExpiredTx.into(),
-                                info: format!(
-                                    "Tx expired at {:#?}, block time: {:#?}",
-                                    exp, block_time
-                                ),
-                            };
-                        }
-                    }
-                    TxResult {
-                        code: ErrorCodes::InvalidTx.into(),
-                        info: "Protocol transactions are a fun new feature \
-                               that is coming soon to a blockchain near you. \
-                               Patience."
-                            .into(),
-                    }
-                }
-                TxType::Decrypted(tx) => {
-                    match tx_queue_iter.next() {
-                        Some(wrapper) => {
-                            if wrapper.tx.tx_hash != tx.hash_commitment() {
-                                TxResult {
-                                    code: ErrorCodes::InvalidOrder.into(),
-                                    info: "Process proposal rejected a \
-                                           decrypted transaction that \
-                                           violated the tx order determined \
-                                           in the previous block"
-                                        .into(),
                                 }
-                            } else if verify_decrypted_correctly(&tx, privkey) {
-                                if let DecryptedTx::Decrypted {
-                                    tx,
-                                    has_valid_pow: _,
-                                } = tx
-                                {
-                                    // Tx chain id
-                                    if tx.chain_id != self.chain_id {
+
+                                // Tx expiration
+                                if let Some(exp) = tx.expiration {
+                                    if block_time > exp {
                                         return TxResult {
-                                            code: ErrorCodes::InvalidDecryptedChainId
-                                                .into(),
+                                            code:
+                                                ErrorCodes::ExpiredDecryptedTx
+                                                    .into(),
                                             info: format!(
-                                                "Decrypted tx carries a wrong chain id: \
-                                                 expected {}, found {}",
-                                                self.chain_id, tx.chain_id
+                                                "Decrypted tx expired at \
+                                                 {:#?}, block time: {:#?}",
+                                                exp, block_time
                                             ),
                                         };
                                     }
-
-                                    // Tx expiration
-                                    if let Some(exp) = tx.expiration {
-                                        if block_time > exp {
-                                            return TxResult {
-                                                code: ErrorCodes::ExpiredDecryptedTx
-                                                    .into(),
-                                                info: format!(
-                    "Decrypted tx expired at {:#?}, block time: {:#?}",
-                    exp, block_time
-                ),
-                                            };
-                                        }
-                                    }
-                                }
-
-                                TxResult {
-                                    code: ErrorCodes::Ok.into(),
-                                    info: "Process Proposal accepted this \
-                                           transaction"
-                                        .into(),
-                                }
-                            } else {
-                                TxResult {
-                                    code: ErrorCodes::InvalidTx.into(),
-                                    info: "The encrypted payload of tx was \
-                                           incorrectly marked as \
-                                           un-decryptable"
-                                        .into(),
->>>>>>> 76ad54b5
                                 }
                             }
                             TxResult {
@@ -429,7 +343,7 @@
                         } else {
                             // Wrong inner tx commitment
                             TxResult {
-                                code: ErrorCodes::Undecryptable.into(),
+                                code: ErrorCodes::InvalidTx.into(),
                                 info: "The encrypted payload of tx was \
                                        incorrectly marked as un-decryptable"
                                     .into(),
@@ -490,7 +404,19 @@
                         ),
                     };
                 }
-<<<<<<< HEAD
+
+                // Tx expiration
+                if let Some(exp) = tx_expiration {
+                    if block_time > exp {
+                        return TxResult {
+                            code: ErrorCodes::ExpiredTx.into(),
+                            info: format!(
+                                "Tx expired at {:#?}, block time: {:#?}",
+                                exp, block_time
+                            ),
+                        };
+                    }
+                }
 
                 // validate the ciphertext via Ferveo
                 if !wrapper.validate_ciphertext() {
@@ -508,11 +434,6 @@
                     if temp_wl_storage.has_key(&inner_hash_key).expect(
                         "Error while checking inner tx hash key in storage",
                     ) {
-=======
-                TxType::Wrapper(wrapper) => {
-                    // Tx chain id
-                    if tx_chain_id != self.chain_id {
->>>>>>> 76ad54b5
                         return TxResult {
                             code: ErrorCodes::ReplayTx.into(),
                             info: format!(
@@ -523,7 +444,6 @@
                         };
                     }
 
-<<<<<<< HEAD
                     // Write inner hash to WAL
                     temp_wl_storage
                         .write_log
@@ -543,25 +463,6 @@
                     ) {
                         return TxResult {
                             code: ErrorCodes::ReplayTx.into(),
-=======
-                    // Tx expiration
-                    if let Some(exp) = tx_expiration {
-                        if block_time > exp {
-                            return TxResult {
-                                code: ErrorCodes::ExpiredTx.into(),
-                                info: format!(
-                                    "Tx expired at {:#?}, block time: {:#?}",
-                                    exp, block_time
-                                ),
-                            };
-                        }
-                    }
-
-                    // validate the ciphertext via Ferveo
-                    if !wrapper.validate_ciphertext() {
-                        TxResult {
-                            code: ErrorCodes::InvalidTx.into(),
->>>>>>> 76ad54b5
                             info: format!(
                                 "Wrapper transaction hash {} already in \
                                  storage, replay attempt",
@@ -637,14 +538,11 @@
 #[cfg(test)]
 mod test_process_proposal {
     use borsh::BorshDeserialize;
-<<<<<<< HEAD
     use namada::ledger::parameters::storage::get_wrapper_tx_fees_key;
-=======
-    use namada::proof_of_stake::Epoch;
->>>>>>> 76ad54b5
     use namada::proto::SignedTxData;
     use namada::types::hash::Hash;
     use namada::types::key::*;
+    use namada::types::storage::Epoch;
     use namada::types::token::Amount;
     use namada::types::transaction::encrypted::EncryptedTx;
     use namada::types::transaction::protocol::ProtocolTxType;
@@ -652,7 +550,7 @@
 
     use super::*;
     use crate::node::ledger::shell::test_utils::{
-        self, gen_keypair, ProcessProposal, TestError, TestShell,
+        self, gen_keypair, ProcessProposal, TestError,
     };
 
     /// Test that if a wrapper tx is not signed, the block is rejected
@@ -804,7 +702,7 @@
         let (mut shell, _) = test_utils::setup(1);
         shell
             .wl_storage
-            .storage
+            .write_log
             .write(
                 &get_wrapper_tx_fees_key(),
                 token::Amount::whole(MIN_FEE).try_to_vec().unwrap(),
@@ -845,7 +743,7 @@
                 );
                 assert_eq!(
                     response[0].result.info,
-                    "The given address does not have a sufficient balance to \
+                    "The address given does not have sufficient balance to \
                      pay fee"
                         .to_string(),
                 );
@@ -867,12 +765,12 @@
         );
         shell
             .wl_storage
-            .storage
+            .write_log
             .write(&balance_key, Amount::whole(99).try_to_vec().unwrap())
             .unwrap();
         shell
             .wl_storage
-            .storage
+            .write_log
             .write(
                 &get_wrapper_tx_fees_key(),
                 token::Amount::whole(MIN_FEE).try_to_vec().unwrap(),
@@ -915,7 +813,7 @@
                 assert_eq!(
                     response[0].result.info,
                     String::from(
-                        "The given address does not have a sufficient balance \
+                        "The address given does not have sufficient balance \
                          to pay fee"
                     )
                 );
@@ -1036,7 +934,7 @@
                         "The encrypted payload of tx was incorrectly marked \
                          as un-decryptable"
                     ),
-                )
+                );
             }
         }
     }
@@ -1219,7 +1117,7 @@
     /// block is rejected
     #[test]
     fn test_wrapper_tx_hash() {
-        let (mut shell, _) = TestShell::new();
+        let (mut shell, _) = test_utils::setup(1);
 
         let keypair = crate::wallet::defaults::daewon_keypair();
 
@@ -1282,7 +1180,7 @@
     /// Test that a block containing two identical wrapper txs is rejected
     #[test]
     fn test_wrapper_tx_hash_same_block() {
-        let (mut shell, _) = TestShell::new();
+        let (mut shell, _) = test_utils::setup(1);
 
         let keypair = crate::wallet::defaults::daewon_keypair();
 
@@ -1351,7 +1249,7 @@
     /// block is rejected
     #[test]
     fn test_inner_tx_hash() {
-        let (mut shell, _) = TestShell::new();
+        let (mut shell, _) = test_utils::setup(1);
 
         let keypair = crate::wallet::defaults::daewon_keypair();
 
@@ -1414,7 +1312,7 @@
     /// rejected
     #[test]
     fn test_inner_tx_hash_same_block() {
-        let (mut shell, _) = TestShell::new();
+        let (mut shell, _) = test_utils::setup(1);
 
         let keypair = crate::wallet::defaults::daewon_keypair();
         let keypair_2 = crate::wallet::defaults::daewon_keypair();
@@ -1634,7 +1532,7 @@
     /// Test that an expired wrapper transaction causes a block rejection
     #[test]
     fn test_expired_wrapper() {
-        let (mut shell, _) = TestShell::new();
+        let (mut shell, _) = test_utils::setup(1);
         let keypair = crate::wallet::defaults::daewon_keypair();
 
         let tx = Tx::new(
@@ -1675,11 +1573,11 @@
         }
     }
 
-    /// Test that an expired decrypted transaction is correctlye marked as so
+    /// Test that an expired decrypted transaction is correctly marked as so
     /// without rejecting the entire block
     #[test]
     fn test_expired_decrypted() {
-        let (mut shell, _) = TestShell::new();
+        let (mut shell, _) = test_utils::setup(1);
         let keypair = crate::wallet::defaults::daewon_keypair();
 
         let tx = Tx::new(
