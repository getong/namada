//! Client RPC queries

use std::cmp::Ordering;
use std::collections::{HashMap, HashSet};
use std::fs::File;
use std::io::{self, Write};
use std::iter::Iterator;
use std::str::FromStr;
use std::time::Duration;

use async_std::fs;
use async_std::path::PathBuf;
use async_std::prelude::*;
use borsh::{BorshDeserialize, BorshSerialize};
use data_encoding::HEXLOWER;
use itertools::Either;
use masp_primitives::asset_type::AssetType;
use masp_primitives::merkle_tree::MerklePath;
use masp_primitives::primitives::ViewingKey;
use masp_primitives::sapling::Node;
use masp_primitives::zip32::ExtendedFullViewingKey;
use namada::core::types::transaction::governance::ProposalType;
use namada::ledger::args::InputAmount;
use namada::ledger::events::Event;
use namada::ledger::governance::parameters::GovParams;
use namada::ledger::governance::storage as gov_storage;
use namada::ledger::masp::{
    Conversions, MaspAmount, MaspChange, PinnedBalanceError, ShieldedContext,
    ShieldedUtils,
};
use namada::ledger::native_vp::governance::utils::{self, Votes};
use namada::ledger::parameters::{storage as param_storage, EpochDuration};
use namada::ledger::pos::{
    self, BondId, BondsAndUnbondsDetail, CommissionPair, PosParams, Slash,
};
use namada::ledger::queries::RPC;
use namada::ledger::rpc::{query_epoch, TxResponse};
use namada::ledger::storage::ConversionState;
use namada::ledger::wallet::{AddressVpType, Wallet};
use namada::proof_of_stake::types::WeightedValidator;
use namada::types::address::{masp, Address};
use namada::types::governance::{
    OfflineProposal, OfflineVote, ProposalVote, VotePower, VoteType,
};
use namada::types::hash::Hash;
use namada::types::key::*;
use namada::types::masp::{BalanceOwner, ExtendedViewingKey, PaymentAddress};
use namada::types::storage::{BlockHeight, BlockResults, Epoch, Key, KeySeg};
use namada::types::token::{
    Change, DenominatedAmount, Denomination, MaspDenom, TokenAddress,
};
use namada::types::{storage, token};

use crate::cli::{self, args};
use crate::facade::tendermint::merkle::proof::Proof;
use crate::facade::tendermint_rpc::error::Error as TError;
use crate::wallet::CliWalletUtils;

/// Query the status of a given transaction.
///
/// If a response is not delivered until `deadline`, we exit the cli with an
/// error.
pub async fn query_tx_status<C: namada::ledger::queries::Client + Sync>(
    client: &C,
    status: namada::ledger::rpc::TxEventQuery<'_>,
    deadline: Duration,
) -> Event {
    namada::ledger::rpc::query_tx_status(client, status, deadline).await
}

/// Query and print the epoch of the last committed block
pub async fn query_and_print_epoch<
    C: namada::ledger::queries::Client + Sync,
>(
    client: &C,
) -> Epoch {
    let epoch = namada::ledger::rpc::query_epoch(client).await;
    println!("Last committed epoch: {}", epoch);
    epoch
}

/// Query the last committed block
pub async fn query_block<C: namada::ledger::queries::Client + Sync>(
    client: &C,
) -> crate::facade::tendermint_rpc::endpoint::block::Response {
    namada::ledger::rpc::query_block(client).await
}

/// Query the results of the last committed block
pub async fn query_results<C: namada::ledger::queries::Client + Sync>(
    client: &C,
    _args: args::Query,
) -> Vec<BlockResults> {
    unwrap_client_response::<C, Vec<BlockResults>>(
        RPC.shell().read_results(client).await,
    )
}

/// Query the specified accepted transfers from the ledger
pub async fn query_transfers<
    C: namada::ledger::queries::Client + Sync,
    U: ShieldedUtils<C = C>,
>(
    client: &C,
    wallet: &mut Wallet<CliWalletUtils>,
    shielded: &mut ShieldedContext<U>,
    args: args::QueryTransfers,
) {
    let query_token = args.token;
    let sub_prefix = args.sub_prefix.map(|s| Key::parse(s).unwrap());
    let query_owner = args.owner.map_or_else(
        || Either::Right(wallet.get_addresses().into_values().collect()),
        Either::Left,
    );
    let _ = shielded.load();
    // Obtain the effects of all shielded and transparent transactions
    let transfers = shielded
        .query_tx_deltas(
            client,
            &query_owner,
            &query_token,
            &wallet.get_viewing_keys(),
        )
        .await;
    // To facilitate lookups of human-readable token names
    let vks = wallet.get_viewing_keys();
    // To enable ExtendedFullViewingKeys to be displayed instead of ViewingKeys
    let fvk_map: HashMap<_, _> = vks
        .values()
        .map(|fvk| (ExtendedFullViewingKey::from(*fvk).fvk.vk, fvk))
        .collect();
    // Now display historical shielded and transparent transactions
    for ((height, idx), (epoch, tfer_delta, tx_delta)) in transfers {
        // Check if this transfer pertains to the supplied owner
        let mut relevant = match &query_owner {
            Either::Left(BalanceOwner::FullViewingKey(fvk)) => tx_delta
                .contains_key(&ExtendedFullViewingKey::from(*fvk).fvk.vk),
            Either::Left(BalanceOwner::Address(owner)) => {
                tfer_delta.contains_key(owner)
            }
            Either::Left(BalanceOwner::PaymentAddress(_owner)) => false,
            Either::Right(_) => true,
        };
        // Realize and decode the shielded changes to enable relevance check
        let mut shielded_accounts = HashMap::new();
        for (acc, amt) in tx_delta {
            // Realize the rewards that would have been attained upon the
            // transaction's reception
            let amt = shielded
                .compute_exchanged_amount(
                    client,
                    amt,
                    epoch,
                    Conversions::new(),
                )
                .await
                .0;
            let dec = shielded.decode_amount(client, amt, epoch).await;
            shielded_accounts.insert(acc, dec);
        }
        // Check if this transfer pertains to the supplied token
        relevant &= match &query_token {
            Some(token) => {
                let check = |(tok, chg): (&TokenAddress, &Change)| {
                    tok.sub_prefix == sub_prefix
                        && &tok.address == token
                        && !chg.is_zero()
                };
                tfer_delta.values().cloned().any(
                    |MaspChange { ref asset, change }| check((asset, &change)),
                ) || shielded_accounts
                    .values()
                    .cloned()
                    .any(|x| x.iter().any(check))
            }
            None => true,
        };
        // Filter out those entries that do not satisfy user query
        if !relevant {
            continue;
        }
        println!("Height: {}, Index: {}, Transparent Transfer:", height, idx);
        // Display the transparent changes first
        for (account, MaspChange { ref asset, change }) in tfer_delta {
            if account != masp() {
                print!("  {}:", account);
                let token_alias = lookup_alias(wallet, &asset.address);
                let sign = match change.cmp(&Change::zero()) {
                    Ordering::Greater => "+",
                    Ordering::Less => "-",
                    Ordering::Equal => "",
                };
                print!(
                    " {}{} {}",
                    sign,
                    format_denominated_amount(client, asset, change.into(),)
                        .await,
                    asset.format_with_alias(&token_alias)
                );
            }
            println!();
        }
        // Then display the shielded changes afterwards
        // TODO: turn this to a display impl
        // (account, amt)
        for (account, masp_change) in shielded_accounts {
            if fvk_map.contains_key(&account) {
                print!("  {}:", fvk_map[&account]);
                for (token_addr, val) in masp_change {
<<<<<<< HEAD
                    let token_alias = lookup_alias(&ctx, &token_addr.address);
                    let sign = match val.cmp(&Change::zero()) {
=======
                    let token_alias = lookup_alias(wallet, &token_addr.address);
                    let sign = match val.cmp(&token::Amount::zero()) {
>>>>>>> 48a27dc7
                        Ordering::Greater => "+",
                        Ordering::Less => "-",
                        Ordering::Equal => "",
                    };
                    print!(
                        " {}{} {}",
                        sign,
<<<<<<< HEAD
                        format_denominated_amount(
                            &client,
                            &token_addr,
                            val.into(),
                        )
                        .await,
=======
                        format_denominated_amount(client, &token_addr, val,)
                            .await,
>>>>>>> 48a27dc7
                        token_addr.format_with_alias(&token_alias),
                    );
                }
                println!();
            }
        }
    }
}

/// Query the raw bytes of given storage key
pub async fn query_raw_bytes<C: namada::ledger::queries::Client + Sync>(
    client: &C,
    args: args::QueryRawBytes,
) {
    let response = unwrap_client_response::<C, _>(
        RPC.shell()
            .storage_value(client, None, None, false, &args.storage_key)
            .await,
    );
    if !response.data.is_empty() {
        println!("Found data: 0x{}", HEXLOWER.encode(&response.data));
    } else {
        println!("No data found for key {}", args.storage_key);
    }
}

/// Query token balance(s)
pub async fn query_balance<
    C: namada::ledger::queries::Client + Sync,
    U: ShieldedUtils<C = C>,
>(
    client: &C,
    wallet: &mut Wallet<CliWalletUtils>,
    shielded: &mut ShieldedContext<U>,
    args: args::QueryBalance,
) {
    // Query the balances of shielded or transparent account types depending on
    // the CLI arguments
    match &args.owner {
        Some(BalanceOwner::FullViewingKey(_viewing_key)) => {
            query_shielded_balance(client, wallet, shielded, args).await
        }
        Some(BalanceOwner::Address(_owner)) => {
            query_transparent_balance(client, wallet, args).await
        }
        Some(BalanceOwner::PaymentAddress(_owner)) => {
            query_pinned_balance(client, wallet, shielded, args).await
        }
        None => {
            // Print pinned balance
            query_pinned_balance(client, wallet, shielded, args.clone()).await;
            // Print shielded balance
            query_shielded_balance(client, wallet, shielded, args.clone())
                .await;
            // Then print transparent balance
            query_transparent_balance(client, wallet, args).await;
        }
    };
}

/// Query token balance(s)
pub async fn query_transparent_balance<
    C: namada::ledger::queries::Client + Sync,
>(
    client: &C,
    wallet: &mut Wallet<CliWalletUtils>,
    args: args::QueryBalance,
) {
    let tokens = wallet.get_addresses_with_vp_type(AddressVpType::Token);
    match (args.token, args.owner) {
        (Some(token), Some(owner)) => {
            let (_balance_key, sub_prefix) = match &args.sub_prefix {
                Some(sub_prefix) => {
                    let sub_prefix = Key::parse(sub_prefix).unwrap();
                    let prefix =
                        token::multitoken_balance_prefix(&token, &sub_prefix);
                    (
                        token::multitoken_balance_key(
                            &prefix,
                            &owner.address().unwrap(),
                        ),
                        Some(sub_prefix),
                    )
                }
                None => (
                    token::balance_key(&token, &owner.address().unwrap()),
                    None,
                ),
            };
            let token_alias = lookup_alias(wallet, &token);
            let key = token::balance_key(&token, &owner.address().unwrap());
            match query_storage_value::<C, token::Amount>(&client, &key).await {
                Some(balance) => {
                    let balance = format_denominated_amount(
                        client,
                        &TokenAddress {
                            address: token,
                            sub_prefix,
                        },
                        balance,
                    )
                    .await;
                    match &args.sub_prefix {
                        Some(sub_prefix) => {
                            println!(
                                "{} with {}: {}",
                                token_alias, sub_prefix, balance
                            );
                        }
                        None => println!("{}: {}", token_alias, balance),
                    }
                }
                None => {
                    println!("No {} balance found for {}", token_alias, owner)
                }
            }
        }
        (None, Some(owner)) => {
            for token in tokens {
                let prefix = token.to_db_key().into();
                let balances =
                    query_storage_prefix::<C, token::Amount>(client, &prefix)
                        .await;
                if let Some(balances) = balances {
                    print_balances(
                        client,
                        wallet,
                        balances,
                        &token,
                        owner.address().as_ref(),
                    )
                    .await;
                }
            }
        }
        (Some(token), None) => {
            let prefix = token.to_db_key().into();
            let balances =
                query_storage_prefix::<C, token::Amount>(client, &prefix).await;
            if let Some(balances) = balances {
                print_balances(client, wallet, balances, &token, None).await;
            }
        }
        (None, None) => {
            for token in tokens {
                let key = token::balance_prefix(&token);
                let balances =
                    query_storage_prefix::<C, token::Amount>(client, &key)
                        .await;
                if let Some(balances) = balances {
                    print_balances(client, wallet, balances, &token, None)
                        .await;
                }
            }
        }
    }
}

/// Query the token pinned balance(s)
pub async fn query_pinned_balance<
    C: namada::ledger::queries::Client + Sync,
    U: ShieldedUtils<C = C>,
>(
    client: &C,
    wallet: &mut Wallet<CliWalletUtils>,
    shielded: &mut ShieldedContext<U>,
    args: args::QueryBalance,
) {
    // Map addresses to token names
    let tokens = wallet.get_addresses_with_vp_type(AddressVpType::Token);
    let owners = if let Some(pa) = args.owner.and_then(|x| x.payment_address())
    {
        vec![pa]
    } else {
        wallet
            .get_payment_addrs()
            .into_values()
            .filter(PaymentAddress::is_pinned)
            .collect()
    };
    // Get the viewing keys with which to try note decryptions
    let viewing_keys: Vec<ViewingKey> = wallet
        .get_viewing_keys()
        .values()
        .map(|fvk| ExtendedFullViewingKey::from(*fvk).fvk.vk)
        .collect();
    let _ = shielded.load();
    // Print the token balances by payment address
    let pinned_error = Err(PinnedBalanceError::InvalidViewingKey);
    for owner in owners {
        let mut balance = pinned_error.clone();
        // Find the viewing key that can recognize payments the current payment
        // address
        for vk in &viewing_keys {
            balance = shielded
                .compute_exchanged_pinned_balance(client, owner, vk)
                .await;
            if balance != pinned_error {
                break;
            }
        }
        // If a suitable viewing key was not found, then demand it from the user
        if balance == pinned_error {
            print!("Enter the viewing key for {}: ", owner);
            io::stdout().flush().unwrap();
            let mut vk_str = String::new();
            io::stdin().read_line(&mut vk_str).unwrap();
            let fvk = match ExtendedViewingKey::from_str(vk_str.trim()) {
                Ok(fvk) => fvk,
                _ => {
                    eprintln!("Invalid viewing key entered");
                    continue;
                }
            };
            let vk = ExtendedFullViewingKey::from(fvk).fvk.vk;
            // Use the given viewing key to decrypt pinned transaction data
            balance = shielded
                .compute_exchanged_pinned_balance(client, owner, &vk)
                .await
        }

        // Now print out the received quantities according to CLI arguments
        match (balance, args.token.as_ref(), args.sub_prefix.as_ref()) {
            (Err(PinnedBalanceError::InvalidViewingKey), _, _) => println!(
                "Supplied viewing key cannot decode transactions to given \
                 payment address."
            ),
            (Err(PinnedBalanceError::NoTransactionPinned), _, _) => {
                println!("Payment address {} has not yet been consumed.", owner)
            }
            (Ok((balance, epoch)), Some(token), sub_prefix) => {
                let token_alias = lookup_alias(wallet, &token);

                let token_address = TokenAddress {
                    address: token.clone(),
                    sub_prefix: sub_prefix
                        .map(|string| Key::parse(string).unwrap()),
                };
                let total_balance = balance
                    .get(&(epoch, token_address.clone()))
                    .cloned()
                    .unwrap_or_default();

                if total_balance.is_zero() {
                    println!(
                        "Payment address {} was consumed during epoch {}. \
                         Received no shielded {}",
                        owner,
                        epoch,
                        token_address.format_with_alias(&token_alias)
                    );
                } else {
                    let formatted = format_denominated_amount(
                        client,
                        &token_address,
                        total_balance.into(),
                    )
                    .await;
                    println!(
                        "Payment address {} was consumed during epoch {}. \
                         Received {} {}",
                        owner,
                        epoch,
                        formatted,
                        token_address.format_with_alias(&token_alias),
                    );
                }
            }
            (Ok((balance, epoch)), None, _) => {
                let mut found_any = false;

                for ((_, token_addr), value) in balance
                    .iter()
                    .filter(|((token_epoch, _), _)| *token_epoch == epoch)
                {
                    if !found_any {
                        println!(
                            "Payment address {} was consumed during epoch {}. \
                             Received:",
                            owner, epoch
                        );
                        found_any = true;
                    }
                    let formatted = format_denominated_amount(
                        client,
                        token_addr,
                        (*value).into(),
                    )
                    .await;
                    let token_alias = tokens
                        .get(&token_addr.address)
                        .map(|a| a.to_string())
                        .unwrap_or_else(|| token_addr.address.to_string());
                    println!(
                        " {}: {}",
                        token_addr.format_with_alias(&token_alias),
                        formatted,
                    );
                }
                if !found_any {
                    println!(
                        "Payment address {} was consumed during epoch {}. \
                         Received no shielded assets.",
                        owner, epoch
                    );
                }
            }
        }
    }
}

async fn print_balances<C: namada::ledger::queries::Client + Sync>(
    client: &C,
    wallet: &Wallet<CliWalletUtils>,
    balances: impl Iterator<Item = (storage::Key, token::Amount)>,
    token: &Address,
    target: Option<&Address>,
) {
    let stdout = io::stdout();
    let mut w = stdout.lock();

    let token_alias = lookup_alias(wallet, token);
    writeln!(w, "Token {}", token_alias).unwrap();
    let mut print_num = 0;
    for (key, balance) in balances {
        let (o, s) = match token::is_any_multitoken_balance_key(&key) {
            Some((sub_prefix, [tok, owner])) => (
                owner.clone(),
                format!(
                    "with {}: {}, owned by {}",
                    sub_prefix.clone(),
                    format_denominated_amount(
                        client,
                        &TokenAddress {
                            address: tok.clone(),
                            sub_prefix: Some(sub_prefix)
                        },
                        balance
                    )
                    .await,
                    lookup_alias(wallet, owner)
                ),
            ),
            None => {
                if let Some([tok, owner]) =
                    token::is_any_token_balance_key(&key)
                {
                    (
                        owner.clone(),
                        format!(
                            ": {}, owned by {}",
                            format_denominated_amount(
                                client,
                                &TokenAddress {
                                    address: tok.clone(),
                                    sub_prefix: None
                                },
                                balance
                            )
                            .await,
                            lookup_alias(wallet, owner)
                        ),
                    )
                } else {
                    continue;
                }
            }
        };
        let s = match target {
            Some(t) if o == *t => s,
            Some(_) => continue,
            None => s,
        };
        writeln!(w, "{}", s).unwrap();
        print_num += 1;
    }

    if print_num == 0 {
        match target {
            Some(t) => {
                writeln!(w, "No balances owned by {}", lookup_alias(wallet, t))
                    .unwrap()
            }
            None => {
                writeln!(w, "No balances for token {}", token_alias).unwrap()
            }
        }
    }
}

/// Query Proposals
pub async fn query_proposal<C: namada::ledger::queries::Client + Sync>(
    client: &C,
    args: args::QueryProposal,
) {
    async fn print_proposal<C: namada::ledger::queries::Client + Sync>(
        client: &C,
        id: u64,
        current_epoch: Epoch,
        details: bool,
    ) -> Option<()> {
        let author_key = gov_storage::get_author_key(id);
        let start_epoch_key = gov_storage::get_voting_start_epoch_key(id);
        let end_epoch_key = gov_storage::get_voting_end_epoch_key(id);
        let proposal_type_key = gov_storage::get_proposal_type_key(id);

        let author =
            query_storage_value::<C, Address>(client, &author_key).await?;
        let start_epoch =
            query_storage_value::<C, Epoch>(client, &start_epoch_key).await?;
        let end_epoch =
            query_storage_value::<C, Epoch>(client, &end_epoch_key).await?;
        let proposal_type =
            query_storage_value::<C, ProposalType>(client, &proposal_type_key)
                .await?;

        if details {
            let content_key = gov_storage::get_content_key(id);
            let grace_epoch_key = gov_storage::get_grace_epoch_key(id);
            let content = query_storage_value::<C, HashMap<String, String>>(
                client,
                &content_key,
            )
            .await?;
            let grace_epoch =
                query_storage_value::<C, Epoch>(client, &grace_epoch_key)
                    .await?;

            println!("Proposal: {}", id);
            println!("{:4}Type: {}", "", proposal_type);
            println!("{:4}Author: {}", "", author);
            println!("{:4}Content:", "");
            for (key, value) in &content {
                println!("{:8}{}: {}", "", key, value);
            }
            println!("{:4}Start Epoch: {}", "", start_epoch);
            println!("{:4}End Epoch: {}", "", end_epoch);
            println!("{:4}Grace Epoch: {}", "", grace_epoch);
            let votes = get_proposal_votes(client, start_epoch, id).await;
            let total_stake = get_total_staked_tokens(client, start_epoch)
                .await
                .try_into()
                .unwrap();
            if start_epoch > current_epoch {
                println!("{:4}Status: pending", "");
            } else if start_epoch <= current_epoch && current_epoch <= end_epoch
            {
                match utils::compute_tally(votes, total_stake, &proposal_type) {
                    Ok(partial_proposal_result) => {
                        println!(
                            "{:4}Yay votes: {}",
                            "", partial_proposal_result.total_yay_power
                        );
                        println!(
                            "{:4}Nay votes: {}",
                            "", partial_proposal_result.total_nay_power
                        );
                        println!("{:4}Status: on-going", "");
                    }
                    Err(msg) => {
                        eprintln!("Error in tally computation: {}", msg)
                    }
                }
            } else {
                match utils::compute_tally(votes, total_stake, &proposal_type) {
                    Ok(proposal_result) => {
                        println!("{:4}Status: done", "");
                        println!("{:4}Result: {}", "", proposal_result);
                    }
                    Err(msg) => {
                        eprintln!("Error in tally computation: {}", msg)
                    }
                }
            }
        } else {
            println!("Proposal: {}", id);
            println!("{:4}Type: {}", "", proposal_type);
            println!("{:4}Author: {}", "", author);
            println!("{:4}Start Epoch: {}", "", start_epoch);
            println!("{:4}End Epoch: {}", "", end_epoch);
            if start_epoch > current_epoch {
                println!("{:4}Status: pending", "");
            } else if start_epoch <= current_epoch && current_epoch <= end_epoch
            {
                println!("{:4}Status: on-going", "");
            } else {
                println!("{:4}Status: done", "");
            }
        }

        Some(())
    }

    let current_epoch = query_and_print_epoch(client).await;
    match args.proposal_id {
        Some(id) => {
            if print_proposal::<C>(client, id, current_epoch, true)
                .await
                .is_none()
            {
                eprintln!("No valid proposal was found with id {}", id)
            }
        }
        None => {
            let last_proposal_id_key = gov_storage::get_counter_key();
            let last_proposal_id =
                query_storage_value::<C, u64>(client, &last_proposal_id_key)
                    .await
                    .unwrap();

            for id in 0..last_proposal_id {
                if print_proposal::<C>(client, id, current_epoch, false)
                    .await
                    .is_none()
                {
                    eprintln!("No valid proposal was found with id {}", id)
                };
            }
        }
    }
}

/// Query token shielded balance(s)
pub async fn query_shielded_balance<
    C: namada::ledger::queries::Client + Sync,
    U: ShieldedUtils<C = C>,
>(
    client: &C,
    wallet: &mut Wallet<CliWalletUtils>,
    shielded: &mut ShieldedContext<U>,
    args: args::QueryBalance,
) {
    // Used to control whether balances for all keys or a specific key are
    // printed
    let owner = args.owner.and_then(|x| x.full_viewing_key());
    // Used to control whether conversions are automatically performed
    let no_conversions = args.no_conversions;
    // Viewing keys are used to query shielded balances. If a spending key is
    // provided, then convert to a viewing key first.
    let viewing_keys = match owner {
        Some(viewing_key) => vec![viewing_key],
        None => wallet.get_viewing_keys().values().copied().collect(),
    };
    let _ = shielded.load();
    let fvks: Vec<_> = viewing_keys
        .iter()
        .map(|fvk| ExtendedFullViewingKey::from(*fvk).fvk.vk)
        .collect();
    shielded.fetch(client, &[], &fvks).await;
    // Save the update state so that future fetches can be short-circuited
    let _ = shielded.save();
    // The epoch is required to identify timestamped tokens
    let epoch = query_and_print_epoch(client).await;
    // Map addresses to token names
    let tokens = wallet.get_addresses_with_vp_type(AddressVpType::Token);
    match (args.token, owner.is_some()) {
        // Here the user wants to know the balance for a specific token
        (Some(token), true) => {
            // Query the multi-asset balance at the given spending key
            let viewing_key =
                ExtendedFullViewingKey::from(viewing_keys[0]).fvk.vk;
            let balance: MaspAmount = if no_conversions {
                shielded
                    .compute_shielded_balance(&client, &viewing_key)
                    .await
                    .expect("context should contain viewing key")
            } else {
                shielded
                    .compute_exchanged_balance(client, &viewing_key, epoch)
                    .await
                    .expect("context should contain viewing key")
            };

            let token_alias = lookup_alias(wallet, &token);

            let token_address = TokenAddress {
                address: token,
                sub_prefix: args.sub_prefix.map(|k| Key::parse(k).unwrap()),
            };

            let total_balance = balance
                .get(&(epoch, token_address.clone()))
                .cloned()
                .unwrap_or_default();
            if total_balance.is_zero() {
                println!(
                    "No shielded {} balance found for given key",
                    token_address.format_with_alias(&token_alias)
                );
            } else {
                println!(
                    "{}: {}",
                    token_address.format_with_alias(&token_alias),
                    format_denominated_amount(
                        client,
                        &token_address,
                        token::Amount::from(total_balance)
                    )
                    .await
                );
            }
        }
        // Here the user wants to know the balance of all tokens across users
        (None, false) => {
            // Maps asset types to balances divided by viewing key
            let mut balances = HashMap::new();
            for fvk in viewing_keys {
                // Query the multi-asset balance at the given spending key
                let viewing_key = ExtendedFullViewingKey::from(fvk).fvk.vk;
                let balance = if no_conversions {
                    shielded
                        .compute_shielded_balance(&client, &viewing_key)
                        .await
                        .expect("context should contain viewing key")
                } else {
                    shielded
                        .compute_exchanged_balance(client, &viewing_key, epoch)
                        .await
                        .expect("context should contain viewing key")
                };
                for (key, value) in balance.iter() {
                    if !balances.contains_key(key) {
                        balances.insert(key.clone(), Vec::new());
                    }
                    balances.get_mut(key).unwrap().push((fvk, *value));
                }
            }

            // These are the asset types for which we have human-readable names
            let mut read_tokens: HashMap<Address, Vec<Option<Key>>> =
                HashMap::new();
            // Print non-zero balances whose asset types can be decoded
            // TODO Implement a function for this

            let mut balance_map = HashMap::new();
            for ((asset_epoch, token_addr), balances) in balances {
                if asset_epoch == epoch {
                    // remove this from here, should not be making the
                    // hashtable creation any uglier
                    if balances.is_empty() {
                        println!(
                            "No shielded {} balance found for any wallet key",
                            &token_addr
                        );
                    }
                    for (fvk, value) in balances {
                        balance_map.insert((fvk, token_addr.clone()), value);
                    }
                }
            }
            for (
                (
                    fvk,
                    TokenAddress {
                        address: addr,
                        sub_prefix,
                    },
                ),
                token_balance,
            ) in balance_map
            {
                read_tokens
                    .entry(addr.clone())
                    .and_modify(|addr_vec| addr_vec.push(sub_prefix.clone()))
                    .or_insert_with(|| vec![sub_prefix.clone()]);
                let token_address = TokenAddress {
                    address: addr,
                    sub_prefix,
                };
                // Only assets with the current timestamp count
                let alias = tokens
                    .get(&token_address.address)
                    .map(|a| a.to_string())
                    .unwrap_or_else(|| token_address.address.to_string());
                println!(
                    "Shielded Token {}:",
                    token_address.format_with_alias(&alias),
                );
                let formatted = format_denominated_amount(
                    client,
                    &token_address,
                    token_balance.into(),
                )
                .await;
                println!("  {}, owned by {}", formatted, fvk);
            }
            // Print zero balances for remaining assets
            for token in tokens {
                if let Some(sub_addrs) = read_tokens.get(&token) {
                    let token_alias = lookup_alias(wallet, &token);
                    for sub_addr in sub_addrs {
                        match sub_addr {
                            // abstract out these prints
                            Some(sub_addr) => {
                                println!(
                                    "Shielded Token {}/{}:",
                                    token_alias, sub_addr
                                );
                                println!(
                                    "No shielded {}/{} balance found for any \
                                     wallet key",
                                    token_alias, sub_addr
                                );
                            }
                            None => {
                                println!("Shielded Token {}:", token_alias,);
                                println!(
                                    "No shielded {} balance found for any \
                                     wallet key",
                                    token_alias
                                );
                            }
                        }
                    }
                }
            }
        }
        // Here the user wants to know the balance for a specific token across
        // users
        (Some(token), false) => {
            // Compute the unique asset identifier from the token address
            let token = token;
            let _asset_type = AssetType::new(
                (token.clone(), epoch.0)
                    .try_to_vec()
                    .expect("token addresses should serialize")
                    .as_ref(),
            )
            .unwrap();
            let token_alias = lookup_alias(wallet, &token);
            println!("Shielded Token {}:", token_alias);
            let mut found_any = false;
            let token_alias = lookup_alias(wallet, &token);
            let token_address = TokenAddress {
                address: token.clone(),
                sub_prefix: args
                    .sub_prefix
                    .as_ref()
                    .map(|k| Key::parse(k).unwrap()),
            };
            println!(
                "Shielded Token {}:",
                token_address.format_with_alias(&token_alias),
            );
            for fvk in viewing_keys {
                // Query the multi-asset balance at the given spending key
                let viewing_key = ExtendedFullViewingKey::from(fvk).fvk.vk;
                let balance = if no_conversions {
                    shielded
                        .compute_shielded_balance(&client, &viewing_key)
                        .await
                        .expect("context should contain viewing key")
                } else {
                    shielded
                        .compute_exchanged_balance(client, &viewing_key, epoch)
                        .await
                        .expect("context should contain viewing key")
                };

                for ((_, address), val) in balance.iter() {
                    if !val.is_zero() {
                        found_any = true;
                    }
                    let formatted = format_denominated_amount(
                        client,
                        address,
                        (*val).into(),
                    )
                    .await;
                    println!("  {}, owned by {}", formatted, fvk);
                }
            }
            if !found_any {
                println!(
                    "No shielded {} balance found for any wallet key",
                    token_address.format_with_alias(&token_alias),
                );
            }
        }
        // Here the user wants to know all possible token balances for a key
        (None, true) => {
            // Query the multi-asset balance at the given spending key
            let viewing_key =
                ExtendedFullViewingKey::from(viewing_keys[0]).fvk.vk;
            if no_conversions {
                let balance = shielded
                    .compute_shielded_balance(&client, &viewing_key)
                    .await
                    .expect("context should contain viewing key");
                // Print balances by human-readable token names
                print_decoded_balance_with_epoch(client, wallet, balance).await;
            } else {
                let balance = shielded
                    .compute_exchanged_balance(
                        client.clone(),
                        &viewing_key,
                        epoch,
                    )
                    .await
                    .expect("context should contain viewing key");
                // Print balances by human-readable token names
                print_decoded_balance(client, wallet, balance, epoch).await;
            }
        }
    }
}

pub async fn print_decoded_balance<
    C: namada::ledger::queries::Client + Sync,
>(
    client: &C,
    wallet: &mut Wallet<CliWalletUtils>,
    decoded_balance: MaspAmount,
    epoch: Epoch,
) {
    if decoded_balance.is_empty() {
        println!("No shielded balance found for given key");
    } else {
        for ((_, token_addr), amount) in decoded_balance
            .iter()
            .filter(|((token_epoch, _), _)| *token_epoch == epoch)
        {
            println!(
                "{} : {}",
                token_addr.format_with_alias(&lookup_alias(
                    wallet,
                    &token_addr.address
                )),
                format_denominated_amount(client, token_addr, (*amount).into())
                    .await,
            );
        }
    }
}

pub async fn print_decoded_balance_with_epoch<
    C: namada::ledger::queries::Client + Sync,
>(
    client: &C,
    wallet: &mut Wallet<CliWalletUtils>,
    decoded_balance: MaspAmount,
) {
    let tokens = wallet.get_addresses_with_vp_type(AddressVpType::Token);
    if decoded_balance.is_empty() {
        println!("No shielded balance found for given key");
    }
    for ((epoch, token_addr), value) in decoded_balance.iter() {
        let asset_value = (*value).into();
        let alias = tokens
            .get(&token_addr.address)
            .map(|a| a.to_string())
            .unwrap_or_else(|| token_addr.to_string());
        println!(
            "{} | {} : {}",
            token_addr.format_with_alias(&alias),
            epoch,
            format_denominated_amount(client, token_addr, asset_value).await,
        );
    }
}

/// Query token amount of owner.
pub async fn get_token_balance<C: namada::ledger::queries::Client + Sync>(
    client: &C,
    token: &Address,
    owner: &Address,
) -> Option<token::Amount> {
    namada::ledger::rpc::get_token_balance(client, token, owner).await
}

pub async fn query_proposal_result<
    C: namada::ledger::queries::Client + Sync,
>(
    client: &C,
    args: args::QueryProposalResult,
) {
    let current_epoch = query_epoch(client).await;

    match args.proposal_id {
        Some(id) => {
            let end_epoch_key = gov_storage::get_voting_end_epoch_key(id);
            let end_epoch =
                query_storage_value::<C, Epoch>(client, &end_epoch_key).await;

            match end_epoch {
                Some(end_epoch) => {
                    if current_epoch > end_epoch {
                        let votes =
                            get_proposal_votes(client, end_epoch, id).await;
                        let proposal_type_key =
                            gov_storage::get_proposal_type_key(id);
                        let proposal_type = query_storage_value::<
                            C,
                            ProposalType,
                        >(
                            client, &proposal_type_key
                        )
                        .await
                        .expect("Could not read proposal type from storage");
                        let total_stake =
                            get_total_staked_tokens(client, end_epoch)
                                .await
                                .try_into()
                                .unwrap();
                        println!("Proposal: {}", id);
                        match utils::compute_tally(
                            votes,
                            total_stake,
                            &proposal_type,
                        ) {
                            Ok(proposal_result) => {
                                println!("{:4}Result: {}", "", proposal_result)
                            }
                            Err(msg) => {
                                eprintln!("Error in tally computation: {}", msg)
                            }
                        }
                    } else {
                        eprintln!("Proposal is still in progress.");
                        cli::safe_exit(1)
                    }
                }
                None => {
                    eprintln!("Error while retriving proposal.");
                    cli::safe_exit(1)
                }
            }
        }
        None => {
            if args.offline {
                match args.proposal_folder {
                    Some(path) => {
                        let mut dir = fs::read_dir(&path)
                            .await
                            .expect("Should be able to read the directory.");
                        let mut files = HashSet::new();
                        let mut is_proposal_present = false;

                        while let Some(entry) = dir.next().await {
                            match entry {
                                Ok(entry) => match entry.file_type().await {
                                    Ok(entry_stat) => {
                                        if entry_stat.is_file() {
                                            if entry.file_name().eq(&"proposal")
                                            {
                                                is_proposal_present = true
                                            } else if entry
                                                .file_name()
                                                .to_string_lossy()
                                                .starts_with("proposal-vote-")
                                            {
                                                // Folder may contain other
                                                // files than just the proposal
                                                // and the votes
                                                files.insert(entry.path());
                                            }
                                        }
                                    }
                                    Err(e) => {
                                        eprintln!(
                                            "Can't read entry type: {}.",
                                            e
                                        );
                                        cli::safe_exit(1)
                                    }
                                },
                                Err(e) => {
                                    eprintln!("Can't read entry: {}.", e);
                                    cli::safe_exit(1)
                                }
                            }
                        }

                        if !is_proposal_present {
                            eprintln!(
                                "The folder must contain the offline proposal \
                                 in a file named \"proposal\""
                            );
                            cli::safe_exit(1)
                        }

                        let file = File::open(path.join("proposal"))
                            .expect("Proposal file must exist.");
                        let proposal: OfflineProposal =
                            serde_json::from_reader(file).expect(
                                "JSON was not well-formatted for proposal.",
                            );

                        let public_key =
                            get_public_key(client, &proposal.address)
                                .await
                                .expect("Public key should exist.");

                        if !proposal.check_signature(&public_key) {
                            eprintln!("Bad proposal signature.");
                            cli::safe_exit(1)
                        }

                        let votes = get_proposal_offline_votes(
                            client,
                            proposal.clone(),
                            files,
                        )
                        .await;
                        let total_stake = get_total_staked_tokens(
                            client,
                            proposal.tally_epoch,
                        )
                        .await
                        .try_into()
                        .unwrap();
                        match utils::compute_tally(
                            votes,
                            total_stake,
                            &ProposalType::Default(None),
                        ) {
                            Ok(proposal_result) => {
                                println!("{:4}Result: {}", "", proposal_result)
                            }
                            Err(msg) => {
                                eprintln!("Error in tally computation: {}", msg)
                            }
                        }
                    }
                    None => {
                        eprintln!(
                            "Offline flag must be followed by data-path."
                        );
                        cli::safe_exit(1)
                    }
                };
            } else {
                eprintln!(
                    "Either --proposal-id or --data-path should be provided \
                     as arguments."
                );
                cli::safe_exit(1)
            }
        }
    }
}

pub async fn query_protocol_parameters<
    C: namada::ledger::queries::Client + Sync,
>(
    client: &C,
    _args: args::QueryProtocolParameters,
) {
    let gov_parameters = get_governance_parameters(client).await;
    println!("Governance Parameters\n {:4}", gov_parameters);

    println!("Protocol parameters");
    let key = param_storage::get_epoch_duration_storage_key();
    let epoch_duration = query_storage_value::<C, EpochDuration>(client, &key)
        .await
        .expect("Parameter should be definied.");
    println!(
        "{:4}Min. epoch duration: {}",
        "", epoch_duration.min_duration
    );
    println!(
        "{:4}Min. number of blocks: {}",
        "", epoch_duration.min_num_of_blocks
    );

    let key = param_storage::get_max_expected_time_per_block_key();
    let max_block_duration = query_storage_value::<C, u64>(client, &key)
        .await
        .expect("Parameter should be defined.");
    println!("{:4}Max. block duration: {}", "", max_block_duration);

    let key = param_storage::get_tx_whitelist_storage_key();
    let vp_whitelist = query_storage_value::<C, Vec<String>>(client, &key)
        .await
        .expect("Parameter should be defined.");
    println!("{:4}VP whitelist: {:?}", "", vp_whitelist);

    let key = param_storage::get_tx_whitelist_storage_key();
    let tx_whitelist = query_storage_value::<C, Vec<String>>(client, &key)
        .await
        .expect("Parameter should be defined.");
    println!("{:4}Transactions whitelist: {:?}", "", tx_whitelist);

    println!("PoS parameters");
    let key = pos::params_key();
    let pos_params = query_storage_value::<C, PosParams>(client, &key)
        .await
        .expect("Parameter should be defined.");
    println!(
        "{:4}Block proposer reward: {}",
        "", pos_params.block_proposer_reward
    );
    println!(
        "{:4}Block vote reward: {}",
        "", pos_params.block_vote_reward
    );
    println!(
        "{:4}Duplicate vote minimum slash rate: {}",
        "", pos_params.duplicate_vote_min_slash_rate
    );
    println!(
        "{:4}Light client attack minimum slash rate: {}",
        "", pos_params.light_client_attack_min_slash_rate
    );
    println!(
        "{:4}Max. validator slots: {}",
        "", pos_params.max_validator_slots
    );
    println!("{:4}Pipeline length: {}", "", pos_params.pipeline_len);
    println!("{:4}Unbonding length: {}", "", pos_params.unbonding_len);
    println!("{:4}Votes per token: {}", "", pos_params.tm_votes_per_token);
}

pub async fn query_bond<C: namada::ledger::queries::Client + Sync>(
    client: &C,
    source: &Address,
    validator: &Address,
    epoch: Option<Epoch>,
) -> token::Amount {
    unwrap_client_response::<C, token::Amount>(
        RPC.vp().pos().bond(client, source, validator, &epoch).await,
    )
}

pub async fn query_unbond_with_slashing<
    C: namada::ledger::queries::Client + Sync,
>(
    client: &C,
    source: &Address,
    validator: &Address,
) -> HashMap<(Epoch, Epoch), token::Amount> {
    unwrap_client_response::<C, HashMap<(Epoch, Epoch), token::Amount>>(
        RPC.vp()
            .pos()
            .unbond_with_slashing(client, source, validator)
            .await,
    )
}

pub async fn query_and_print_unbonds<
    C: namada::ledger::queries::Client + Sync,
>(
    client: &C,
    source: &Address,
    validator: &Address,
) {
    let unbonds = query_unbond_with_slashing(client, source, validator).await;
    let current_epoch = query_epoch(client).await;

    let mut total_withdrawable = token::Amount::default();
    let mut not_yet_withdrawable = HashMap::<Epoch, token::Amount>::new();
    for ((_start_epoch, withdraw_epoch), amount) in unbonds.into_iter() {
        if withdraw_epoch <= current_epoch {
            total_withdrawable += amount;
        } else {
            let withdrawable_amount =
                not_yet_withdrawable.entry(withdraw_epoch).or_default();
            *withdrawable_amount += amount;
        }
    }
    if total_withdrawable != token::Amount::default() {
        println!(
            "Total withdrawable now: {}.",
            total_withdrawable.to_string_native()
        );
    }
    if !not_yet_withdrawable.is_empty() {
        println!("Current epoch: {current_epoch}.")
    }
    for (withdraw_epoch, amount) in not_yet_withdrawable {
        println!(
            "Amount {} withdrawable starting from epoch {withdraw_epoch}.",
            amount.to_string_native(),
        );
    }
}

pub async fn query_withdrawable_tokens<
    C: namada::ledger::queries::Client + Sync,
>(
    client: &C,
    bond_source: &Address,
    validator: &Address,
    epoch: Option<Epoch>,
) -> token::Amount {
    unwrap_client_response::<C, token::Amount>(
        RPC.vp()
            .pos()
            .withdrawable_tokens(client, bond_source, validator, &epoch)
            .await,
    )
}

/// Query PoS bond(s) and unbond(s)
pub async fn query_bonds<C: namada::ledger::queries::Client + Sync>(
    client: &C,
    _wallet: &mut Wallet<CliWalletUtils>,
    args: args::QueryBonds,
) -> std::io::Result<()> {
    let _epoch = query_and_print_epoch(client).await;

    let source = args.owner;
    let validator = args.validator;

    let stdout = io::stdout();
    let mut w = stdout.lock();

    let bonds_and_unbonds: pos::types::BondsAndUnbondsDetails =
        unwrap_client_response::<C, pos::types::BondsAndUnbondsDetails>(
            RPC.vp()
                .pos()
                .bonds_and_unbonds(client, &source, &validator)
                .await,
        );
    let mut bonds_total = token::Amount::default();
    let mut bonds_total_slashed = token::Amount::default();
    let mut unbonds_total = token::Amount::default();
    let mut unbonds_total_slashed = token::Amount::default();
    let mut total_withdrawable = token::Amount::default();
    for (bond_id, details) in bonds_and_unbonds {
        let mut total = token::Amount::default();
        let mut total_slashed = token::Amount::default();
        let bond_type = if bond_id.source == bond_id.validator {
            format!("Self-bonds from {}", bond_id.validator)
        } else {
            format!(
                "Delegations from {} to {}",
                bond_id.source, bond_id.validator
            )
        };
        writeln!(w, "{}:", bond_type)?;
        for bond in details.bonds {
            writeln!(
                w,
                "  Remaining active bond from epoch {}: Δ {}",
                bond.start,
                bond.amount.to_string_native()
            )?;
            total += bond.amount;
            total_slashed += bond.slashed_amount.unwrap_or_default();
        }
        if total_slashed != token::Amount::zero() {
            writeln!(
                w,
                "Active (slashed) bonds total: {}",
                (total - total_slashed).to_string_native()
            )?;
        }
        writeln!(w, "Bonds total: {}", total.to_string_native())?;
        writeln!(w)?;
        bonds_total += total;
        bonds_total_slashed += total_slashed;

        let mut withdrawable = token::Amount::zero();
        if !details.unbonds.is_empty() {
            let mut total = token::Amount::default();
            let mut total_slashed = token::Amount::default();
            let bond_type = if bond_id.source == bond_id.validator {
                format!("Unbonded self-bonds from {}", bond_id.validator)
            } else {
                format!("Unbonded delegations from {}", bond_id.source)
            };
            writeln!(w, "{}:", bond_type)?;
            for unbond in details.unbonds {
                total += unbond.amount;
                total_slashed += unbond.slashed_amount.unwrap_or_default();
                writeln!(
                    w,
                    "  Withdrawable from epoch {} (active from {}): Δ {}",
                    unbond.withdraw,
                    unbond.start,
                    unbond.amount.to_string_native()
                )?;
            }
            withdrawable = total - total_slashed;
            writeln!(w, "Unbonded total: {}", total.to_string_native())?;

            unbonds_total += total;
            unbonds_total_slashed += total_slashed;
            total_withdrawable += withdrawable;
        }
        writeln!(w, "Withdrawable total: {}", withdrawable.to_string_native())?;
        writeln!(w)?;
    }
    if bonds_total != bonds_total_slashed {
        writeln!(
            w,
            "All bonds total active: {}",
            (bonds_total - bonds_total_slashed).to_string_native()
        )?;
    }
    writeln!(w, "All bonds total: {}", bonds_total.to_string_native())?;

    if unbonds_total != unbonds_total_slashed {
        writeln!(
            w,
            "All unbonds total active: {}",
            (unbonds_total - unbonds_total_slashed).to_string_native()
        )?;
    }
    writeln!(w, "All unbonds total: {}", unbonds_total.to_string_native())?;
    writeln!(
        w,
        "All unbonds total withdrawable: {}",
        total_withdrawable.to_string_native()
    )?;
    Ok(())
}

/// Query PoS bonded stake
pub async fn query_bonded_stake<C: namada::ledger::queries::Client + Sync>(
    client: &C,
    args: args::QueryBondedStake,
) {
    let epoch = match args.epoch {
        Some(epoch) => epoch,
        None => query_and_print_epoch(client).await,
    };

    match args.validator {
        Some(validator) => {
            let validator = validator;
            // Find bonded stake for the given validator
            let stake = get_validator_stake(client, epoch, &validator).await;
            match stake {
                Some(stake) => {
                    // TODO: show if it's in consensus set, below capacity, or
                    // below threshold set
                    println!(
                        "Bonded stake of validator {validator}: {}",
                        stake.to_string_native()
                    )
                }
                None => {
                    println!("No bonded stake found for {validator}")
                }
            }
        }
        None => {
            let consensus =
                unwrap_client_response::<C, HashSet<WeightedValidator>>(
                    RPC.vp()
                        .pos()
                        .consensus_validator_set(client, &Some(epoch))
                        .await,
                );
            let below_capacity =
                unwrap_client_response::<C, HashSet<WeightedValidator>>(
                    RPC.vp()
                        .pos()
                        .below_capacity_validator_set(client, &Some(epoch))
                        .await,
                );

            // Iterate all validators
            let stdout = io::stdout();
            let mut w = stdout.lock();

            writeln!(w, "Consensus validators:").unwrap();
            for val in consensus {
                writeln!(
                    w,
                    "  {}: {}",
                    val.address.encode(),
                    val.bonded_stake.to_string_native()
                )
                .unwrap();
            }
            if !below_capacity.is_empty() {
                writeln!(w, "Below capacity validators:").unwrap();
                for val in &below_capacity {
                    writeln!(
                        w,
                        "  {}: {}",
                        val.address.encode(),
                        val.bonded_stake.to_string_native()
                    )
                    .unwrap();
                }
            }
        }
    }

    let total_staked_tokens = get_total_staked_tokens(client, epoch).await;
    println!(
        "Total bonded stake: {}",
        total_staked_tokens.to_string_native()
    );
}

/// Query and return validator's commission rate and max commission rate change
/// per epoch
pub async fn query_commission_rate<
    C: namada::ledger::queries::Client + Sync,
>(
    client: &C,
    validator: &Address,
    epoch: Option<Epoch>,
) -> Option<CommissionPair> {
    unwrap_client_response::<C, Option<CommissionPair>>(
        RPC.vp()
            .pos()
            .validator_commission(client, validator, &epoch)
            .await,
    )
}

/// Query PoS validator's commission rate information
pub async fn query_and_print_commission_rate<
    C: namada::ledger::queries::Client + Sync,
>(
    client: &C,
    _wallet: &mut Wallet<CliWalletUtils>,
    args: args::QueryCommissionRate,
) {
    let validator = args.validator;

    let info: Option<CommissionPair> =
        query_commission_rate(client, &validator, args.epoch).await;
    match info {
        Some(CommissionPair {
            commission_rate: rate,
            max_commission_change_per_epoch: change,
        }) => {
            println!(
                "Validator {} commission rate: {}, max change per epoch: {}",
                validator.encode(),
                rate,
                change
            );
        }
        None => {
            println!(
                "Address {} is not a validator (did not find commission rate \
                 and max change)",
                validator.encode(),
            );
        }
    }
}

/// Query PoS slashes
pub async fn query_slashes<C: namada::ledger::queries::Client + Sync>(
    client: &C,
    _wallet: &mut Wallet<CliWalletUtils>,
    args: args::QuerySlashes,
) {
    let params_key = pos::params_key();
    let params = query_storage_value::<C, PosParams>(client, &params_key)
        .await
        .expect("Parameter should be defined.");

    match args.validator {
        Some(validator) => {
            let validator = validator;
            // Find slashes for the given validator
            let slashes: Vec<Slash> = unwrap_client_response::<C, Vec<Slash>>(
                RPC.vp().pos().validator_slashes(client, &validator).await,
            );
            if !slashes.is_empty() {
                let stdout = io::stdout();
                let mut w = stdout.lock();
                for slash in slashes {
                    writeln!(
                        w,
                        "Slash epoch {}, type {}, rate {}",
                        slash.epoch,
                        slash.r#type,
                        slash.r#type.get_slash_rate(&params)
                    )
                    .unwrap();
                }
            } else {
                println!("No slashes found for {}", validator.encode())
            }
        }
        None => {
            let all_slashes: HashMap<Address, Vec<Slash>> =
                unwrap_client_response::<C, HashMap<Address, Vec<Slash>>>(
                    RPC.vp().pos().slashes(client).await,
                );

            if !all_slashes.is_empty() {
                let stdout = io::stdout();
                let mut w = stdout.lock();
                for (validator, slashes) in all_slashes.into_iter() {
                    for slash in slashes {
                        writeln!(
                            w,
                            "Slash epoch {}, block height {}, rate {}, type \
                             {}, validator {}",
                            slash.epoch,
                            slash.block_height,
                            slash.r#type.get_slash_rate(&params),
                            slash.r#type,
                            validator,
                        )
                        .unwrap();
                    }
                }
            } else {
                println!("No slashes found")
            }
        }
    }
}

pub async fn query_delegations<C: namada::ledger::queries::Client + Sync>(
    client: &C,
    _wallet: &mut Wallet<CliWalletUtils>,
    args: args::QueryDelegations,
) {
    let owner = args.owner;
    let delegations = unwrap_client_response::<C, HashSet<Address>>(
        RPC.vp().pos().delegation_validators(client, &owner).await,
    );
    if delegations.is_empty() {
        println!("No delegations found");
    } else {
        println!("Found delegations to:");
        for delegation in delegations {
            println!("  {delegation}");
        }
    }
}

/// Dry run a transaction
pub async fn dry_run_tx<C: namada::ledger::queries::Client + Sync>(
    client: &C,
    tx_bytes: Vec<u8>,
) {
    println!(
        "Dry-run result: {}",
        namada::ledger::rpc::dry_run_tx(client, tx_bytes).await
    );
}

/// Get account's public key stored in its storage sub-space
pub async fn get_public_key<C: namada::ledger::queries::Client + Sync>(
    client: &C,
    address: &Address,
) -> Option<common::PublicKey> {
    namada::ledger::rpc::get_public_key(client, address).await
}

/// Check if the given address is a known validator.
pub async fn is_validator<C: namada::ledger::queries::Client + Sync>(
    client: &C,
    address: &Address,
) -> bool {
    namada::ledger::rpc::is_validator(client, address).await
}

/// Check if a given address is a known delegator
pub async fn is_delegator<C: namada::ledger::queries::Client + Sync>(
    client: &C,
    address: &Address,
) -> bool {
    namada::ledger::rpc::is_delegator(client, address).await
}

pub async fn is_delegator_at<C: namada::ledger::queries::Client + Sync>(
    client: &C,
    address: &Address,
    epoch: Epoch,
) -> bool {
    namada::ledger::rpc::is_delegator_at(client, address, epoch).await
}

/// Check if the address exists on chain. Established address exists if it has a
/// stored validity predicate. Implicit and internal addresses always return
/// true.
pub async fn known_address<C: namada::ledger::queries::Client + Sync>(
    client: &C,
    address: &Address,
) -> bool {
    namada::ledger::rpc::known_address(client, address).await
}

/// Query for all conversions.
pub async fn query_conversions<C: namada::ledger::queries::Client + Sync>(
    client: &C,
    wallet: &mut Wallet<CliWalletUtils>,
    args: args::QueryConversions,
) {
    // The chosen token type of the conversions
    let target_token = args.token;
    // To facilitate human readable token addresses
    let tokens = wallet.get_addresses_with_vp_type(AddressVpType::Token);
    let masp_addr = masp();
    let key_prefix: Key = masp_addr.to_db_key().into();
    let state_key = key_prefix
        .push(&(token::CONVERSION_KEY_PREFIX.to_owned()))
        .unwrap();
    let conv_state =
        query_storage_value::<C, ConversionState>(client, &state_key)
            .await
            .expect("Conversions should be defined");
    // Track whether any non-sentinel conversions are found
    let mut conversions_found = false;
    for ((addr, sub, _), epoch, conv, _) in conv_state.assets.values() {
        let amt: masp_primitives::transaction::components::Amount =
            conv.clone().into();
        // If the user has specified any targets, then meet them
        // If we have a sentinel conversion, then skip printing
        if matches!(&target_token, Some(target) if target != addr)
            || matches!(&args.epoch, Some(target) if target != epoch)
            || amt == masp_primitives::transaction::components::Amount::zero()
        {
            continue;
        }
        conversions_found = true;
        // Print the asset to which the conversion applies
        print!(
            "{}{}[{}]: ",
            tokens.get(addr).cloned().unwrap_or_else(|| addr.clone()),
            sub.as_ref().map(|k| format!("/{}", k)).unwrap_or_default(),
            epoch,
        );
        // Now print out the components of the allowed conversion
        let mut prefix = "";
        for (asset_type, val) in amt.components() {
            // Look up the address and epoch of asset to facilitate pretty
            // printing
            let ((addr, sub, _), epoch, _, _) = &conv_state.assets[asset_type];
            // Now print out this component of the conversion
            print!(
                "{}{} {}{}[{}]",
                prefix,
                val,
                tokens.get(addr).cloned().unwrap_or_else(|| addr.clone()),
                sub.as_ref().map(|k| format!("/{}", k)).unwrap_or_default(),
                epoch
            );
            // Future iterations need to be prefixed with +
            prefix = " + ";
        }
        // Allowed conversions are always implicit equations
        println!(" = 0");
    }
    if !conversions_found {
        println!("No conversions found satisfying specified criteria.");
    }
}

/// Query a conversion.
pub async fn query_conversion<C: namada::ledger::queries::Client + Sync>(
    client: &C,
    asset_type: AssetType,
) -> Option<(
    Address,
    Option<Key>,
    MaspDenom,
    Epoch,
    masp_primitives::transaction::components::Amount,
    MerklePath<Node>,
)> {
    namada::ledger::rpc::query_conversion(client, asset_type).await
}

/// Query a wasm code hash
pub async fn query_wasm_code_hash<C: namada::ledger::queries::Client + Sync>(
    client: &C,
    code_path: impl AsRef<str>,
) -> Option<Hash> {
    namada::ledger::rpc::query_wasm_code_hash(client, code_path).await
}

/// Query a storage value and decode it with [`BorshDeserialize`].
pub async fn query_storage_value<C: namada::ledger::queries::Client + Sync, T>(
    client: &C,
    key: &storage::Key,
) -> Option<T>
where
    T: BorshDeserialize,
{
    namada::ledger::rpc::query_storage_value(client, key).await
}

/// Query a storage value and the proof without decoding.
pub async fn query_storage_value_bytes<
    C: namada::ledger::queries::Client + Sync,
>(
    client: &C,
    key: &storage::Key,
    height: Option<BlockHeight>,
    prove: bool,
) -> (Option<Vec<u8>>, Option<Proof>) {
    namada::ledger::rpc::query_storage_value_bytes(client, key, height, prove)
        .await
}

/// Query a range of storage values with a matching prefix and decode them with
/// [`BorshDeserialize`]. Returns an iterator of the storage keys paired with
/// their associated values.
pub async fn query_storage_prefix<
    C: namada::ledger::queries::Client + Sync,
    T,
>(
    client: &C,
    key: &storage::Key,
) -> Option<impl Iterator<Item = (storage::Key, T)>>
where
    T: BorshDeserialize,
{
    namada::ledger::rpc::query_storage_prefix(client, key).await
}

/// Query to check if the given storage key exists.
pub async fn query_has_storage_key<
    C: namada::ledger::queries::Client + Sync,
>(
    client: &C,
    key: &storage::Key,
) -> bool {
    namada::ledger::rpc::query_has_storage_key(client, key).await
}

/// Call the corresponding `tx_event_query` RPC method, to fetch
/// the current status of a transation.
pub async fn query_tx_events<C: namada::ledger::queries::Client + Sync>(
    client: &C,
    tx_event_query: namada::ledger::rpc::TxEventQuery<'_>,
) -> std::result::Result<
    Option<Event>,
    <C as namada::ledger::queries::Client>::Error,
> {
    namada::ledger::rpc::query_tx_events(client, tx_event_query).await
}

/// Lookup the full response accompanying the specified transaction event
// TODO: maybe remove this in favor of `query_tx_status`
pub async fn query_tx_response<C: namada::ledger::queries::Client + Sync>(
    client: &C,
    tx_query: namada::ledger::rpc::TxEventQuery<'_>,
) -> Result<TxResponse, TError> {
    namada::ledger::rpc::query_tx_response(client, tx_query).await
}

/// Lookup the results of applying the specified transaction to the
/// blockchain.
pub async fn query_result<C: namada::ledger::queries::Client + Sync>(
    client: &C,
    args: args::QueryResult,
) {
    // First try looking up application event pertaining to given hash.
    let tx_response = query_tx_response(
        client,
        namada::ledger::rpc::TxEventQuery::Applied(&args.tx_hash),
    )
    .await;
    match tx_response {
        Ok(result) => {
            println!(
                "Transaction was applied with result: {}",
                serde_json::to_string_pretty(&result).unwrap()
            )
        }
        Err(err1) => {
            // If this fails then instead look for an acceptance event.
            let tx_response = query_tx_response(
                client,
                namada::ledger::rpc::TxEventQuery::Accepted(&args.tx_hash),
            )
            .await;
            match tx_response {
                Ok(result) => println!(
                    "Transaction was accepted with result: {}",
                    serde_json::to_string_pretty(&result).unwrap()
                ),
                Err(err2) => {
                    // Print the errors that caused the lookups to fail
                    eprintln!("{}\n{}", err1, err2);
                    cli::safe_exit(1)
                }
            }
        }
    }
}

pub async fn get_proposal_votes<C: namada::ledger::queries::Client + Sync>(
    client: &C,
    epoch: Epoch,
    proposal_id: u64,
) -> Votes {
    namada::ledger::rpc::get_proposal_votes(client, epoch, proposal_id).await
}

pub async fn get_proposal_offline_votes<
    C: namada::ledger::queries::Client + Sync,
>(
    client: &C,
    proposal: OfflineProposal,
    files: HashSet<PathBuf>,
) -> Votes {
    // let validators = get_all_validators(client, proposal.tally_epoch).await;

    let proposal_hash = proposal.compute_hash();

    let mut yay_validators: HashMap<Address, (VotePower, ProposalVote)> =
        HashMap::new();
    let mut delegators: HashMap<
        Address,
        HashMap<Address, (VotePower, ProposalVote)>,
    > = HashMap::new();

    for path in files {
        let file = File::open(&path).expect("Proposal file must exist.");
        let proposal_vote: OfflineVote = serde_json::from_reader(file)
            .expect("JSON was not well-formatted for offline vote.");

        let key = pk_key(&proposal_vote.address);
        let public_key = query_storage_value(client, &key)
            .await
            .expect("Public key should exist.");

        if !proposal_vote.proposal_hash.eq(&proposal_hash)
            || !proposal_vote.check_signature(&public_key)
        {
            continue;
        }

        if proposal_vote.vote.is_yay()
            // && validators.contains(&proposal_vote.address)
            && unwrap_client_response::<C,bool>(
                RPC.vp().pos().is_validator(client, &proposal_vote.address).await,
            )
        {
            let amount: VotePower = get_validator_stake(
                client,
                proposal.tally_epoch,
                &proposal_vote.address,
            )
            .await
            .unwrap_or_default()
            .try_into()
            .expect("Amount out of bounds");
            yay_validators.insert(
                proposal_vote.address,
                (amount, ProposalVote::Yay(VoteType::Default)),
            );
        } else if is_delegator_at(
            client,
            &proposal_vote.address,
            proposal.tally_epoch,
        )
        .await
        {
            // TODO: decide whether to do this with `bond_with_slashing` RPC
            // endpoint or with `bonds_and_unbonds`
            let bonds_and_unbonds: pos::types::BondsAndUnbondsDetails =
                unwrap_client_response::<C, pos::types::BondsAndUnbondsDetails>(
                    RPC.vp()
                        .pos()
                        .bonds_and_unbonds(
                            client,
                            &Some(proposal_vote.address.clone()),
                            &None,
                        )
                        .await,
                );
            for (
                BondId {
                    source: _,
                    validator,
                },
                BondsAndUnbondsDetail {
                    bonds,
                    unbonds: _,
                    slashes: _,
                },
            ) in bonds_and_unbonds
            {
                let mut delegated_amount = token::Amount::zero();
                for delta in bonds {
                    if delta.start <= proposal.tally_epoch {
                        delegated_amount += delta.amount
                            - delta.slashed_amount.unwrap_or_default();
                    }
                }

                let entry = delegators
                    .entry(proposal_vote.address.clone())
                    .or_default();
                entry.insert(
                    validator,
                    (
                        VotePower::try_from(delegated_amount).unwrap(),
                        proposal_vote.vote.clone(),
                    ),
                );
            }

            // let key = pos::bonds_for_source_prefix(&proposal_vote.address);
            // let bonds_iter =
            //     query_storage_prefix::<pos::Bonds>(client, &key).await;
            // if let Some(bonds) = bonds_iter {
            //     for (key, epoched_bonds) in bonds {
            //         // Look-up slashes for the validator in this key and
            //         // apply them if any
            //         let validator =
            // pos::get_validator_address_from_bond(&key)
            //             .expect(
            //                 "Delegation key should contain validator
            // address.",             );
            //         let slashes_key = pos::validator_slashes_key(&validator);
            //         let slashes = query_storage_value::<pos::Slashes>(
            //             client,
            //             &slashes_key,
            //         )
            //         .await
            //         .unwrap_or_default();
            //         let mut delegated_amount: token::Amount = 0.into();
            //         let bond = epoched_bonds
            //             .get(proposal.tally_epoch)
            //             .expect("Delegation bond should be defined.");
            //         let mut to_deduct = bond.neg_deltas;
            //         for (start_epoch, &(mut delta)) in
            //             bond.pos_deltas.iter().sorted()
            //         {
            //             // deduct bond's neg_deltas
            //             if to_deduct > delta {
            //                 to_deduct -= delta;
            //                 // If the whole bond was deducted, continue to
            //                 // the next one
            //                 continue;
            //             } else {
            //                 delta -= to_deduct;
            //                 to_deduct = token::Amount::zero();
            //             }

            //             delta = apply_slashes(
            //                 &slashes,
            //                 delta,
            //                 *start_epoch,
            //                 None,
            //                 None,
            //             );
            //             delegated_amount += delta;
            //         }

            //         let validator_address =
            //             pos::get_validator_address_from_bond(&key).expect(
            //                 "Delegation key should contain validator
            // address.",             );
            //         if proposal_vote.vote.is_yay() {
            //             let entry = yay_delegators
            //                 .entry(proposal_vote.address.clone())
            //                 .or_default();
            //             entry.insert(
            //                 validator_address,
            //                 VotePower::from(delegated_amount),
            //             );
            //         } else {
            //             let entry = nay_delegators
            //                 .entry(proposal_vote.address.clone())
            //                 .or_default();
            //             entry.insert(
            //                 validator_address,
            //                 VotePower::from(delegated_amount),
            //             );
            //         }
            //     }
            // }
        }
    }

    Votes {
        yay_validators,
        delegators,
    }
}

pub async fn get_bond_amount_at<C: namada::ledger::queries::Client + Sync>(
    client: &C,
    delegator: &Address,
    validator: &Address,
    epoch: Epoch,
) -> Option<token::Amount> {
    let (_total, total_active) =
        unwrap_client_response::<C, (token::Amount, token::Amount)>(
            RPC.vp()
                .pos()
                .bond_with_slashing(client, delegator, validator, &Some(epoch))
                .await,
        );
    Some(total_active)
}

pub async fn get_all_validators<C: namada::ledger::queries::Client + Sync>(
    client: &C,
    epoch: Epoch,
) -> HashSet<Address> {
    namada::ledger::rpc::get_all_validators(client, epoch).await
}

pub async fn get_total_staked_tokens<
    C: namada::ledger::queries::Client + Sync,
>(
    client: &C,
    epoch: Epoch,
) -> token::Amount {
    namada::ledger::rpc::get_total_staked_tokens(client, epoch).await
}

/// Get the total stake of a validator at the given epoch. The total stake is a
/// sum of validator's self-bonds and delegations to their address.
/// Returns `None` when the given address is not a validator address. For a
/// validator with `0` stake, this returns `Ok(token::Amount::zero())`.
async fn get_validator_stake<C: namada::ledger::queries::Client + Sync>(
    client: &C,
    epoch: Epoch,
    validator: &Address,
) -> Option<token::Amount> {
    unwrap_client_response::<C, Option<token::Amount>>(
        RPC.vp()
            .pos()
            .validator_stake(client, validator, &Some(epoch))
            .await,
    )
}

pub async fn get_delegators_delegation<
    C: namada::ledger::queries::Client + Sync,
>(
    client: &C,
    address: &Address,
) -> HashSet<Address> {
    namada::ledger::rpc::get_delegators_delegation(client, address).await
}

pub async fn get_governance_parameters<
    C: namada::ledger::queries::Client + Sync,
>(
    client: &C,
) -> GovParams {
    namada::ledger::rpc::get_governance_parameters(client).await
}

/// Try to find an alias for a given address from the wallet. If not found,
/// formats the address into a string.
fn lookup_alias(wallet: &Wallet<CliWalletUtils>, addr: &Address) -> String {
    match wallet.find_alias(addr) {
        Some(alias) => format!("{}", alias),
        None => format!("{}", addr),
    }
}

/// A helper to unwrap client's response. Will shut down process on error.
fn unwrap_client_response<C: namada::ledger::queries::Client, T>(
    response: Result<T, C::Error>,
) -> T {
    response.unwrap_or_else(|_err| {
        eprintln!("Error in the query");
        cli::safe_exit(1)
    })
}

/// Look up the denomination of a token in order to format it
/// correctly as a string.
pub(super) async fn format_denominated_amount<
    C: namada::ledger::queries::Client + Sync,
>(
    client: &C,
    token: &TokenAddress,
    amount: token::Amount,
) -> String {
    let denom = unwrap_client_response::<C, Option<Denomination>>(
        RPC.vp()
            .token()
            .denomination(client, &token.address, &token.sub_prefix)
            .await,
    )
    .unwrap_or_else(|| {
        println!(
            "No denomination found for token: {token}, defaulting to zero \
             decimal places"
        );
        0.into()
    });
    DenominatedAmount { amount, denom }.to_string()
}

/// Get the correct representation of the amount given the token type.
pub async fn validate_amount<C: namada::ledger::queries::Client + Sync>(
    client: &C,
    amount: InputAmount,
    token: &Address,
    sub_prefix: &Option<Key>,
    force: bool,
) -> token::DenominatedAmount {
    let input_amount = match amount {
        InputAmount::Unvalidated(amt) => amt.canonical(),
        InputAmount::Validated(amt) => return amt,
    };
    let denom = unwrap_client_response::<C, Option<Denomination>>(
        RPC.vp()
            .token()
            .denomination(client, token, sub_prefix)
            .await,
    )
    .unwrap_or_else(|| {
        if force {
            println!(
                "No denomination found for token: {token}, but --force was \
                 passed. Defaulting to the provided denomination."
            );
            input_amount.denom
        } else {
            println!(
                "No denomination found for token: {token}, the input \
                 arguments could not be parsed."
            );
            cli::safe_exit(1);
        }
    });
    if denom < input_amount.denom && !force {
        println!(
            "The input amount contained a higher precision than allowed by \
             {token}."
        );
        cli::safe_exit(1);
    } else {
        input_amount.increase_precision(denom).unwrap_or_else(|_| {
            println!(
                "The amount provided requires more the 256 bits to represent."
            );
            cli::safe_exit(1);
        })
    }
}<|MERGE_RESOLUTION|>--- conflicted
+++ resolved
@@ -207,13 +207,8 @@
             if fvk_map.contains_key(&account) {
                 print!("  {}:", fvk_map[&account]);
                 for (token_addr, val) in masp_change {
-<<<<<<< HEAD
-                    let token_alias = lookup_alias(&ctx, &token_addr.address);
+                    let token_alias = lookup_alias(wallet, &token_addr.address);
                     let sign = match val.cmp(&Change::zero()) {
-=======
-                    let token_alias = lookup_alias(wallet, &token_addr.address);
-                    let sign = match val.cmp(&token::Amount::zero()) {
->>>>>>> 48a27dc7
                         Ordering::Greater => "+",
                         Ordering::Less => "-",
                         Ordering::Equal => "",
@@ -221,17 +216,12 @@
                     print!(
                         " {}{} {}",
                         sign,
-<<<<<<< HEAD
                         format_denominated_amount(
-                            &client,
+                            client,
                             &token_addr,
                             val.into(),
                         )
                         .await,
-=======
-                        format_denominated_amount(client, &token_addr, val,)
-                            .await,
->>>>>>> 48a27dc7
                         token_addr.format_with_alias(&token_alias),
                     );
                 }
