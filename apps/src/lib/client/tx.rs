--- conflicted
+++ resolved
@@ -961,12 +961,7 @@
     <N::Client as namada::ledger::queries::Client>::Error: std::fmt::Display,
 {
     submit_reveal_aux(namada, args.tx.clone(), &args.source).await?;
-<<<<<<< HEAD
-    let (mut tx, signing_data, _epoch) = args.build(namada).await?;
-=======
     let (mut tx, signing_data) = args.build(namada).await?;
-    signing::generate_test_vector(namada, &tx).await?;
->>>>>>> 4f5a4195
 
     if args.tx.dump_tx {
         tx::dump_tx(namada.io(), &args.tx, tx);
@@ -1295,13 +1290,7 @@
     let default_address = args.source.clone().unwrap_or(args.validator.clone());
     submit_reveal_aux(namada, args.tx.clone(), &default_address).await?;
 
-<<<<<<< HEAD
-    let (mut tx, signing_data, _fee_unshield_epoch) =
-        args.build(namada).await?;
-=======
     let (mut tx, signing_data) = args.build(namada).await?;
-    signing::generate_test_vector(namada, &tx).await?;
->>>>>>> 4f5a4195
 
     if args.tx.dump_tx {
         tx::dump_tx(namada.io(), &args.tx, tx);
@@ -1347,13 +1336,7 @@
 where
     <N::Client as namada::ledger::queries::Client>::Error: std::fmt::Display,
 {
-<<<<<<< HEAD
-    let (mut tx, signing_data, _fee_unshield_epoch) =
-        args.build(namada).await?;
-=======
     let (mut tx, signing_data) = args.build(namada).await?;
-    signing::generate_test_vector(namada, &tx).await?;
->>>>>>> 4f5a4195
 
     if args.tx.dump_tx {
         tx::dump_tx(namada.io(), &args.tx, tx);
@@ -1373,13 +1356,7 @@
 where
     <N::Client as namada::ledger::queries::Client>::Error: std::fmt::Display,
 {
-<<<<<<< HEAD
-    let (mut tx, signing_data, _fee_unshield_epoch) =
-        args.build(namada).await?;
-=======
     let (mut tx, signing_data) = args.build(namada).await?;
-    signing::generate_test_vector(namada, &tx).await?;
->>>>>>> 4f5a4195
 
     if args.tx.dump_tx {
         tx::dump_tx(namada.io(), &args.tx, tx);
@@ -1419,13 +1396,7 @@
 where
     <N::Client as namada::ledger::queries::Client>::Error: std::fmt::Display,
 {
-<<<<<<< HEAD
-    let (mut tx, signing_data, _fee_unshield_epoch) =
-        args.build(namada).await?;
-=======
     let (mut tx, signing_data) = args.build(namada).await?;
-    signing::generate_test_vector(namada, &tx).await?;
->>>>>>> 4f5a4195
 
     if args.tx.dump_tx {
         tx::dump_tx(namada.io(), &args.tx, tx);
@@ -1445,13 +1416,7 @@
 where
     <N::Client as namada::ledger::queries::Client>::Error: std::fmt::Display,
 {
-<<<<<<< HEAD
-    let (mut tx, signing_data, _fee_unshield_epoch) =
-        args.build(namada).await?;
-=======
     let (mut tx, signing_data) = args.build(namada).await?;
-    signing::generate_test_vector(namada, &tx).await?;
->>>>>>> 4f5a4195
 
     if args.tx.dump_tx {
         tx::dump_tx(namada.io(), &args.tx, tx);
@@ -1471,13 +1436,7 @@
 where
     <N::Client as namada::ledger::queries::Client>::Error: std::fmt::Display,
 {
-<<<<<<< HEAD
-    let (mut tx, signing_data, _fee_unshield_epoch) =
-        args.build(namada).await?;
-=======
     let (mut tx, signing_data) = args.build(namada).await?;
-    signing::generate_test_vector(namada, &tx).await?;
->>>>>>> 4f5a4195
 
     if args.tx.dump_tx {
         tx::dump_tx(namada.io(), &args.tx, tx);
@@ -1497,13 +1456,7 @@
 where
     <N::Client as namada::ledger::queries::Client>::Error: std::fmt::Display,
 {
-<<<<<<< HEAD
-    let (mut tx, signing_data, _fee_unshield_epoch) =
-        args.build(namada).await?;
-=======
     let (mut tx, signing_data) = args.build(namada).await?;
-    signing::generate_test_vector(namada, &tx).await?;
->>>>>>> 4f5a4195
 
     if args.tx.dump_tx {
         tx::dump_tx(namada.io(), &args.tx, tx);
@@ -1523,13 +1476,7 @@
 where
     <N::Client as namada::ledger::queries::Client>::Error: std::fmt::Display,
 {
-<<<<<<< HEAD
-    let (mut tx, signing_data, _fee_unshield_epoch) =
-        args.build(namada).await?;
-=======
     let (mut tx, signing_data) = args.build(namada).await?;
-    signing::generate_test_vector(namada, &tx).await?;
->>>>>>> 4f5a4195
 
     if args.tx.dump_tx {
         tx::dump_tx(namada.io(), &args.tx, tx);
