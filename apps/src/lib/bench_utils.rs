--- conflicted
+++ resolved
@@ -391,14 +391,16 @@
         .unwrap();
     }
 
-<<<<<<< HEAD
     pub fn init_ibc_client_state(&mut self, addr_key: Key) -> ClientId {
+        // Set a dummy header
+        self.wl_storage
+            .storage
+            .set_header(get_dummy_header())
+            .unwrap();
         // Set client state
-        let client_id = ClientId::new(
-            ClientType::new("01-tendermint".to_string()).unwrap(),
-            1,
-        )
-        .unwrap();
+        let client_id =
+            ClientId::new(ClientType::new("01-tendermint").unwrap(), 1)
+                .unwrap();
         let client_state_key = addr_key.join(&Key::from(
             IbcPath::ClientState(
                 namada::ibc::core::ics24_host::path::ClientStatePath(
@@ -409,10 +411,10 @@
             .to_db_key(),
         ));
         let client_state = ClientState::new(
-            IbcChainId::from(ChainId::default().to_string()),
+            IbcChainId::from_str(&ChainId::default().to_string()).unwrap(),
             TrustThreshold::ONE_THIRD,
-            std::time::Duration::new(1, 0),
-            std::time::Duration::new(2, 0),
+            std::time::Duration::new(100, 0),
+            std::time::Duration::new(200, 0),
             std::time::Duration::new(1, 0),
             IbcHeight::new(0, 1).unwrap(),
             ProofSpecs::cosmos(),
@@ -429,6 +431,34 @@
             .write(&client_state_key, bytes)
             .expect("write failed");
 
+        // Set consensus state
+        let now: namada::tendermint::Time =
+            DateTimeUtc::now().try_into().unwrap();
+        let consensus_key = addr_key.join(&Key::from(
+            IbcPath::ClientConsensusState(
+                namada::ibc::core::ics24_host::path::ClientConsensusStatePath {
+                    client_id: client_id.clone(),
+                    epoch: 0,
+                    height: 1,
+                },
+            )
+            .to_string()
+            .to_db_key(),
+        ));
+
+        let consensus_state = ConsensusState {
+            timestamp: now,
+            root: CommitmentRoot::from_bytes(&[]),
+            next_validators_hash: Hash::Sha256([0u8; 32]),
+        };
+
+        let bytes =
+            <ConsensusState as Protobuf<Any>>::encode_vec(&consensus_state);
+        self.wl_storage
+            .storage
+            .write(&consensus_key, bytes)
+            .unwrap();
+
         client_id
     }
 
@@ -439,18 +469,6 @@
         let client_id = self.init_ibc_client_state(addr_key.clone());
 
         // Set connection open
-=======
-    pub fn init_ibc_channel(&mut self) {
-        // Set a dummy header
-        self.wl_storage
-            .storage
-            .set_header(get_dummy_header())
-            .unwrap();
-        // Set connection open
-        let client_id =
-            ClientId::new(ClientType::new("01-tendermint").unwrap(), 1)
-                .unwrap();
->>>>>>> 14809e97
         let connection = ConnectionEnd::new(
             ConnectionState::Open,
             client_id.clone(),
@@ -494,7 +512,7 @@
     }
 
     pub fn init_ibc_channel(&mut self) {
-        let (addr_key, client_id) = self.init_ibc_connection();
+        let _ = self.init_ibc_connection();
 
         // Set Channel open
         let counterparty = ChannelCounterparty::new(
@@ -514,71 +532,6 @@
         self.wl_storage
             .storage
             .write(&channel_key, channel.encode_vec())
-            .unwrap();
-
-<<<<<<< HEAD
-=======
-        // Set client state
-        let client_id =
-            ClientId::new(ClientType::new("01-tendermint").unwrap(), 1)
-                .unwrap();
-        let client_state_key = addr_key.join(&Key::from(
-            IbcPath::ClientState(
-                namada::ibc::core::ics24_host::path::ClientStatePath(
-                    client_id.clone(),
-                ),
-            )
-            .to_string()
-            .to_db_key(),
-        ));
-        let client_state = ClientState::new(
-            IbcChainId::from_str(&ChainId::default().to_string()).unwrap(),
-            TrustThreshold::ONE_THIRD,
-            std::time::Duration::new(1, 0),
-            std::time::Duration::new(2, 0),
-            std::time::Duration::new(1, 0),
-            IbcHeight::new(0, 1).unwrap(),
-            ProofSpecs::cosmos(),
-            vec![],
-            AllowUpdate {
-                after_expiry: true,
-                after_misbehaviour: true,
-            },
-        )
-        .unwrap();
-        let bytes = <ClientState as Protobuf<Any>>::encode_vec(&client_state);
-        self.wl_storage
-            .storage
-            .write(&client_state_key, bytes)
-            .expect("write failed");
-
->>>>>>> 14809e97
-        // Set consensus state
-        let now: namada::tendermint::Time =
-            DateTimeUtc::now().try_into().unwrap();
-        let consensus_key = addr_key.join(&Key::from(
-            IbcPath::ClientConsensusState(
-                namada::ibc::core::ics24_host::path::ClientConsensusStatePath {
-                    client_id,
-                    epoch: 0,
-                    height: 1,
-                },
-            )
-            .to_string()
-            .to_db_key(),
-        ));
-
-        let consensus_state = ConsensusState {
-            timestamp: now,
-            root: CommitmentRoot::from_bytes(&[]),
-            next_validators_hash: Hash::Sha256([0u8; 32]),
-        };
-
-        let bytes =
-            <ConsensusState as Protobuf<Any>>::encode_vec(&consensus_state);
-        self.wl_storage
-            .storage
-            .write(&consensus_key, bytes)
             .unwrap();
     }
 }
