//! The CLI commands that are re-used between the executables `namada`,
//! `namada-node` and `namada-client`.
//!
//! The `namada` executable groups together the most commonly used commands
//! inlined from the node and the client. The other commands for the node or the
//! client can be dispatched via `namada node ...` or `namada client ...`,
//! respectively.

pub mod context;
mod utils;

use clap::{AppSettings, ArgGroup, ArgMatches};
use color_eyre::eyre::Result;
pub use utils::safe_exit;
use utils::*;

pub use self::context::Context;

include!("../../version.rs");

const APP_NAME: &str = "Namada";

// Main Namada sub-commands
const NODE_CMD: &str = "node";
const CLIENT_CMD: &str = "client";
const WALLET_CMD: &str = "wallet";
const RELAYER_CMD: &str = "relayer";

pub mod cmds {
    use clap::AppSettings;

    use super::utils::*;
    use super::{
        args, ArgMatches, CLIENT_CMD, NODE_CMD, RELAYER_CMD, WALLET_CMD,
    };

    /// Commands for `namada` binary.
    #[allow(clippy::large_enum_variant)]
    #[derive(Clone, Debug)]
    pub enum Namada {
        // Sub-binary-commands
        Node(NamadaNode),
        Relayer(NamadaRelayer),
        Client(NamadaClient),
        Wallet(NamadaWallet),

        // Inlined commands from the node.
        Ledger(Ledger),

        // Inlined commands from the relayer.
        EthBridgePool(EthBridgePool),

        // Inlined commands from the client.
        TxCustom(TxCustom),
        TxTransfer(TxTransfer),
        TxIbcTransfer(TxIbcTransfer),
        TxUpdateVp(TxUpdateVp),
        TxInitProposal(TxInitProposal),
        TxVoteProposal(TxVoteProposal),
        TxRevealPk(TxRevealPk),
    }

    impl Cmd for Namada {
        fn add_sub(app: App) -> App {
            app.subcommand(NamadaNode::def())
                .subcommand(NamadaRelayer::def())
                .subcommand(NamadaClient::def())
                .subcommand(NamadaWallet::def())
                .subcommand(EthBridgePool::def())
                .subcommand(Ledger::def())
                .subcommand(TxCustom::def())
                .subcommand(TxTransfer::def())
                .subcommand(TxIbcTransfer::def())
                .subcommand(TxUpdateVp::def())
                .subcommand(TxInitProposal::def())
                .subcommand(TxVoteProposal::def())
                .subcommand(TxRevealPk::def())
        }

        fn parse(matches: &ArgMatches) -> Option<Self> {
            let node = SubCmd::parse(matches).map(Self::Node);
            let client = SubCmd::parse(matches).map(Self::Client);
            let relayer = SubCmd::parse(matches).map(Self::Relayer);
            let eth_bridge_pool =
                SubCmd::parse(matches).map(Self::EthBridgePool);
            let wallet = SubCmd::parse(matches).map(Self::Wallet);
            let ledger = SubCmd::parse(matches).map(Self::Ledger);
            let tx_custom = SubCmd::parse(matches).map(Self::TxCustom);
            let tx_transfer = SubCmd::parse(matches).map(Self::TxTransfer);
            let tx_ibc_transfer =
                SubCmd::parse(matches).map(Self::TxIbcTransfer);
            let tx_update_vp = SubCmd::parse(matches).map(Self::TxUpdateVp);
            let tx_init_proposal =
                SubCmd::parse(matches).map(Self::TxInitProposal);
            let tx_vote_proposal =
                SubCmd::parse(matches).map(Self::TxVoteProposal);
            let tx_reveal_pk = SubCmd::parse(matches).map(Self::TxRevealPk);
            node.or(client)
                .or(relayer)
                .or(eth_bridge_pool)
                .or(wallet)
                .or(ledger)
                .or(tx_custom)
                .or(tx_transfer)
                .or(tx_ibc_transfer)
                .or(tx_update_vp)
                .or(tx_init_proposal)
                .or(tx_vote_proposal)
                .or(tx_reveal_pk)
        }
    }

    /// Used as top-level commands (`Cmd` instance) in `namadan` binary.
    /// Used as sub-commands (`SubCmd` instance) in `namada` binary.
    #[derive(Clone, Debug)]
    #[allow(clippy::large_enum_variant)]
    pub enum NamadaNode {
        Ledger(Ledger),
        Config(Config),
    }

    impl Cmd for NamadaNode {
        fn add_sub(app: App) -> App {
            app.subcommand(Ledger::def()).subcommand(Config::def())
        }

        fn parse(matches: &ArgMatches) -> Option<Self> {
            let ledger = SubCmd::parse(matches).map(Self::Ledger);
            let config = SubCmd::parse(matches).map(Self::Config);
            ledger.or(config)
        }
    }
    impl SubCmd for NamadaNode {
        const CMD: &'static str = NODE_CMD;

        fn parse(matches: &ArgMatches) -> Option<Self> {
            matches
                .subcommand_matches(Self::CMD)
                .and_then(<Self as Cmd>::parse)
        }

        fn def() -> App {
            <Self as Cmd>::add_sub(
                App::new(Self::CMD)
                    .about("Node sub-commands.")
                    .setting(AppSettings::SubcommandRequiredElseHelp),
            )
        }
    }

    /// Used as top-level commands (`Cmd` instance) in `namadar` binary.
    /// Used as sub-commands (`SubCmd` instance) in `namada` binary.
    #[derive(Clone, Debug)]
    #[allow(clippy::large_enum_variant)]
    pub enum NamadaRelayer {
        EthBridgePool(EthBridgePool),
        ValidatorSet(ValidatorSet),
    }

    impl Cmd for NamadaRelayer {
        fn add_sub(app: App) -> App {
            app.subcommand(EthBridgePool::def())
                .subcommand(ValidatorSet::def())
        }

        fn parse(matches: &ArgMatches) -> Option<Self> {
            let eth_bridge_pool =
                SubCmd::parse(matches).map(Self::EthBridgePool);
            let validator_set = SubCmd::parse(matches).map(Self::ValidatorSet);
            eth_bridge_pool.or(validator_set)
        }
    }

    impl SubCmd for NamadaRelayer {
        const CMD: &'static str = RELAYER_CMD;

        fn parse(matches: &ArgMatches) -> Option<Self> {
            matches
                .subcommand_matches(Self::CMD)
                .and_then(<Self as Cmd>::parse)
        }

        fn def() -> App {
            <Self as Cmd>::add_sub(
                App::new(Self::CMD)
                    .about("Relayer sub-commands.")
                    .setting(AppSettings::SubcommandRequiredElseHelp),
            )
        }
    }

    /// Used as top-level commands (`Cmd` instance) in `namadac` binary.
    /// Used as sub-commands (`SubCmd` instance) in `namada` binary.
    #[derive(Clone, Debug)]
    #[allow(clippy::large_enum_variant)]
    pub enum NamadaClient {
        /// The [`super::Context`] provides access to the wallet and the
        /// config. It will generate a new wallet and config, if they
        /// don't exist.
        WithContext(NamadaClientWithContext),
        /// Utils don't have [`super::Context`], only the global arguments.
        WithoutContext(Utils),
    }

    impl Cmd for NamadaClient {
        fn add_sub(app: App) -> App {
            app
                // Simple transactions
                .subcommand(TxCustom::def().display_order(1))
                .subcommand(TxTransfer::def().display_order(1))
                .subcommand(TxIbcTransfer::def().display_order(1))
                .subcommand(TxUpdateVp::def().display_order(1))
                .subcommand(TxInitAccount::def().display_order(1))
                .subcommand(TxRevealPk::def().display_order(1))
                // Proposal transactions
                .subcommand(TxInitProposal::def().display_order(1))
                .subcommand(TxVoteProposal::def().display_order(1))
                // PoS transactions
                .subcommand(TxInitValidator::def().display_order(2))
                .subcommand(Bond::def().display_order(2))
                .subcommand(Unbond::def().display_order(2))
                .subcommand(Withdraw::def().display_order(2))
                // Ethereum bridge
                .subcommand(AddToEthBridgePool::def().display_order(3))
                // Queries
<<<<<<< HEAD
                .subcommand(QueryEpoch::def().display_order(4))
                .subcommand(QueryTransfers::def().display_order(4))
                .subcommand(QueryConversions::def().display_order(4))
                .subcommand(QueryBlock::def().display_order(4))
                .subcommand(QueryBalance::def().display_order(4))
                .subcommand(QueryBonds::def().display_order(4))
                .subcommand(QueryBondedStake::def().display_order(4))
                .subcommand(QuerySlashes::def().display_order(4))
                .subcommand(QueryDelegations::def().display_order(4))
                .subcommand(QueryResult::def().display_order(4))
                .subcommand(QueryRawBytes::def().display_order(4))
                .subcommand(QueryProposal::def().display_order(4))
                .subcommand(QueryProposalResult::def().display_order(4))
                .subcommand(QueryProtocolParameters::def().display_order(4))
=======
                .subcommand(QueryEpoch::def().display_order(3))
                .subcommand(QueryTransfers::def().display_order(3))
                .subcommand(QueryConversions::def().display_order(3))
                .subcommand(QueryBlock::def().display_order(3))
                .subcommand(QueryBalance::def().display_order(3))
                .subcommand(QueryBonds::def().display_order(3))
                .subcommand(QueryBondedStake::def().display_order(3))
                .subcommand(QuerySlashes::def().display_order(3))
                .subcommand(QueryDelegations::def().display_order(3))
                .subcommand(QueryFindValidator::def().display_order(3))
                .subcommand(QueryResult::def().display_order(3))
                .subcommand(QueryRawBytes::def().display_order(3))
                .subcommand(QueryProposal::def().display_order(3))
                .subcommand(QueryProposalResult::def().display_order(3))
                .subcommand(QueryProtocolParameters::def().display_order(3))
>>>>>>> 8cf11e1a
                // Utils
                .subcommand(Utils::def().display_order(5))
        }

        fn parse(matches: &ArgMatches) -> Option<Self> {
            use NamadaClientWithContext::*;
            let tx_custom = Self::parse_with_ctx(matches, TxCustom);
            let tx_transfer = Self::parse_with_ctx(matches, TxTransfer);
            let tx_ibc_transfer = Self::parse_with_ctx(matches, TxIbcTransfer);
            let tx_update_vp = Self::parse_with_ctx(matches, TxUpdateVp);
            let tx_init_account = Self::parse_with_ctx(matches, TxInitAccount);
            let tx_init_validator =
                Self::parse_with_ctx(matches, TxInitValidator);
            let tx_reveal_pk = Self::parse_with_ctx(matches, TxRevealPk);
            let tx_init_proposal =
                Self::parse_with_ctx(matches, TxInitProposal);
            let tx_vote_proposal =
                Self::parse_with_ctx(matches, TxVoteProposal);
            let bond = Self::parse_with_ctx(matches, Bond);
            let unbond = Self::parse_with_ctx(matches, Unbond);
            let withdraw = Self::parse_with_ctx(matches, Withdraw);
            let query_epoch = Self::parse_with_ctx(matches, QueryEpoch);
            let query_transfers = Self::parse_with_ctx(matches, QueryTransfers);
            let query_conversions =
                Self::parse_with_ctx(matches, QueryConversions);
            let query_block = Self::parse_with_ctx(matches, QueryBlock);
            let query_balance = Self::parse_with_ctx(matches, QueryBalance);
            let query_bonds = Self::parse_with_ctx(matches, QueryBonds);
            let query_bonded_stake =
                Self::parse_with_ctx(matches, QueryBondedStake);
            let query_slashes = Self::parse_with_ctx(matches, QuerySlashes);
            let query_delegations =
                Self::parse_with_ctx(matches, QueryDelegations);
            let query_find_validator =
                Self::parse_with_ctx(matches, QueryFindValidator);
            let query_result = Self::parse_with_ctx(matches, QueryResult);
            let query_raw_bytes = Self::parse_with_ctx(matches, QueryRawBytes);
            let query_proposal = Self::parse_with_ctx(matches, QueryProposal);
            let query_proposal_result =
                Self::parse_with_ctx(matches, QueryProposalResult);
            let query_protocol_parameters =
                Self::parse_with_ctx(matches, QueryProtocolParameters);
            let add_to_eth_bridge_pool =
                Self::parse_with_ctx(matches, AddToEthBridgePool);
            let utils = SubCmd::parse(matches).map(Self::WithoutContext);
            tx_custom
                .or(tx_transfer)
                .or(tx_ibc_transfer)
                .or(tx_update_vp)
                .or(tx_init_account)
                .or(tx_reveal_pk)
                .or(tx_init_proposal)
                .or(tx_vote_proposal)
                .or(tx_init_validator)
                .or(bond)
                .or(unbond)
                .or(withdraw)
                .or(add_to_eth_bridge_pool)
                .or(query_epoch)
                .or(query_transfers)
                .or(query_conversions)
                .or(query_block)
                .or(query_balance)
                .or(query_bonds)
                .or(query_bonded_stake)
                .or(query_slashes)
                .or(query_delegations)
                .or(query_find_validator)
                .or(query_result)
                .or(query_raw_bytes)
                .or(query_proposal)
                .or(query_proposal_result)
                .or(query_protocol_parameters)
                .or(utils)
        }
    }

    impl NamadaClient {
        /// A helper method to parse sub cmds with context
        fn parse_with_ctx<T: SubCmd>(
            matches: &ArgMatches,
            sub_to_self: impl Fn(T) -> NamadaClientWithContext,
        ) -> Option<Self> {
            SubCmd::parse(matches)
                .map(|sub| Self::WithContext(sub_to_self(sub)))
        }
    }

    impl SubCmd for NamadaClient {
        const CMD: &'static str = CLIENT_CMD;

        fn parse(matches: &ArgMatches) -> Option<Self> {
            matches
                .subcommand_matches(Self::CMD)
                .and_then(<Self as Cmd>::parse)
        }

        fn def() -> App {
            <Self as Cmd>::add_sub(
                App::new(Self::CMD)
                    .about("Client sub-commands.")
                    .setting(AppSettings::SubcommandRequiredElseHelp),
            )
        }
    }

    #[derive(Clone, Debug)]
    pub enum NamadaClientWithContext {
        // Ledger cmds
        TxCustom(TxCustom),
        TxTransfer(TxTransfer),
        TxIbcTransfer(TxIbcTransfer),
        QueryResult(QueryResult),
        TxUpdateVp(TxUpdateVp),
        TxInitAccount(TxInitAccount),
        TxInitValidator(TxInitValidator),
        TxInitProposal(TxInitProposal),
        TxVoteProposal(TxVoteProposal),
        TxRevealPk(TxRevealPk),
        Bond(Bond),
        Unbond(Unbond),
        Withdraw(Withdraw),
        AddToEthBridgePool(AddToEthBridgePool),
        QueryEpoch(QueryEpoch),
        QueryTransfers(QueryTransfers),
        QueryConversions(QueryConversions),
        QueryBlock(QueryBlock),
        QueryBalance(QueryBalance),
        QueryBonds(QueryBonds),
        QueryBondedStake(QueryBondedStake),
        QueryCommissionRate(QueryCommissionRate),
        QuerySlashes(QuerySlashes),
        QueryDelegations(QueryDelegations),
        QueryFindValidator(QueryFindValidator),
        QueryRawBytes(QueryRawBytes),
        QueryProposal(QueryProposal),
        QueryProposalResult(QueryProposalResult),
        QueryProtocolParameters(QueryProtocolParameters),
    }

    #[allow(clippy::large_enum_variant)]
    #[derive(Clone, Debug)]
    pub enum NamadaWallet {
        /// Key management commands
        Key(WalletKey),
        /// Address management commands
        Address(WalletAddress),
        /// MASP key, address management commands
        Masp(WalletMasp),
    }

    impl Cmd for NamadaWallet {
        fn add_sub(app: App) -> App {
            app.subcommand(WalletKey::def())
                .subcommand(WalletAddress::def())
                .subcommand(WalletMasp::def())
        }

        fn parse(matches: &ArgMatches) -> Option<Self> {
            let key = SubCmd::parse(matches).map(Self::Key);
            let address = SubCmd::parse(matches).map(Self::Address);
            let masp = SubCmd::parse(matches).map(Self::Masp);
            key.or(address).or(masp)
        }
    }

    impl SubCmd for NamadaWallet {
        const CMD: &'static str = WALLET_CMD;

        fn parse(matches: &ArgMatches) -> Option<Self> {
            matches
                .subcommand_matches(Self::CMD)
                .and_then(<Self as Cmd>::parse)
        }

        fn def() -> App {
            <Self as Cmd>::add_sub(
                App::new(Self::CMD)
                    .about("Wallet sub-commands.")
                    .setting(AppSettings::SubcommandRequiredElseHelp),
            )
        }
    }

    #[derive(Clone, Debug)]
    #[allow(clippy::large_enum_variant)]
    pub enum WalletKey {
        Restore(KeyRestore),
        Gen(KeyGen),
        Find(KeyFind),
        List(KeyList),
        Export(Export),
    }

    impl SubCmd for WalletKey {
        const CMD: &'static str = "key";

        fn parse(matches: &ArgMatches) -> Option<Self> {
            matches.subcommand_matches(Self::CMD).and_then(|matches| {
                let generate = SubCmd::parse(matches).map(Self::Gen);
                let restore = SubCmd::parse(matches).map(Self::Restore);
                let lookup = SubCmd::parse(matches).map(Self::Find);
                let list = SubCmd::parse(matches).map(Self::List);
                let export = SubCmd::parse(matches).map(Self::Export);
                generate.or(restore).or(lookup).or(list).or(export)
            })
        }

        fn def() -> App {
            App::new(Self::CMD)
                .about(
                    "Keypair management, including methods to generate and \
                     look-up keys.",
                )
                .setting(AppSettings::SubcommandRequiredElseHelp)
                .subcommand(KeyRestore::def())
                .subcommand(KeyGen::def())
                .subcommand(KeyFind::def())
                .subcommand(KeyList::def())
                .subcommand(Export::def())
        }
    }

    /// Restore a keypair and implicit address from the mnemonic code
    #[derive(Clone, Debug)]
    pub struct KeyRestore(pub args::KeyAndAddressRestore);

    impl SubCmd for KeyRestore {
        const CMD: &'static str = "restore";

        fn parse(matches: &ArgMatches) -> Option<Self> {
            matches
                .subcommand_matches(Self::CMD)
                .map(|matches| Self(args::KeyAndAddressRestore::parse(matches)))
        }

        fn def() -> App {
            App::new(Self::CMD)
                .about(
                    "Restores a keypair from the given mnemonic code and HD \
                     derivation path and derives the implicit address from \
                     its public key. Stores the keypair and the address with \
                     the given alias.",
                )
                .add_args::<args::KeyAndAddressRestore>()
        }
    }

    /// Generate a new keypair and an implicit address derived from it
    #[derive(Clone, Debug)]
    pub struct KeyGen(pub args::KeyAndAddressGen);

    impl SubCmd for KeyGen {
        const CMD: &'static str = "gen";

        fn parse(matches: &ArgMatches) -> Option<Self> {
            matches
                .subcommand_matches(Self::CMD)
                .map(|matches| Self(args::KeyAndAddressGen::parse(matches)))
        }

        fn def() -> App {
            App::new(Self::CMD)
                .about(
                    "Generates a keypair with a given alias and derives the \
                     implicit address from its public key. The address will \
                     be stored with the same alias.",
                )
                .add_args::<args::KeyAndAddressGen>()
        }
    }

    #[derive(Clone, Debug)]
    pub struct KeyFind(pub args::KeyFind);

    impl SubCmd for KeyFind {
        const CMD: &'static str = "find";

        fn parse(matches: &ArgMatches) -> Option<Self> {
            matches
                .subcommand_matches(Self::CMD)
                .map(|matches| (Self(args::KeyFind::parse(matches))))
        }

        fn def() -> App {
            App::new(Self::CMD)
                .about("Searches for a keypair from a public key or an alias.")
                .add_args::<args::KeyFind>()
        }
    }

    #[derive(Clone, Debug)]
    pub struct KeyList(pub args::KeyList);

    impl SubCmd for KeyList {
        const CMD: &'static str = "list";

        fn parse(matches: &ArgMatches) -> Option<Self> {
            matches
                .subcommand_matches(Self::CMD)
                .map(|matches| (Self(args::KeyList::parse(matches))))
        }

        fn def() -> App {
            App::new(Self::CMD)
                .about("List all known keys.")
                .add_args::<args::KeyList>()
        }
    }

    #[derive(Clone, Debug)]
    pub struct Export(pub args::KeyExport);

    impl SubCmd for Export {
        const CMD: &'static str = "export";

        fn parse(matches: &ArgMatches) -> Option<Self> {
            matches
                .subcommand_matches(Self::CMD)
                .map(|matches| (Self(args::KeyExport::parse(matches))))
        }

        fn def() -> App {
            App::new(Self::CMD)
                .about("Exports a keypair to a file.")
                .add_args::<args::KeyExport>()
        }
    }

    #[allow(clippy::large_enum_variant)]
    #[derive(Clone, Debug)]
    pub enum WalletMasp {
        GenPayAddr(MaspGenPayAddr),
        GenSpendKey(MaspGenSpendKey),
        AddAddrKey(MaspAddAddrKey),
        ListPayAddrs(MaspListPayAddrs),
        ListKeys(MaspListKeys),
        FindAddrKey(MaspFindAddrKey),
    }

    impl SubCmd for WalletMasp {
        const CMD: &'static str = "masp";

        fn parse(matches: &ArgMatches) -> Option<Self> {
            matches.subcommand_matches(Self::CMD).and_then(|matches| {
                let genpa = SubCmd::parse(matches).map(Self::GenPayAddr);
                let gensk = SubCmd::parse(matches).map(Self::GenSpendKey);
                let addak = SubCmd::parse(matches).map(Self::AddAddrKey);
                let listpa = SubCmd::parse(matches).map(Self::ListPayAddrs);
                let listsk = SubCmd::parse(matches).map(Self::ListKeys);
                let findak = SubCmd::parse(matches).map(Self::FindAddrKey);
                gensk.or(genpa).or(addak).or(listpa).or(listsk).or(findak)
            })
        }

        fn def() -> App {
            App::new(Self::CMD)
                .about(
                    "Multi-asset shielded pool address and keypair management \
                     including methods to generate and look-up addresses and \
                     keys.",
                )
                .setting(AppSettings::SubcommandRequiredElseHelp)
                .subcommand(MaspGenSpendKey::def())
                .subcommand(MaspGenPayAddr::def())
                .subcommand(MaspAddAddrKey::def())
                .subcommand(MaspListPayAddrs::def())
                .subcommand(MaspListKeys::def())
                .subcommand(MaspFindAddrKey::def())
        }
    }

    /// Find the given shielded address or key
    #[derive(Clone, Debug)]
    pub struct MaspFindAddrKey(pub args::AddrKeyFind);

    impl SubCmd for MaspFindAddrKey {
        const CMD: &'static str = "find";

        fn parse(matches: &ArgMatches) -> Option<Self> {
            matches
                .subcommand_matches(Self::CMD)
                .map(|matches| Self(args::AddrKeyFind::parse(matches)))
        }

        fn def() -> App {
            App::new(Self::CMD)
                .about("Find the given shielded address or key in the wallet")
                .add_args::<args::AddrKeyFind>()
        }
    }

    /// List all known shielded keys
    #[derive(Clone, Debug)]
    pub struct MaspListKeys(pub args::MaspKeysList);

    impl SubCmd for MaspListKeys {
        const CMD: &'static str = "list-keys";

        fn parse(matches: &ArgMatches) -> Option<Self> {
            matches
                .subcommand_matches(Self::CMD)
                .map(|matches| Self(args::MaspKeysList::parse(matches)))
        }

        fn def() -> App {
            App::new(Self::CMD)
                .about("Lists all shielded keys in the wallet")
                .add_args::<args::MaspKeysList>()
        }
    }

    /// List all known payment addresses
    #[derive(Clone, Debug)]
    pub struct MaspListPayAddrs;

    impl SubCmd for MaspListPayAddrs {
        const CMD: &'static str = "list-addrs";

        fn parse(matches: &ArgMatches) -> Option<Self> {
            matches
                .subcommand_matches(Self::CMD)
                .map(|_matches| MaspListPayAddrs)
        }

        fn def() -> App {
            App::new(Self::CMD)
                .about("Lists all payment addresses in the wallet")
        }
    }

    /// Add a key or an address
    #[derive(Clone, Debug)]
    pub struct MaspAddAddrKey(pub args::MaspAddrKeyAdd);

    impl SubCmd for MaspAddAddrKey {
        const CMD: &'static str = "add";

        fn parse(matches: &ArgMatches) -> Option<Self> {
            matches.subcommand_matches(Self::CMD).map(|matches| {
                MaspAddAddrKey(args::MaspAddrKeyAdd::parse(matches))
            })
        }

        fn def() -> App {
            App::new(Self::CMD)
                .about("Adds the given payment address or key to the wallet")
                .add_args::<args::MaspAddrKeyAdd>()
        }
    }

    /// Generate a spending key
    #[derive(Clone, Debug)]
    pub struct MaspGenSpendKey(pub args::MaspSpendKeyGen);

    impl SubCmd for MaspGenSpendKey {
        const CMD: &'static str = "gen-key";

        fn parse(matches: &ArgMatches) -> Option<Self> {
            matches.subcommand_matches(Self::CMD).map(|matches| {
                MaspGenSpendKey(args::MaspSpendKeyGen::parse(matches))
            })
        }

        fn def() -> App {
            App::new(Self::CMD)
                .about("Generates a random spending key")
                .add_args::<args::MaspSpendKeyGen>()
        }
    }

    /// Generate a payment address from a viewing key or payment address
    #[derive(Clone, Debug)]
    pub struct MaspGenPayAddr(pub args::MaspPayAddrGen<args::CliTypes>);

    impl SubCmd for MaspGenPayAddr {
        const CMD: &'static str = "gen-addr";

        fn parse(matches: &ArgMatches) -> Option<Self> {
            matches.subcommand_matches(Self::CMD).map(|matches| {
                MaspGenPayAddr(args::MaspPayAddrGen::parse(matches))
            })
        }

        fn def() -> App {
            App::new(Self::CMD)
                .about(
                    "Generates a payment address from the given spending key",
                )
                .add_args::<args::MaspPayAddrGen<args::CliTypes>>()
        }
    }

    #[derive(Clone, Debug)]
    pub enum WalletAddress {
        Gen(AddressGen),
        Restore(AddressRestore),
        Find(AddressOrAliasFind),
        List(AddressList),
        Add(AddressAdd),
    }

    impl SubCmd for WalletAddress {
        const CMD: &'static str = "address";

        fn parse(matches: &ArgMatches) -> Option<Self> {
            matches.subcommand_matches(Self::CMD).and_then(|matches| {
                let gen = SubCmd::parse(matches).map(Self::Gen);
                let restore = SubCmd::parse(matches).map(Self::Restore);
                let find = SubCmd::parse(matches).map(Self::Find);
                let list = SubCmd::parse(matches).map(Self::List);
                let add = SubCmd::parse(matches).map(Self::Add);
                gen.or(restore).or(find).or(list).or(add)
            })
        }

        fn def() -> App {
            App::new(Self::CMD)
                .about(
                    "Address management, including methods to generate and \
                     look-up addresses.",
                )
                .setting(AppSettings::SubcommandRequiredElseHelp)
                .subcommand(AddressGen::def())
                .subcommand(AddressRestore::def())
                .subcommand(AddressOrAliasFind::def())
                .subcommand(AddressList::def())
                .subcommand(AddressAdd::def())
        }
    }

    /// Generate a new keypair and an implicit address derived from it
    #[derive(Clone, Debug)]
    pub struct AddressGen(pub args::KeyAndAddressGen);

    impl SubCmd for AddressGen {
        const CMD: &'static str = "gen";

        fn parse(matches: &ArgMatches) -> Option<Self> {
            matches.subcommand_matches(Self::CMD).map(|matches| {
                AddressGen(args::KeyAndAddressGen::parse(matches))
            })
        }

        fn def() -> App {
            App::new(Self::CMD)
                .about(
                    "Generates a keypair with a given alias and derives the \
                     implicit address from its public key. The address will \
                     be stored with the same alias.",
                )
                .add_args::<args::KeyAndAddressGen>()
        }
    }

    /// Restore a keypair and an implicit address from the mnemonic code
    #[derive(Clone, Debug)]
    pub struct AddressRestore(pub args::KeyAndAddressRestore);

    impl SubCmd for AddressRestore {
        const CMD: &'static str = "restore";

        fn parse(matches: &ArgMatches) -> Option<Self> {
            matches.subcommand_matches(Self::CMD).map(|matches| {
                AddressRestore(args::KeyAndAddressRestore::parse(matches))
            })
        }

        fn def() -> App {
            App::new(Self::CMD)
                .about(
                    "Restores a keypair from the given mnemonic code and \
                     derives the implicit address from its public key. Stores \
                     the keypair and the address with the given alias.",
                )
                .add_args::<args::KeyAndAddressRestore>()
        }
    }

    /// Find an address by its alias
    #[derive(Clone, Debug)]
    pub struct AddressOrAliasFind(pub args::AddressOrAliasFind);

    impl SubCmd for AddressOrAliasFind {
        const CMD: &'static str = "find";

        fn parse(matches: &ArgMatches) -> Option<Self> {
            matches.subcommand_matches(Self::CMD).map(|matches| {
                AddressOrAliasFind(args::AddressOrAliasFind::parse(matches))
            })
        }

        fn def() -> App {
            App::new(Self::CMD)
                .about(
                    "Find an address by its alias or an alias by its address.",
                )
                .add_args::<args::AddressOrAliasFind>()
        }
    }

    /// List known addresses
    #[derive(Clone, Debug)]
    pub struct AddressList;

    impl SubCmd for AddressList {
        const CMD: &'static str = "list";

        fn parse(matches: &ArgMatches) -> Option<Self> {
            matches
                .subcommand_matches(Self::CMD)
                .map(|_matches| AddressList)
        }

        fn def() -> App {
            App::new(Self::CMD).about("List all known addresses.")
        }
    }

    /// Generate a new keypair and an implicit address derived from it
    #[derive(Clone, Debug)]
    pub struct AddressAdd(pub args::AddressAdd);

    impl SubCmd for AddressAdd {
        const CMD: &'static str = "add";

        fn parse(matches: &ArgMatches) -> Option<Self> {
            matches
                .subcommand_matches(Self::CMD)
                .map(|matches| AddressAdd(args::AddressAdd::parse(matches)))
        }

        fn def() -> App {
            App::new(Self::CMD)
                .about("Store an alias for an address in the wallet.")
                .add_args::<args::AddressAdd>()
        }
    }

    #[derive(Clone, Debug)]
    pub enum Ledger {
        Run(LedgerRun),
        RunUntil(LedgerRunUntil),
        Reset(LedgerReset),
        DumpDb(LedgerDumpDb),
        RollBack(LedgerRollBack),
    }

    impl SubCmd for Ledger {
        const CMD: &'static str = "ledger";

        fn parse(matches: &ArgMatches) -> Option<Self> {
            matches.subcommand_matches(Self::CMD).and_then(|matches| {
                let run = SubCmd::parse(matches).map(Self::Run);
                let reset = SubCmd::parse(matches).map(Self::Reset);
                let dump_db = SubCmd::parse(matches).map(Self::DumpDb);
                let rollback = SubCmd::parse(matches).map(Self::RollBack);
                let run_until = SubCmd::parse(matches).map(Self::RunUntil);
                run.or(reset)
                    .or(dump_db)
                    .or(rollback)
                    .or(run_until)
                    // The `run` command is the default if no sub-command given
                    .or(Some(Self::Run(LedgerRun(args::LedgerRun {
                        start_time: None,
                        tx_index: false,
                    }))))
            })
        }

        fn def() -> App {
            App::new(Self::CMD)
                .about(
                    "Ledger node sub-commands. If no sub-command specified, \
                     defaults to run the node.",
                )
                .subcommand(LedgerRun::def())
                .subcommand(LedgerRunUntil::def())
                .subcommand(LedgerReset::def())
                .subcommand(LedgerDumpDb::def())
                .subcommand(LedgerRollBack::def())
        }
    }

    #[derive(Clone, Debug)]
    pub struct LedgerRun(pub args::LedgerRun);

    impl SubCmd for LedgerRun {
        const CMD: &'static str = "run";

        fn parse(matches: &ArgMatches) -> Option<Self> {
            matches
                .subcommand_matches(Self::CMD)
                .map(|matches| Self(args::LedgerRun::parse(matches)))
        }

        fn def() -> App {
            App::new(Self::CMD)
                .about("Run Namada ledger node.")
                .add_args::<args::LedgerRun>()
        }
    }

    #[derive(Clone, Debug)]
    pub struct LedgerRunUntil(pub args::LedgerRunUntil);

    impl SubCmd for LedgerRunUntil {
        const CMD: &'static str = "run-until";

        fn parse(matches: &ArgMatches) -> Option<Self> {
            matches
                .subcommand_matches(Self::CMD)
                .map(|matches| Self(args::LedgerRunUntil::parse(matches)))
        }

        fn def() -> App {
            App::new(Self::CMD)
                .about(
                    "Run Namada ledger node until a given height. Then halt \
                     or suspend.",
                )
                .add_args::<args::LedgerRunUntil>()
        }
    }

    #[derive(Clone, Debug)]
    pub struct LedgerReset;

    impl SubCmd for LedgerReset {
        const CMD: &'static str = "reset";

        fn parse(matches: &ArgMatches) -> Option<Self> {
            matches.subcommand_matches(Self::CMD).map(|_matches| Self)
        }

        fn def() -> App {
            App::new(Self::CMD).about(
                "Delete Namada ledger node's and Tendermint node's storage \
                 data.",
            )
        }
    }

    #[derive(Clone, Debug)]
    pub struct LedgerDumpDb(pub args::LedgerDumpDb);

    impl SubCmd for LedgerDumpDb {
        const CMD: &'static str = "dump-db";

        fn parse(matches: &ArgMatches) -> Option<Self> {
            matches
                .subcommand_matches(Self::CMD)
                .map(|matches| Self(args::LedgerDumpDb::parse(matches)))
        }

        fn def() -> App {
            App::new(Self::CMD)
                .about("Dump Namada ledger node's DB from a block into a file.")
                .add_args::<args::LedgerDumpDb>()
        }
    }

    #[derive(Clone, Debug)]
    pub struct LedgerRollBack;

    impl SubCmd for LedgerRollBack {
        const CMD: &'static str = "rollback";

        fn parse(matches: &ArgMatches) -> Option<Self> {
            matches.subcommand_matches(Self::CMD).map(|_matches| Self)
        }

        fn def() -> App {
            App::new(Self::CMD).about(
                "Roll Namada state back to the previous height. This command \
                 does not create a backup of neither the Namada nor the \
                 Tendermint state before execution: for extra safety, it is \
                 recommended to make a backup in advance.",
            )
        }
    }

    #[derive(Clone, Debug)]
    pub enum Config {
        Gen(ConfigGen),
    }

    impl SubCmd for Config {
        const CMD: &'static str = "config";

        fn parse(matches: &ArgMatches) -> Option<Self> {
            matches
                .subcommand_matches(Self::CMD)
                .and_then(|matches| SubCmd::parse(matches).map(Self::Gen))
        }

        fn def() -> App {
            App::new(Self::CMD)
                .setting(AppSettings::SubcommandRequiredElseHelp)
                .about("Configuration sub-commands.")
                .subcommand(ConfigGen::def())
        }
    }

    #[derive(Clone, Debug)]
    pub struct ConfigGen;

    impl SubCmd for ConfigGen {
        const CMD: &'static str = "gen";

        fn parse(matches: &ArgMatches) -> Option<Self> {
            matches.subcommand_matches(Self::CMD).map(|_matches| Self)
        }

        fn def() -> App {
            App::new(Self::CMD)
                .about("Generate the default configuration file.")
        }
    }

    #[derive(Clone, Debug)]
    pub struct QueryResult(pub args::QueryResult<args::CliTypes>);

    impl SubCmd for QueryResult {
        const CMD: &'static str = "tx-result";

        fn parse(matches: &ArgMatches) -> Option<Self> {
            matches
                .subcommand_matches(Self::CMD)
                .map(|matches| QueryResult(args::QueryResult::parse(matches)))
        }

        fn def() -> App {
            App::new(Self::CMD)
                .about("Query the result of a transaction.")
                .add_args::<args::QueryResult<args::CliTypes>>()
        }
    }

    #[derive(Clone, Debug)]
    pub struct QueryProposal(pub args::QueryProposal<args::CliTypes>);

    impl SubCmd for QueryProposal {
        const CMD: &'static str = "query-proposal";

        fn parse(matches: &ArgMatches) -> Option<Self>
        where
            Self: Sized,
        {
            matches.subcommand_matches(Self::CMD).map(|matches| {
                QueryProposal(args::QueryProposal::parse(matches))
            })
        }

        fn def() -> App {
            App::new(Self::CMD)
                .about("Query proposals.")
                .add_args::<args::QueryProposal<args::CliTypes>>()
        }
    }

    #[derive(Clone, Debug)]
    pub struct QueryProposalResult(
        pub args::QueryProposalResult<args::CliTypes>,
    );

    impl SubCmd for QueryProposalResult {
        const CMD: &'static str = "query-proposal-result";

        fn parse(matches: &ArgMatches) -> Option<Self>
        where
            Self: Sized,
        {
            matches.subcommand_matches(Self::CMD).map(|matches| {
                QueryProposalResult(args::QueryProposalResult::parse(matches))
            })
        }

        fn def() -> App {
            App::new(Self::CMD)
                .about("Query proposals result.")
                .add_args::<args::QueryProposalResult<args::CliTypes>>()
        }
    }

    #[derive(Clone, Debug)]
    pub struct QueryProtocolParameters(
        pub args::QueryProtocolParameters<args::CliTypes>,
    );

    impl SubCmd for QueryProtocolParameters {
        const CMD: &'static str = "query-protocol-parameters";

        fn parse(matches: &ArgMatches) -> Option<Self>
        where
            Self: Sized,
        {
            matches.subcommand_matches(Self::CMD).map(|matches| {
                QueryProtocolParameters(args::QueryProtocolParameters::parse(
                    matches,
                ))
            })
        }

        fn def() -> App {
            App::new(Self::CMD)
                .about("Query protocol parameters.")
                .add_args::<args::QueryProtocolParameters<args::CliTypes>>()
        }
    }

    #[derive(Clone, Debug)]
    pub struct TxCustom(pub args::TxCustom<args::CliTypes>);

    impl SubCmd for TxCustom {
        const CMD: &'static str = "tx";

        fn parse(matches: &ArgMatches) -> Option<Self> {
            matches
                .subcommand_matches(Self::CMD)
                .map(|matches| TxCustom(args::TxCustom::parse(matches)))
        }

        fn def() -> App {
            App::new(Self::CMD)
                .about("Send a transaction with custom WASM code.")
                .add_args::<args::TxCustom<args::CliTypes>>()
        }
    }

    #[derive(Clone, Debug)]
    pub struct TxTransfer(pub args::TxTransfer<crate::cli::args::CliTypes>);

    impl SubCmd for TxTransfer {
        const CMD: &'static str = "transfer";

        fn parse(matches: &ArgMatches) -> Option<Self> {
            matches
                .subcommand_matches(Self::CMD)
                .map(|matches| TxTransfer(args::TxTransfer::parse(matches)))
        }

        fn def() -> App {
            App::new(Self::CMD)
                .about("Send a signed transfer transaction.")
                .add_args::<args::TxTransfer<crate::cli::args::CliTypes>>()
        }
    }

    #[derive(Clone, Debug)]
    pub struct TxIbcTransfer(pub args::TxIbcTransfer<args::CliTypes>);

    impl SubCmd for TxIbcTransfer {
        const CMD: &'static str = "ibc-transfer";

        fn parse(matches: &ArgMatches) -> Option<Self> {
            matches.subcommand_matches(Self::CMD).map(|matches| {
                TxIbcTransfer(args::TxIbcTransfer::parse(matches))
            })
        }

        fn def() -> App {
            App::new(Self::CMD)
                .about("Send a signed IBC transfer transaction.")
                .add_args::<args::TxIbcTransfer<args::CliTypes>>()
        }
    }

    #[derive(Clone, Debug)]
    pub struct TxUpdateVp(pub args::TxUpdateVp<args::CliTypes>);

    impl SubCmd for TxUpdateVp {
        const CMD: &'static str = "update";

        fn parse(matches: &ArgMatches) -> Option<Self> {
            matches
                .subcommand_matches(Self::CMD)
                .map(|matches| TxUpdateVp(args::TxUpdateVp::parse(matches)))
        }

        fn def() -> App {
            App::new(Self::CMD)
                .about(
                    "Send a signed transaction to update account's validity \
                     predicate.",
                )
                .add_args::<args::TxUpdateVp<args::CliTypes>>()
        }
    }

    #[derive(Clone, Debug)]
    pub struct TxInitAccount(pub args::TxInitAccount<args::CliTypes>);

    impl SubCmd for TxInitAccount {
        const CMD: &'static str = "init-account";

        fn parse(matches: &ArgMatches) -> Option<Self> {
            matches.subcommand_matches(Self::CMD).map(|matches| {
                TxInitAccount(args::TxInitAccount::parse(matches))
            })
        }

        fn def() -> App {
            App::new(Self::CMD)
                .about(
                    "Send a signed transaction to create a new established \
                     account.",
                )
                .add_args::<args::TxInitAccount<args::CliTypes>>()
        }
    }

    #[derive(Clone, Debug)]
    pub struct TxInitValidator(pub args::TxInitValidator<args::CliTypes>);

    impl SubCmd for TxInitValidator {
        const CMD: &'static str = "init-validator";

        fn parse(matches: &ArgMatches) -> Option<Self> {
            matches.subcommand_matches(Self::CMD).map(|matches| {
                TxInitValidator(args::TxInitValidator::parse(matches))
            })
        }

        fn def() -> App {
            App::new(Self::CMD)
                .about(
                    "Send a signed transaction to create a new validator \
                     account.",
                )
                .add_args::<args::TxInitValidator<args::CliTypes>>()
        }
    }

    #[derive(Clone, Debug)]
    pub struct Bond(pub args::Bond<args::CliTypes>);

    impl SubCmd for Bond {
        const CMD: &'static str = "bond";

        fn parse(matches: &ArgMatches) -> Option<Self> {
            matches
                .subcommand_matches(Self::CMD)
                .map(|matches| Bond(args::Bond::parse(matches)))
        }

        fn def() -> App {
            App::new(Self::CMD)
                .about("Bond tokens in PoS system.")
                .add_args::<args::Bond<args::CliTypes>>()
        }
    }

    #[derive(Clone, Debug)]
    pub struct Unbond(pub args::Unbond<args::CliTypes>);

    impl SubCmd for Unbond {
        const CMD: &'static str = "unbond";

        fn parse(matches: &ArgMatches) -> Option<Self> {
            matches
                .subcommand_matches(Self::CMD)
                .map(|matches| Unbond(args::Unbond::parse(matches)))
        }

        fn def() -> App {
            App::new(Self::CMD)
                .about("Unbond tokens from a PoS bond.")
                .add_args::<args::Unbond<args::CliTypes>>()
        }
    }

    #[derive(Clone, Debug)]
    pub struct Withdraw(pub args::Withdraw<args::CliTypes>);

    impl SubCmd for Withdraw {
        const CMD: &'static str = "withdraw";

        fn parse(matches: &ArgMatches) -> Option<Self> {
            matches
                .subcommand_matches(Self::CMD)
                .map(|matches| Withdraw(args::Withdraw::parse(matches)))
        }

        fn def() -> App {
            App::new(Self::CMD)
                .about("Withdraw tokens from previously unbonded PoS bond.")
                .add_args::<args::Withdraw<args::CliTypes>>()
        }
    }

    #[derive(Clone, Debug)]
    pub struct QueryEpoch(pub args::Query<args::CliTypes>);

    impl SubCmd for QueryEpoch {
        const CMD: &'static str = "epoch";

        fn parse(matches: &ArgMatches) -> Option<Self> {
            matches
                .subcommand_matches(Self::CMD)
                .map(|matches| QueryEpoch(args::Query::parse(matches)))
        }

        fn def() -> App {
            App::new(Self::CMD)
                .about("Query the epoch of the last committed block.")
                .add_args::<args::Query<args::CliTypes>>()
        }
    }

    #[derive(Clone, Debug)]
    pub struct QueryConversions(pub args::QueryConversions<args::CliTypes>);

    impl SubCmd for QueryConversions {
        const CMD: &'static str = "conversions";

        fn parse(matches: &ArgMatches) -> Option<Self> {
            matches.subcommand_matches(Self::CMD).map(|matches| {
                QueryConversions(args::QueryConversions::parse(matches))
            })
        }

        fn def() -> App {
            App::new(Self::CMD)
                .about("Query currently applicable conversions.")
                .add_args::<args::QueryConversions<args::CliTypes>>()
        }
    }

    #[derive(Clone, Debug)]
    pub struct QueryBlock(pub args::Query<args::CliTypes>);

    impl SubCmd for QueryBlock {
        const CMD: &'static str = "block";

        fn parse(matches: &ArgMatches) -> Option<Self> {
            matches
                .subcommand_matches(Self::CMD)
                .map(|matches| QueryBlock(args::Query::parse(matches)))
        }

        fn def() -> App {
            App::new(Self::CMD)
                .about("Query the last committed block.")
                .add_args::<args::Query<args::CliTypes>>()
        }
    }

    #[derive(Clone, Debug)]
    pub struct QueryBalance(pub args::QueryBalance<args::CliTypes>);

    impl SubCmd for QueryBalance {
        const CMD: &'static str = "balance";

        fn parse(matches: &ArgMatches) -> Option<Self> {
            matches
                .subcommand_matches(Self::CMD)
                .map(|matches| QueryBalance(args::QueryBalance::parse(matches)))
        }

        fn def() -> App {
            App::new(Self::CMD)
                .about("Query balance(s) of tokens.")
                .add_args::<args::QueryBalance<args::CliTypes>>()
        }
    }

    #[derive(Clone, Debug)]
    pub struct QueryBonds(pub args::QueryBonds<args::CliTypes>);

    impl SubCmd for QueryBonds {
        const CMD: &'static str = "bonds";

        fn parse(matches: &ArgMatches) -> Option<Self> {
            matches
                .subcommand_matches(Self::CMD)
                .map(|matches| QueryBonds(args::QueryBonds::parse(matches)))
        }

        fn def() -> App {
            App::new(Self::CMD)
                .about("Query PoS bond(s).")
                .add_args::<args::QueryBonds<args::CliTypes>>()
        }
    }

    #[derive(Clone, Debug)]
    pub struct QueryBondedStake(pub args::QueryBondedStake<args::CliTypes>);

    impl SubCmd for QueryBondedStake {
        const CMD: &'static str = "bonded-stake";

        fn parse(matches: &ArgMatches) -> Option<Self> {
            matches.subcommand_matches(Self::CMD).map(|matches| {
                QueryBondedStake(args::QueryBondedStake::parse(matches))
            })
        }

        fn def() -> App {
            App::new(Self::CMD)
                .about("Query PoS bonded stake.")
                .add_args::<args::QueryBondedStake<args::CliTypes>>()
        }
    }

    #[derive(Clone, Debug)]
    pub struct QueryTransfers(pub args::QueryTransfers<args::CliTypes>);

    impl SubCmd for QueryTransfers {
        const CMD: &'static str = "show-transfers";

        fn parse(matches: &ArgMatches) -> Option<Self> {
            matches.subcommand_matches(Self::CMD).map(|matches| {
                QueryTransfers(args::QueryTransfers::parse(matches))
            })
        }

        fn def() -> App {
            App::new(Self::CMD)
                .about("Query the accepted transfers to date.")
                .add_args::<args::QueryTransfers<args::CliTypes>>()
        }
    }

    #[derive(Clone, Debug)]
    pub struct QueryCommissionRate(
        pub args::QueryCommissionRate<args::CliTypes>,
    );

    impl SubCmd for QueryCommissionRate {
        const CMD: &'static str = "commission-rate";

        fn parse(matches: &ArgMatches) -> Option<Self> {
            matches.subcommand_matches(Self::CMD).map(|matches| {
                QueryCommissionRate(args::QueryCommissionRate::parse(matches))
            })
        }

        fn def() -> App {
            App::new(Self::CMD)
                .about("Query commission rate.")
                .add_args::<args::QueryCommissionRate<args::CliTypes>>()
        }
    }

    #[derive(Clone, Debug)]
    pub struct QuerySlashes(pub args::QuerySlashes<args::CliTypes>);

    impl SubCmd for QuerySlashes {
        const CMD: &'static str = "slashes";

        fn parse(matches: &ArgMatches) -> Option<Self>
        where
            Self: Sized,
        {
            matches
                .subcommand_matches(Self::CMD)
                .map(|matches| QuerySlashes(args::QuerySlashes::parse(matches)))
        }

        fn def() -> App {
            App::new(Self::CMD)
                .about("Query PoS applied slashes.")
                .add_args::<args::QuerySlashes<args::CliTypes>>()
        }
    }

    #[derive(Clone, Debug)]
    pub struct QueryDelegations(pub args::QueryDelegations<args::CliTypes>);

    impl SubCmd for QueryDelegations {
        const CMD: &'static str = "delegations";

        fn parse(matches: &ArgMatches) -> Option<Self>
        where
            Self: Sized,
        {
            matches.subcommand_matches(Self::CMD).map(|matches| {
                QueryDelegations(args::QueryDelegations::parse(matches))
            })
        }

        fn def() -> App {
            App::new(Self::CMD)
                .about("Find PoS delegations from the given owner address.")
                .add_args::<args::QueryDelegations<args::CliTypes>>()
        }
    }

    #[derive(Clone, Debug)]
    pub struct QueryFindValidator(pub args::QueryFindValidator<args::CliTypes>);

    impl SubCmd for QueryFindValidator {
        const CMD: &'static str = "find-validator";

        fn parse(matches: &ArgMatches) -> Option<Self>
        where
            Self: Sized,
        {
            matches.subcommand_matches(Self::CMD).map(|matches| {
                QueryFindValidator(args::QueryFindValidator::parse(matches))
            })
        }

        fn def() -> App {
            App::new(Self::CMD)
                .about("Find a PoS validator by its Tendermint address.")
                .add_args::<args::QueryFindValidator<args::CliTypes>>()
        }
    }

    #[derive(Clone, Debug)]
    pub struct QueryRawBytes(pub args::QueryRawBytes<args::CliTypes>);

    impl SubCmd for QueryRawBytes {
        const CMD: &'static str = "query-bytes";

        fn parse(matches: &ArgMatches) -> Option<Self> {
            matches.subcommand_matches(Self::CMD).map(|matches| {
                QueryRawBytes(args::QueryRawBytes::parse(matches))
            })
        }

        fn def() -> App {
            App::new(Self::CMD)
                .about("Query the raw bytes of a given storage key")
                .add_args::<args::QueryRawBytes<args::CliTypes>>()
        }
    }

    #[derive(Clone, Debug)]
    pub struct TxInitProposal(pub args::InitProposal<args::CliTypes>);

    impl SubCmd for TxInitProposal {
        const CMD: &'static str = "init-proposal";

        fn parse(matches: &ArgMatches) -> Option<Self>
        where
            Self: Sized,
        {
            matches.subcommand_matches(Self::CMD).map(|matches| {
                TxInitProposal(args::InitProposal::parse(matches))
            })
        }

        fn def() -> App {
            App::new(Self::CMD)
                .about("Create a new proposal.")
                .add_args::<args::InitProposal<args::CliTypes>>()
        }
    }

    #[derive(Clone, Debug)]
    pub struct TxVoteProposal(pub args::VoteProposal<args::CliTypes>);

    impl SubCmd for TxVoteProposal {
        const CMD: &'static str = "vote-proposal";

        fn parse(matches: &ArgMatches) -> Option<Self>
        where
            Self: Sized,
        {
            matches.subcommand_matches(Self::CMD).map(|matches| {
                TxVoteProposal(args::VoteProposal::parse(matches))
            })
        }

        fn def() -> App {
            App::new(Self::CMD)
                .about("Vote a proposal.")
                .add_args::<args::VoteProposal<args::CliTypes>>()
        }
    }

    #[derive(Clone, Debug)]
    pub struct TxRevealPk(pub args::RevealPk<args::CliTypes>);

    impl SubCmd for TxRevealPk {
        const CMD: &'static str = "reveal-pk";

        fn parse(matches: &ArgMatches) -> Option<Self>
        where
            Self: Sized,
        {
            matches
                .subcommand_matches(Self::CMD)
                .map(|matches| TxRevealPk(args::RevealPk::parse(matches)))
        }

        fn def() -> App {
            App::new(Self::CMD)
                .about(
                    "Submit a tx to reveal the public key an implicit \
                     account. Typically, you don't have to do this manually \
                     and the client will detect when a tx to reveal PK is \
                     needed and submit it automatically. This will write the \
                     PK into the account's storage so that it can be used for \
                     signature verification on transactions authorized by \
                     this account.",
                )
                .add_args::<args::RevealPk<args::CliTypes>>()
        }
    }

    #[derive(Clone, Debug)]
    pub enum Utils {
        JoinNetwork(JoinNetwork),
        FetchWasms(FetchWasms),
        InitNetwork(InitNetwork),
        InitGenesisValidator(InitGenesisValidator),
        PkToTmAddress(PkToTmAddress),
    }

    impl SubCmd for Utils {
        const CMD: &'static str = "utils";

        fn parse(matches: &ArgMatches) -> Option<Self> {
            matches.subcommand_matches(Self::CMD).and_then(|matches| {
                let join_network =
                    SubCmd::parse(matches).map(Self::JoinNetwork);
                let fetch_wasms = SubCmd::parse(matches).map(Self::FetchWasms);
                let init_network =
                    SubCmd::parse(matches).map(Self::InitNetwork);
                let init_genesis =
                    SubCmd::parse(matches).map(Self::InitGenesisValidator);
                let pk_to_tm_address =
                    SubCmd::parse(matches).map(Self::PkToTmAddress);
                join_network
                    .or(fetch_wasms)
                    .or(init_network)
                    .or(init_genesis)
                    .or(pk_to_tm_address)
            })
        }

        fn def() -> App {
            App::new(Self::CMD)
                .about("Utilities.")
                .subcommand(JoinNetwork::def())
                .subcommand(FetchWasms::def())
                .subcommand(InitNetwork::def())
                .subcommand(InitGenesisValidator::def())
                .subcommand(PkToTmAddress::def())
                .setting(AppSettings::SubcommandRequiredElseHelp)
        }
    }

    #[derive(Clone, Debug)]
    pub struct JoinNetwork(pub args::JoinNetwork);

    impl SubCmd for JoinNetwork {
        const CMD: &'static str = "join-network";

        fn parse(matches: &ArgMatches) -> Option<Self> {
            matches
                .subcommand_matches(Self::CMD)
                .map(|matches| Self(args::JoinNetwork::parse(matches)))
        }

        fn def() -> App {
            App::new(Self::CMD)
                .about("Configure Namada to join an existing network.")
                .add_args::<args::JoinNetwork>()
        }
    }

    #[derive(Clone, Debug)]
    pub struct FetchWasms(pub args::FetchWasms);

    impl SubCmd for FetchWasms {
        const CMD: &'static str = "fetch-wasms";

        fn parse(matches: &ArgMatches) -> Option<Self> {
            matches
                .subcommand_matches(Self::CMD)
                .map(|matches| Self(args::FetchWasms::parse(matches)))
        }

        fn def() -> App {
            App::new(Self::CMD)
                .about("Ensure pre-built wasms are present")
                .add_args::<args::FetchWasms>()
        }
    }

    #[derive(Clone, Debug)]
    pub struct InitNetwork(pub args::InitNetwork);

    impl SubCmd for InitNetwork {
        const CMD: &'static str = "init-network";

        fn parse(matches: &ArgMatches) -> Option<Self> {
            matches
                .subcommand_matches(Self::CMD)
                .map(|matches| Self(args::InitNetwork::parse(matches)))
        }

        fn def() -> App {
            App::new(Self::CMD)
                .about("Initialize a new test network.")
                .add_args::<args::InitNetwork>()
        }
    }

    #[derive(Clone, Debug)]
    pub struct InitGenesisValidator(pub args::InitGenesisValidator);

    impl SubCmd for InitGenesisValidator {
        const CMD: &'static str = "init-genesis-validator";

        fn parse(matches: &ArgMatches) -> Option<Self> {
            matches
                .subcommand_matches(Self::CMD)
                .map(|matches| Self(args::InitGenesisValidator::parse(matches)))
        }

        fn def() -> App {
            App::new(Self::CMD)
                .about(
                    "Initialize genesis validator's address, consensus key \
                     and validator account key and use it in the ledger's \
                     node.",
                )
                .add_args::<args::InitGenesisValidator>()
        }
    }

    /// Used as sub-commands (`SubCmd` instance) in `namadar` binary.
    #[derive(Clone, Debug)]
    pub enum EthBridgePool {
        /// Get a recommendation on a batch of transfers
        /// to relay.
        RecommendBatch(args::RecommendBatch<args::CliTypes>),
        /// Construct a proof that a set of transfers is in the pool.
        /// This can be used to relay transfers across the
        /// bridge to Ethereum.
        ConstructProof(args::BridgePoolProof<args::CliTypes>),
        /// Construct and relay a bridge pool proof to
        /// Ethereum directly.
        RelayProof(args::RelayBridgePoolProof<args::CliTypes>),
        /// Query the contents of the pool.
        QueryPool(args::Query<args::CliTypes>),
        /// Query to provable contents of the pool.
        QuerySigned(args::Query<args::CliTypes>),
        /// Check the confirmation status of `TransferToEthereum`
        /// events.
        QueryRelays(args::Query<args::CliTypes>),
    }

    impl Cmd for EthBridgePool {
        fn add_sub(app: App) -> App {
            app.subcommand(ConstructProof::def().display_order(1))
                .subcommand(QueryEthBridgePool::def().display_order(1))
                .subcommand(QuerySignedBridgePool::def().display_order(1))
                .subcommand(QueryRelayProgress::def().display_order(1))
        }

        fn parse(matches: &ArgMatches) -> Option<Self> {
            let recommend = RecommendBatch::parse(matches)
                .map(|query| Self::RecommendBatch(query.0));
            let construct_proof = ConstructProof::parse(matches)
                .map(|proof| Self::ConstructProof(proof.0));
            let relay_proof = RelayProof::parse(matches)
                .map(|proof| Self::RelayProof(proof.0));
            let query_pool = QueryEthBridgePool::parse(matches)
                .map(|q| Self::QueryPool(q.0));
            let query_signed = QuerySignedBridgePool::parse(matches)
                .map(|q| Self::QuerySigned(q.0));
            let query_relays = QueryRelayProgress::parse(matches)
                .map(|q| Self::QueryRelays(q.0));
            construct_proof
                .or(recommend)
                .or(relay_proof)
                .or(query_pool)
                .or(query_signed)
                .or(query_relays)
        }
    }

    impl SubCmd for EthBridgePool {
        const CMD: &'static str = "ethereum-bridge-pool";

        fn parse(matches: &ArgMatches) -> Option<Self> {
            matches.subcommand_matches(Self::CMD).and_then(Cmd::parse)
        }

        fn def() -> App {
            App::new(Self::CMD)
                .about(
                    "Functionality for interacting with the Ethereum bridge \
                     pool. This pool holds transfers waiting to be relayed to \
                     Ethereum.",
                )
                .setting(AppSettings::SubcommandRequiredElseHelp)
                .subcommand(ConstructProof::def().display_order(1))
                .subcommand(RecommendBatch::def().display_order(1))
                .subcommand(RelayProof::def().display_order(1))
                .subcommand(QueryEthBridgePool::def().display_order(1))
                .subcommand(QuerySignedBridgePool::def().display_order(1))
                .subcommand(QueryRelayProgress::def().display_order(1))
        }
    }

    #[derive(Clone, Debug)]
    pub struct AddToEthBridgePool(pub args::EthereumBridgePool<args::CliTypes>);

    impl SubCmd for AddToEthBridgePool {
        const CMD: &'static str = "add-erc20-transfer";

        fn parse(matches: &ArgMatches) -> Option<Self> {
            matches
                .subcommand_matches(Self::CMD)
                .map(|matches| Self(args::EthereumBridgePool::parse(matches)))
        }

        fn def() -> App {
            App::new(Self::CMD)
                .about("Add a new transfer to the Ethereum bridge pool.")
                .setting(AppSettings::ArgRequiredElseHelp)
                .add_args::<args::EthereumBridgePool<args::CliTypes>>()
        }
    }

    #[derive(Clone, Debug)]
    pub struct ConstructProof(pub args::BridgePoolProof<args::CliTypes>);

    impl SubCmd for ConstructProof {
        const CMD: &'static str = "construct-proof";

        fn parse(matches: &ArgMatches) -> Option<Self> {
            matches
                .subcommand_matches(Self::CMD)
                .map(|matches| Self(args::BridgePoolProof::parse(matches)))
        }

        fn def() -> App {
            App::new(Self::CMD)
                .about(
                    "Construct a merkle proof that the given transfers are in \
                     the pool.",
                )
                .setting(AppSettings::ArgRequiredElseHelp)
                .add_args::<args::BridgePoolProof<args::CliTypes>>()
        }
    }

    #[derive(Clone, Debug)]
    pub struct RelayProof(pub args::RelayBridgePoolProof<args::CliTypes>);

    impl SubCmd for RelayProof {
        const CMD: &'static str = "relay-proof";

        fn parse(matches: &ArgMatches) -> Option<Self> {
            matches
                .subcommand_matches(Self::CMD)
                .map(|matches| Self(args::RelayBridgePoolProof::parse(matches)))
        }

        fn def() -> App {
            App::new(Self::CMD)
                .about(
                    "Construct a merkle proof that the given transfers are in \
                     the pool and relay it to Ethereum.",
                )
                .setting(AppSettings::ArgRequiredElseHelp)
                .add_args::<args::RelayBridgePoolProof<args::CliTypes>>()
        }
    }

    #[derive(Clone, Debug)]
    pub struct RecommendBatch(pub args::RecommendBatch<args::CliTypes>);

    impl SubCmd for RecommendBatch {
        const CMD: &'static str = "recommend-batch";

        fn parse(matches: &ArgMatches) -> Option<Self> {
            matches
                .subcommand_matches(Self::CMD)
                .map(|matches| Self(args::RecommendBatch::parse(matches)))
        }

        fn def() -> App {
            App::new(Self::CMD)
                .about(
                    "Get a recommended batch of transfers from the bridge \
                     pool to relay to Ethereum.",
                )
                .setting(AppSettings::ArgRequiredElseHelp)
                .add_args::<args::RecommendBatch<args::CliTypes>>()
        }
    }

    #[derive(Clone, Debug)]
    pub struct QueryEthBridgePool(args::Query<args::CliTypes>);

    impl SubCmd for QueryEthBridgePool {
        const CMD: &'static str = "query";

        fn parse(matches: &ArgMatches) -> Option<Self> {
            matches
                .subcommand_matches(Self::CMD)
                .map(|matches| Self(args::Query::parse(matches)))
        }

        fn def() -> App {
            App::new(Self::CMD)
                .about("Get the contents of the Ethereum bridge pool.")
                .add_args::<args::Query<args::CliTypes>>()
        }
    }

    #[derive(Clone, Debug)]
    pub struct QuerySignedBridgePool(args::Query<args::CliTypes>);

    impl SubCmd for QuerySignedBridgePool {
        const CMD: &'static str = "query-signed";

        fn parse(matches: &ArgMatches) -> Option<Self> {
            matches
                .subcommand_matches(Self::CMD)
                .map(|matches| Self(args::Query::parse(matches)))
        }

        fn def() -> App {
            App::new(Self::CMD)
                .about(
                    "Get the contents of the Ethereum bridge pool with a \
                     signed Merkle root.",
                )
                .add_args::<args::Query<args::CliTypes>>()
        }
    }

    #[derive(Clone, Debug)]
    pub struct QueryRelayProgress(args::Query<args::CliTypes>);

    impl SubCmd for QueryRelayProgress {
        const CMD: &'static str = "query-relayed";

        fn parse(matches: &ArgMatches) -> Option<Self> {
            matches
                .subcommand_matches(Self::CMD)
                .map(|matches| Self(args::Query::parse(matches)))
        }

        fn def() -> App {
            App::new(Self::CMD)
                .about("Get the confirmation status of transfers to Ethereum.")
                .add_args::<args::Query<args::CliTypes>>()
        }
    }

    /// Used as sub-commands (`SubCmd` instance) in `namadar` binary.
    #[derive(Clone, Debug)]
    pub enum ValidatorSet {
        /// Query an Ethereum ABI encoding of the consensus validator
        /// set in Namada, at the given epoch, or the latest
        /// one, if none is provided.
        ConsensusValidatorSet(args::ConsensusValidatorSet<args::CliTypes>),
        /// Query an Ethereum ABI encoding of a proof of the consensus
        /// validator set in Namada, at the given epoch, or the next
        /// one, if none is provided.
        ValidatorSetProof(args::ValidatorSetProof<args::CliTypes>),
        /// Relay a validator set update to Namada's Ethereum bridge
        /// smart contracts.
        ValidatorSetUpdateRelay(args::ValidatorSetUpdateRelay<args::CliTypes>),
    }

    impl SubCmd for ValidatorSet {
        const CMD: &'static str = "validator-set";

        fn parse(matches: &ArgMatches) -> Option<Self> {
            matches.subcommand_matches(Self::CMD).and_then(|matches| {
                let consensus_validator_set =
                    ConsensusValidatorSet::parse(matches)
                        .map(|args| Self::ConsensusValidatorSet(args.0));
                let validator_set_proof = ValidatorSetProof::parse(matches)
                    .map(|args| Self::ValidatorSetProof(args.0));
                let relay = ValidatorSetUpdateRelay::parse(matches)
                    .map(|args| Self::ValidatorSetUpdateRelay(args.0));
                consensus_validator_set.or(validator_set_proof).or(relay)
            })
        }

        fn def() -> App {
            App::new(Self::CMD)
                .about(
                    "Validator set queries, that return data in a format to \
                     be consumed by the Namada Ethereum bridge smart \
                     contracts.",
                )
                .setting(AppSettings::SubcommandRequiredElseHelp)
                .subcommand(ConsensusValidatorSet::def().display_order(1))
                .subcommand(ValidatorSetProof::def().display_order(1))
                .subcommand(ValidatorSetUpdateRelay::def().display_order(1))
        }
    }

    #[derive(Clone, Debug)]
    pub struct ConsensusValidatorSet(
        args::ConsensusValidatorSet<args::CliTypes>,
    );

    impl SubCmd for ConsensusValidatorSet {
        const CMD: &'static str = "consensus";

        fn parse(matches: &ArgMatches) -> Option<Self> {
            matches.subcommand_matches(Self::CMD).map(|matches| {
                Self(args::ConsensusValidatorSet::parse(matches))
            })
        }

        fn def() -> App {
            App::new(Self::CMD)
                .about(
                    "Query an Ethereum ABI encoding of the consensus \
                     validator set in Namada, at the requested epoch, or the \
                     current one, if no epoch is provided.",
                )
                .add_args::<args::ConsensusValidatorSet<args::CliTypes>>()
        }
    }

    #[derive(Clone, Debug)]
    pub struct ValidatorSetProof(args::ValidatorSetProof<args::CliTypes>);

    impl SubCmd for ValidatorSetProof {
        const CMD: &'static str = "proof";

        fn parse(matches: &ArgMatches) -> Option<Self> {
            matches
                .subcommand_matches(Self::CMD)
                .map(|matches| Self(args::ValidatorSetProof::parse(matches)))
        }

        fn def() -> App {
            App::new(Self::CMD)
                .about(
                    "Query an Ethereum ABI encoding of a proof of the \
                     consensus validator set in Namada, at the requested \
                     epoch, or the next one, if no epoch is provided.",
                )
                .add_args::<args::ValidatorSetProof<args::CliTypes>>()
        }
    }

    #[derive(Clone, Debug)]
    pub struct ValidatorSetUpdateRelay(
        args::ValidatorSetUpdateRelay<args::CliTypes>,
    );

    impl SubCmd for ValidatorSetUpdateRelay {
        const CMD: &'static str = "relay";

        fn parse(matches: &ArgMatches) -> Option<Self> {
            matches.subcommand_matches(Self::CMD).map(|matches| {
                Self(args::ValidatorSetUpdateRelay::parse(matches))
            })
        }

        fn def() -> App {
            App::new(Self::CMD)
                .about(
                    "Relay a validator set update to Namada's Ethereum bridge \
                     smart contracts.",
                )
                .add_args::<args::ValidatorSetUpdateRelay<args::CliTypes>>()
        }
    }

    #[derive(Clone, Debug)]
    pub struct PkToTmAddress(pub args::PkToTmAddress);

    impl SubCmd for PkToTmAddress {
        const CMD: &'static str = "pk-to-tm";

        fn parse(matches: &ArgMatches) -> Option<Self> {
            matches
                .subcommand_matches(Self::CMD)
                .map(|matches| Self(args::PkToTmAddress::parse(matches)))
        }

        fn def() -> App {
            App::new(Self::CMD)
                .about(
                    "Convert a validator's consensus public key to a \
                     Tendermint address.",
                )
                .add_args::<args::PkToTmAddress>()
        }
    }
}

pub mod args {
    use std::convert::TryFrom;
    use std::env;
    use std::net::SocketAddr;
    use std::path::PathBuf;
    use std::str::FromStr;

    use namada::ibc::core::ics24_host::identifier::{ChannelId, PortId};
    pub use namada::ledger::args::*;
    use namada::types::address::Address;
    use namada::types::chain::{ChainId, ChainIdPrefix};
    use namada::types::ethereum_events::EthAddress;
    use namada::types::keccak::KeccakHash;
    use namada::types::key::*;
    use namada::types::masp::MaspValue;
    use namada::types::storage::{self, BlockHeight, Epoch};
    use namada::types::time::DateTimeUtc;
    use namada::types::token;
    use rust_decimal::Decimal;

    use super::context::*;
    use super::utils::*;
    use super::{ArgGroup, ArgMatches};
    use crate::config::{self, Action, ActionAtHeight, TendermintMode};
    use crate::facade::tendermint::Timeout;
    use crate::facade::tendermint_config::net::Address as TendermintAddress;

    pub const TX_BOND_WASM: &str = "tx_bond.wasm";
    pub const TX_BRIDGE_POOL_WASM: &str = "tx_bridge_pool.wasm";
    pub const TX_CHANGE_COMMISSION_WASM: &str =
        "tx_change_validator_commission.wasm";
    pub const TX_IBC_WASM: &str = "tx_ibc.wasm";
    pub const TX_INIT_ACCOUNT_WASM: &str = "tx_init_account.wasm";
    pub const TX_INIT_PROPOSAL: &str = "tx_init_proposal.wasm";
    pub const TX_INIT_VALIDATOR_WASM: &str = "tx_init_validator.wasm";
    pub const TX_REVEAL_PK: &str = "tx_reveal_pk.wasm";
    pub const TX_TRANSFER_WASM: &str = "tx_transfer.wasm";
    pub const TX_UNBOND_WASM: &str = "tx_unbond.wasm";
    pub const TX_UPDATE_VP_WASM: &str = "tx_update_vp.wasm";
    pub const TX_VOTE_PROPOSAL: &str = "tx_vote_proposal.wasm";
    pub const TX_WITHDRAW_WASM: &str = "tx_withdraw.wasm";
<<<<<<< HEAD

    pub const VP_USER_WASM: &str = "vp_user.wasm";
=======
    pub const TX_CHANGE_COMMISSION_WASM: &str =
        "tx_change_validator_commission.wasm";
    pub const TX_UNJAIL_VALIDATOR_WASM: &str = "tx_unjail_validator.wasm";
>>>>>>> 8cf11e1a

    pub const ADDRESS: Arg<WalletAddress> = arg("address");
    pub const ALIAS_OPT: ArgOpt<String> = ALIAS.opt();
    pub const ALIAS: Arg<String> = arg("alias");
    pub const ALIAS_FORCE: ArgFlag = flag("alias-force");
    pub const ALLOW_DUPLICATE_IP: ArgFlag = flag("allow-duplicate-ip");
    pub const AMOUNT: Arg<token::Amount> = arg("amount");
    pub const ARCHIVE_DIR: ArgOpt<PathBuf> = arg_opt("archive-dir");
    pub const BALANCE_OWNER: ArgOpt<WalletBalanceOwner> = arg_opt("owner");
    pub const BASE_DIR: ArgDefault<PathBuf> = arg_default(
        "base-dir",
        DefaultFn(|| match env::var("NAMADA_BASE_DIR") {
            Ok(dir) => PathBuf::from(dir),
            Err(_) => config::get_default_namada_folder(),
        }),
    );
    pub const BLOCK_HEIGHT: Arg<BlockHeight> = arg("block-height");
    // pub const BLOCK_HEIGHT_OPT: ArgOpt<BlockHeight> = arg_opt("height");
    pub const BROADCAST_ONLY: ArgFlag = flag("broadcast-only");
    pub const CHAIN_ID: Arg<ChainId> = arg("chain-id");
    pub const CHAIN_ID_OPT: ArgOpt<ChainId> = CHAIN_ID.opt();
    pub const CHAIN_ID_PREFIX: Arg<ChainIdPrefix> = arg("chain-prefix");
    pub const CHANNEL_ID: Arg<ChannelId> = arg("channel-id");
    pub const CODE_PATH: Arg<PathBuf> = arg("code-path");
    pub const CODE_PATH_OPT: ArgOpt<PathBuf> = CODE_PATH.opt();
    pub const COMMISSION_RATE: Arg<Decimal> = arg("commission-rate");
    pub const CONSENSUS_TIMEOUT_COMMIT: ArgDefault<Timeout> = arg_default(
        "consensus-timeout-commit",
        DefaultFn(|| Timeout::from_str("1s").unwrap()),
    );
    pub const DAEMON_MODE: ArgFlag = flag("daemon");
    pub const DAEMON_MODE_RETRY_DUR: ArgOpt<Duration> = arg_opt("retry-sleep");
    pub const DAEMON_MODE_SUCCESS_DUR: ArgOpt<Duration> =
        arg_opt("success-sleep");
    pub const DATA_PATH_OPT: ArgOpt<PathBuf> = arg_opt("data-path");
    pub const DATA_PATH: Arg<PathBuf> = arg("data-path");
    pub const DECRYPT: ArgFlag = flag("decrypt");
    pub const DONT_ARCHIVE: ArgFlag = flag("dont-archive");
    pub const DONT_PREFETCH_WASM: ArgFlag = flag("dont-prefetch-wasm");
    pub const DRY_RUN_TX: ArgFlag = flag("dry-run");
    pub const DUMP_TX: ArgFlag = flag("dump-tx");
    pub const EPOCH: ArgOpt<Epoch> = arg_opt("epoch");
    pub const ERC20: Arg<EthAddress> = arg("erc20");
    pub const ETH_CONFIRMATIONS: Arg<u64> = arg("confirmations");
    pub const ETH_GAS: ArgOpt<u64> = arg_opt("eth-gas");
    pub const ETH_GAS_PRICE: ArgOpt<u64> = arg_opt("eth-gas-price");
    pub const ETH_ADDRESS: Arg<EthAddress> = arg("ethereum-address");
    pub const ETH_ADDRESS_OPT: ArgOpt<EthAddress> = arg_opt("ethereum-address");
    pub const ETH_RPC_ENDPOINT: ArgDefault<String> = arg_default(
        "eth-rpc-endpoint",
        DefaultFn(|| "http://localhost:8545".into()),
    );
    pub const ETH_SYNC: ArgFlag = flag("sync");
    pub const EXPIRATION_OPT: ArgOpt<DateTimeUtc> = arg_opt("expiration");
    pub const FEE_AMOUNT: ArgDefault<token::Amount> =
        arg_default("fee-amount", DefaultFn(|| token::Amount::from(0)));
    pub const FEE_PAYER: Arg<WalletAddress> = arg("fee-payer");
    pub const FORCE: ArgFlag = flag("force");
    pub const GAS_AMOUNT: ArgDefault<token::Amount> =
        arg_default("gas-amount", DefaultFn(|| token::Amount::from(0)));
    pub const GAS_LIMIT: ArgDefault<token::Amount> =
        arg_default("gas-limit", DefaultFn(|| token::Amount::from(0)));
    pub const GAS_TOKEN: ArgDefaultFromCtx<WalletAddress> =
        arg_default_from_ctx("gas-token", DefaultFn(|| "NAM".parse().unwrap()));
    pub const GENESIS_PATH: Arg<PathBuf> = arg("genesis-path");
    pub const GENESIS_VALIDATOR: ArgOpt<String> =
        arg("genesis-validator").opt();
    pub const HALT_ACTION: ArgFlag = flag("halt");
<<<<<<< HEAD
    pub const HASH_LIST: Arg<String> = arg("hash-list");
=======
    pub const HD_WALLET_DERIVATION_PATH: Arg<String> = arg("hd-path");
    pub const HD_WALLET_DERIVATION_PATH_OPT: ArgOpt<String> =
        HD_WALLET_DERIVATION_PATH.opt();
>>>>>>> 8cf11e1a
    pub const HISTORIC: ArgFlag = flag("historic");
    pub const LEDGER_ADDRESS_ABOUT: &str =
        "Address of a ledger node as \"{scheme}://{host}:{port}\". If the \
         scheme is not supplied, it is assumed to be TCP.";
    pub const LEDGER_ADDRESS_DEFAULT: ArgDefault<TendermintAddress> =
        LEDGER_ADDRESS.default(DefaultFn(|| {
            let raw = "127.0.0.1:26657";
            TendermintAddress::from_str(raw).unwrap()
        }));

    pub const LEDGER_ADDRESS: Arg<TendermintAddress> = arg("node");
    pub const LOCALHOST: ArgFlag = flag("localhost");
    pub const MASP_VALUE: Arg<MaspValue> = arg("value");
    pub const MAX_COMMISSION_RATE_CHANGE: Arg<Decimal> =
        arg("max-commission-rate-change");
    pub const MAX_ETH_GAS: ArgOpt<u64> = arg_opt("max_eth-gas");
    pub const MODE: ArgOpt<String> = arg_opt("mode");
    pub const NAM_PER_ETH: Arg<f64> = arg("nam-per-eth");
    pub const NET_ADDRESS: Arg<SocketAddr> = arg("net-address");
    pub const NAMADA_START_TIME: ArgOpt<DateTimeUtc> = arg_opt("time");
    pub const NO_CONVERSIONS: ArgFlag = flag("no-conversions");
    pub const OUT_FILE_PATH_OPT: ArgOpt<PathBuf> = arg_opt("out-file-path");
    pub const OWNER: Arg<WalletAddress> = arg("owner");
    pub const OWNER_OPT: ArgOpt<WalletAddress> = OWNER.opt();
    pub const PIN: ArgFlag = flag("pin");
    pub const PORT_ID: ArgDefault<PortId> = arg_default(
        "port-id",
        DefaultFn(|| PortId::from_str("transfer").unwrap()),
    );
    pub const PROPOSAL_OFFLINE: ArgFlag = flag("offline");
    pub const PROTOCOL_KEY: ArgOpt<WalletPublicKey> = arg_opt("protocol-key");
    pub const PRE_GENESIS_PATH: ArgOpt<PathBuf> = arg_opt("pre-genesis-path");
    pub const PUBLIC_KEY: Arg<WalletPublicKey> = arg("public-key");
    pub const PROPOSAL_ID: Arg<u64> = arg("proposal-id");
    pub const PROPOSAL_ID_OPT: ArgOpt<u64> = arg_opt("proposal-id");
    pub const PROPOSAL_VOTE_PGF_OPT: ArgOpt<String> = arg_opt("pgf");
    pub const PROPOSAL_VOTE_ETH_OPT: ArgOpt<String> = arg_opt("eth");
    pub const PROPOSAL_VOTE: Arg<String> = arg("vote");
    pub const RAW_ADDRESS: Arg<Address> = arg("address");
    pub const RAW_ADDRESS_OPT: ArgOpt<Address> = RAW_ADDRESS.opt();
    pub const RAW_PUBLIC_KEY: Arg<common::PublicKey> = arg("public-key");
    pub const RAW_PUBLIC_KEY_OPT: ArgOpt<common::PublicKey> =
        arg_opt("public-key");
    pub const RECEIVER: Arg<String> = arg("receiver");
    pub const RELAYER: Arg<Address> = arg("relayer");
    pub const SAFE_MODE: ArgFlag = flag("safe-mode");
    pub const SCHEME: ArgDefault<SchemeType> =
        arg_default("scheme", DefaultFn(|| SchemeType::Ed25519));
    pub const SIGNER: ArgOpt<WalletAddress> = arg_opt("signer");
    pub const SIGNING_KEY_OPT: ArgOpt<WalletKeypair> = SIGNING_KEY.opt();
    pub const SIGNING_KEY: Arg<WalletKeypair> = arg("signing-key");
    pub const SOURCE: Arg<WalletAddress> = arg("source");
    pub const SOURCE_OPT: ArgOpt<WalletAddress> = SOURCE.opt();
    pub const STORAGE_KEY: Arg<storage::Key> = arg("storage-key");
    pub const SUB_PREFIX: ArgOpt<String> = arg_opt("sub-prefix");
    pub const SUSPEND_ACTION: ArgFlag = flag("suspend");
    pub const TENDERMINT_TX_INDEX: ArgFlag = flag("tx-index");
    pub const TIMEOUT_HEIGHT: ArgOpt<u64> = arg_opt("timeout-height");
    pub const TIMEOUT_SEC_OFFSET: ArgOpt<u64> = arg_opt("timeout-sec-offset");
    pub const TM_ADDRESS: Arg<String> = arg("tm-address");
    pub const TOKEN_OPT: ArgOpt<WalletAddress> = TOKEN.opt();
    pub const TOKEN: Arg<WalletAddress> = arg("token");
    pub const TRANSFER_SOURCE: Arg<WalletTransferSource> = arg("source");
    pub const TRANSFER_TARGET: Arg<WalletTransferTarget> = arg("target");
    pub const TX_HASH: Arg<String> = arg("tx-hash");
    pub const UNSAFE_DONT_ENCRYPT: ArgFlag = flag("unsafe-dont-encrypt");
    pub const UNSAFE_SHOW_SECRET: ArgFlag = flag("unsafe-show-secret");
    pub const VALIDATOR: Arg<WalletAddress> = arg("validator");
    pub const VALIDATOR_OPT: ArgOpt<WalletAddress> = VALIDATOR.opt();
    pub const VALIDATOR_ACCOUNT_KEY: ArgOpt<WalletPublicKey> =
        arg_opt("account-key");
    pub const VALIDATOR_CODE_PATH: ArgOpt<PathBuf> =
        arg_opt("validator-code-path");
    pub const VALIDATOR_CONSENSUS_KEY: ArgOpt<WalletKeypair> =
        arg_opt("consensus-key");
    pub const VALIDATOR_ETH_COLD_KEY: ArgOpt<WalletKeypair> =
        arg_opt("eth-cold-key");
    pub const VALIDATOR_ETH_HOT_KEY: ArgOpt<WalletKeypair> =
        arg_opt("eth-hot-key");
    pub const VALUE: ArgOpt<String> = arg_opt("value");
    pub const VIEWING_KEY: Arg<WalletViewingKey> = arg("key");
    pub const WALLET_ALIAS_FORCE: ArgFlag = flag("wallet-alias-force");
    pub const WASM_CHECKSUMS_PATH: Arg<PathBuf> = arg("wasm-checksums-path");
    pub const WASM_DIR: ArgOpt<PathBuf> = arg_opt("wasm-dir");

    /// Global command arguments
    #[derive(Clone, Debug)]
    pub struct Global {
        pub chain_id: Option<ChainId>,
        pub base_dir: PathBuf,
        pub wasm_dir: Option<PathBuf>,
        pub mode: Option<TendermintMode>,
    }

    impl Global {
        /// Parse global arguments
        pub fn parse(matches: &ArgMatches) -> Self {
            let chain_id = CHAIN_ID_OPT.parse(matches);
            let base_dir = BASE_DIR.parse(matches);
            let wasm_dir = WASM_DIR.parse(matches);
            let mode = MODE.parse(matches).map(TendermintMode::from);
            Global {
                chain_id,
                base_dir,
                wasm_dir,
                mode,
            }
        }

        /// Add global args definition. Should be added to every top-level
        /// command.
        pub fn def(app: App) -> App {
            app.arg(CHAIN_ID_OPT.def().about("The chain ID."))
                .arg(BASE_DIR.def().about(
                    "The base directory is where the nodes, client and wallet \
                     configuration and state is stored. This value can also \
                     be set via `NAMADA_BASE_DIR` environment variable, but \
                     the argument takes precedence, if specified. Defaults to \
                     `$XDG_DATA_HOME/namada` (`$HOME/.local/share/namada` \
                     where `XDG_DATA_HOME` is unset) on \
                     Unix,`$HOME/Library/Application Support/Namada` on \
                     Mac,and `%AppData%\\Namada` on Windows.",
                ))
                .arg(WASM_DIR.def().about(
                    "Directory with built WASM validity predicates, \
                     transactions. This value can also be set via \
                     `NAMADA_WASM_DIR` environment variable, but the argument \
                     takes precedence, if specified.",
                ))
                .arg(MODE.def().about(
                    "The mode in which to run Namada. Options are \n\t * \
                     Validator (default)\n\t * Full\n\t * Seed",
                ))
        }
    }

    #[derive(Clone, Debug)]
    pub struct LedgerRun {
        pub start_time: Option<DateTimeUtc>,
        pub tx_index: bool,
    }

    impl Args for LedgerRun {
        fn parse(matches: &ArgMatches) -> Self {
            let start_time = NAMADA_START_TIME.parse(matches);
            let tx_index = TENDERMINT_TX_INDEX.parse(matches);
            Self {
                start_time,
                tx_index,
            }
        }

        fn def(app: App) -> App {
            app.arg(NAMADA_START_TIME.def().about(
                "The start time of the ledger. Accepts a relaxed form of \
                 RFC3339. A space or a 'T' are accepted as the separator \
                 between the date and time components. Additional spaces are \
                 allowed between each component.\nAll of these examples are \
                 equivalent:\n2023-01-20T12:12:12Z\n2023-01-20 \
                 12:12:12Z\n2023-  01-20T12:  12:12Z",
            ))
            .arg(
                TENDERMINT_TX_INDEX
                    .def()
                    .about("Enable Tendermint tx indexing."),
            )
        }
    }

    #[derive(Clone, Debug)]
    pub struct LedgerRunUntil {
        pub time: Option<DateTimeUtc>,
        pub action_at_height: ActionAtHeight,
    }

    impl Args for LedgerRunUntil {
        fn parse(matches: &ArgMatches) -> Self {
            Self {
                time: NAMADA_START_TIME.parse(matches),
                action_at_height: ActionAtHeight {
                    height: BLOCK_HEIGHT.parse(matches),
                    action: if HALT_ACTION.parse(matches) {
                        Action::Halt
                    } else {
                        Action::Suspend
                    },
                },
            }
        }

        fn def(app: App) -> App {
            app.arg(
                NAMADA_START_TIME
                    .def()
                    .about("The start time of the ledger."),
            )
            .arg(BLOCK_HEIGHT.def().about("The block height to run until."))
            .arg(HALT_ACTION.def().about("Halt at the given block height"))
            .arg(
                SUSPEND_ACTION
                    .def()
                    .about("Suspend consensus at the given block height"),
            )
            .group(
                ArgGroup::new("find_flags")
                    .args(&[HALT_ACTION.name, SUSPEND_ACTION.name])
                    .required(true),
            )
        }
    }

    #[derive(Clone, Debug)]
    pub struct LedgerDumpDb {
        // TODO: allow to specify height
        // pub block_height: Option<BlockHeight>,
        pub out_file_path: PathBuf,
        pub historic: bool,
    }

    impl Args for LedgerDumpDb {
        fn parse(matches: &ArgMatches) -> Self {
            // let block_height = BLOCK_HEIGHT_OPT.parse(matches);
            let out_file_path = OUT_FILE_PATH_OPT
                .parse(matches)
                .unwrap_or_else(|| PathBuf::from("db_dump".to_string()));
            let historic = HISTORIC.parse(matches);

            Self {
                // block_height,
                out_file_path,
                historic,
            }
        }

        fn def(app: App) -> App {
            app
                // .arg(BLOCK_HEIGHT_OPT.def().about(
                //     "The block height to dump. Defaults to latest committed
                // block.", ))
                .arg(OUT_FILE_PATH_OPT.def().about(
                    "Path for the output file (omitting file extension). \
                     Defaults to \"db_dump.{block_height}.toml\" in the \
                     current working directory.",
                ))
                .arg(HISTORIC.def().about(
                    "If provided, dump also the diff of the last height",
                ))
        }
    }

    /// Convert CLI args to SDK args, with contextual data.
    pub trait CliToSdk<SDK>: Args {
        /// Convert CLI args to SDK args, with contextual data.
        fn to_sdk(self, ctx: &mut Context) -> SDK;
    }

    /// Convert CLI args to SDK args, without contextual data.
    pub trait CliToSdkCtxless<SDK>: Args {
        /// Convert CLI args to SDK args, without contextual data.
        fn to_sdk_ctxless(self) -> SDK;
    }

    impl<CLI, SDK> CliToSdk<SDK> for CLI
    where
        CLI: Args + CliToSdkCtxless<SDK>,
    {
        #[inline]
        fn to_sdk(self, _: &mut Context) -> SDK {
            self.to_sdk_ctxless()
        }
    }

    impl CliToSdk<QueryResult<SdkTypes>> for QueryResult<CliTypes> {
        fn to_sdk(self, ctx: &mut Context) -> QueryResult<SdkTypes> {
            QueryResult::<SdkTypes> {
                query: self.query.to_sdk(ctx),
                tx_hash: self.tx_hash,
            }
        }
    }

    impl Args for QueryResult<CliTypes> {
        fn parse(matches: &ArgMatches) -> Self {
            let query = Query::parse(matches);
            let tx_hash = TX_HASH.parse(matches);
            Self { query, tx_hash }
        }

        fn def(app: App) -> App {
            app.add_args::<Query<CliTypes>>().arg(
                TX_HASH
                    .def()
                    .about("The hash of the transaction being looked up."),
            )
        }
    }

    impl CliToSdk<EthereumBridgePool<SdkTypes>> for EthereumBridgePool<CliTypes> {
        fn to_sdk(self, ctx: &mut Context) -> EthereumBridgePool<SdkTypes> {
            EthereumBridgePool::<SdkTypes> {
                tx: self.tx.to_sdk(ctx),
                asset: self.asset,
                recipient: self.recipient,
                sender: ctx.get(&self.sender),
                amount: self.amount,
                gas_amount: self.gas_amount,
                gas_payer: ctx.get(&self.gas_payer),
                code_path: ctx.read_wasm(self.code_path),
            }
        }
    }

    impl Args for EthereumBridgePool<CliTypes> {
        fn parse(matches: &ArgMatches) -> Self {
            let tx = Tx::parse(matches);
            let asset = ERC20.parse(matches);
            let recipient = ETH_ADDRESS.parse(matches);
            let sender = ADDRESS.parse(matches);
            let amount = AMOUNT.parse(matches);
            let gas_amount = FEE_AMOUNT.parse(matches);
            let gas_payer = FEE_PAYER.parse(matches);
            let code_path = PathBuf::from(TX_BRIDGE_POOL_WASM);
            Self {
                tx,
                asset,
                recipient,
                sender,
                amount,
                gas_amount,
                gas_payer,
                code_path,
            }
        }

        fn def(app: App) -> App {
            app.add_args::<Tx<CliTypes>>()
                .arg(
                    ERC20
                        .def()
                        .about("The Ethereum address of the ERC20 token."),
                )
                .arg(
                    ETH_ADDRESS
                        .def()
                        .about("The Ethereum address receiving the tokens."),
                )
                .arg(
                    ADDRESS
                        .def()
                        .about("The Namada address sending the tokens."),
                )
                .arg(AMOUNT.def().about(
                    "The amount of tokens being sent across the bridge.",
                ))
                .arg(FEE_AMOUNT.def().about(
                    "The amount of NAM you wish to pay to have this transfer \
                     relayed to Ethereum.",
                ))
                .arg(
                    FEE_PAYER.def().about(
                        "The Namada address of the account paying the fee.",
                    ),
                )
        }
    }

    impl CliToSdkCtxless<RecommendBatch<SdkTypes>> for RecommendBatch<CliTypes> {
        fn to_sdk_ctxless(self) -> RecommendBatch<SdkTypes> {
            RecommendBatch::<SdkTypes> {
                query: self.query.to_sdk_ctxless(),
                max_gas: self.max_gas,
                gas: self.gas,
                nam_per_eth: self.nam_per_eth,
            }
        }
    }

    impl Args for RecommendBatch<CliTypes> {
        fn parse(matches: &ArgMatches) -> Self {
            let query = Query::parse(matches);
            let max_gas = MAX_ETH_GAS.parse(matches);
            let gas = ETH_GAS.parse(matches);
            let nam_to_eth = NAM_PER_ETH.parse(matches);
            Self {
                query,
                max_gas,
                gas,
                nam_per_eth: nam_to_eth,
            }
        }

        fn def(app: App) -> App {
            app.add_args::<Query<CliTypes>>()
                .arg(MAX_ETH_GAS.def().about(
                    "The maximum amount Ethereum gas that can be spent during \
                     the relay call.",
                ))
                .arg(ETH_GAS.def().about(
                    "Under ideal conditions, relaying transfers will yield a \
                     net profit. If that is not possible, setting this \
                     optional value will result in a batch transfer that \
                     costs as close to the given value as possible without \
                     exceeding it.",
                ))
                .arg(NAM_PER_ETH.def().about(
                    "The amount of NAM that one ETH is worth, represented as \
                     a decimal number.",
                ))
        }
    }

    impl CliToSdkCtxless<BridgePoolProof<SdkTypes>> for BridgePoolProof<CliTypes> {
        fn to_sdk_ctxless(self) -> BridgePoolProof<SdkTypes> {
            BridgePoolProof::<SdkTypes> {
                query: self.query.to_sdk_ctxless(),
                transfers: self.transfers,
                relayer: self.relayer,
            }
        }
    }

    impl Args for BridgePoolProof<CliTypes> {
        fn parse(matches: &ArgMatches) -> Self {
            let query = Query::parse(matches);
            let hashes = HASH_LIST.parse(matches);
            let relayer = RELAYER.parse(matches);
            Self {
                query,
                transfers: hashes
                    .split(' ')
                    .map(|hash| {
                        KeccakHash::try_from(hash).unwrap_or_else(|_| {
                            tracing::info!(
                                "Could not parse '{}' as a Keccak hash.",
                                hash
                            );
                            safe_exit(1)
                        })
                    })
                    .collect(),
                relayer,
            }
        }

        fn def(app: App) -> App {
            app.add_args::<Query<CliTypes>>()
                .arg(HASH_LIST.def().about(
                    "List of Keccak hashes of transfers in the bridge pool.",
                ))
                .arg(
                    RELAYER
                        .def()
                        .about("The rewards address for relaying this proof."),
                )
        }
    }

    impl CliToSdkCtxless<RelayBridgePoolProof<SdkTypes>>
        for RelayBridgePoolProof<CliTypes>
    {
        fn to_sdk_ctxless(self) -> RelayBridgePoolProof<SdkTypes> {
            RelayBridgePoolProof::<SdkTypes> {
                query: self.query.to_sdk_ctxless(),
                transfers: self.transfers,
                relayer: self.relayer,
                confirmations: self.confirmations,
                eth_rpc_endpoint: (),
                gas: self.gas,
                gas_price: self.gas_price,
                eth_addr: self.eth_addr,
                sync: self.sync,
                safe_mode: self.safe_mode,
            }
        }
    }

    impl Args for RelayBridgePoolProof<CliTypes> {
        fn parse(matches: &ArgMatches) -> Self {
            let safe_mode = SAFE_MODE.parse(matches);
            let query = Query::parse(matches);
            let hashes = HASH_LIST.parse(matches);
            let relayer = RELAYER.parse(matches);
            let gas = ETH_GAS.parse(matches);
            let gas_price = ETH_GAS_PRICE.parse(matches);
            let eth_rpc_endpoint = ETH_RPC_ENDPOINT.parse(matches);
            let eth_addr = ETH_ADDRESS_OPT.parse(matches);
            let confirmations = ETH_CONFIRMATIONS.parse(matches);
            let sync = ETH_SYNC.parse(matches);
            Self {
                query,
                sync,
                transfers: hashes
                    .split(' ')
                    .map(|hash| {
                        KeccakHash::try_from(hash).unwrap_or_else(|_| {
                            tracing::info!(
                                "Could not parse '{}' as a Keccak hash.",
                                hash
                            );
                            safe_exit(1)
                        })
                    })
                    .collect(),
                relayer,
                gas,
                gas_price,
                eth_rpc_endpoint,
                eth_addr,
                confirmations,
                safe_mode,
            }
        }

        fn def(app: App) -> App {
            app.add_args::<Query<CliTypes>>()
                .arg(SAFE_MODE.def().about(
                    "Safe mode overrides keyboard interrupt signals, to \
                     ensure Ethereum transfers aren't canceled midway through.",
                ))
                .arg(HASH_LIST.def().about(
                    "List of Keccak hashes of transfers in the bridge pool.",
                ))
                .arg(
                    RELAYER
                        .def()
                        .about("The rewards address for relaying this proof."),
                )
                .arg(ETH_ADDRESS_OPT.def().about(
                    "The address of the Ethereum wallet to pay the gas fees. \
                     If unset, the default wallet is used.",
                ))
                .arg(ETH_GAS.def().about(
                    "The Ethereum gas that can be spent during the relay call.",
                ))
                .arg(
                    ETH_GAS_PRICE.def().about(
                        "The price of Ethereum gas, during the relay call.",
                    ),
                )
                .arg(ETH_RPC_ENDPOINT.def().about("The Ethereum RPC endpoint."))
                .arg(
                    ETH_CONFIRMATIONS.def().about(
                        "The number of block confirmations on Ethereum.",
                    ),
                )
                .arg(ETH_SYNC.def().about(
                    "Synchronize with the network, or exit immediately, if \
                     the Ethereum node has fallen behind.",
                ))
        }
    }

    impl CliToSdkCtxless<ConsensusValidatorSet<SdkTypes>>
        for ConsensusValidatorSet<CliTypes>
    {
        fn to_sdk_ctxless(self) -> ConsensusValidatorSet<SdkTypes> {
            ConsensusValidatorSet::<SdkTypes> {
                query: self.query.to_sdk_ctxless(),
                epoch: self.epoch,
            }
        }
    }

    impl Args for ConsensusValidatorSet<CliTypes> {
        fn parse(matches: &ArgMatches) -> Self {
            let query = Query::parse(matches);
            let epoch = EPOCH.parse(matches);
            Self { query, epoch }
        }

        fn def(app: App) -> App {
            app.add_args::<Query<CliTypes>>().arg(EPOCH.def().about(
                "The epoch of the consensus set of validators to query.",
            ))
        }
    }

    impl CliToSdkCtxless<ValidatorSetProof<SdkTypes>>
        for ValidatorSetProof<CliTypes>
    {
        fn to_sdk_ctxless(self) -> ValidatorSetProof<SdkTypes> {
            ValidatorSetProof::<SdkTypes> {
                query: self.query.to_sdk_ctxless(),
                epoch: self.epoch,
            }
        }
    }

    impl Args for ValidatorSetProof<CliTypes> {
        fn parse(matches: &ArgMatches) -> Self {
            let query = Query::parse(matches);
            let epoch = EPOCH.parse(matches);
            Self { query, epoch }
        }

        fn def(app: App) -> App {
            app.add_args::<Query<CliTypes>>().arg(
                EPOCH
                    .def()
                    .about("The epoch of the set of validators to be proven."),
            )
        }
    }

    impl CliToSdkCtxless<ValidatorSetUpdateRelay<SdkTypes>>
        for ValidatorSetUpdateRelay<CliTypes>
    {
        fn to_sdk_ctxless(self) -> ValidatorSetUpdateRelay<SdkTypes> {
            ValidatorSetUpdateRelay::<SdkTypes> {
                daemon: self.daemon,
                query: self.query.to_sdk_ctxless(),
                confirmations: self.confirmations,
                eth_rpc_endpoint: (),
                epoch: self.epoch,
                gas: self.gas,
                gas_price: self.gas_price,
                eth_addr: self.eth_addr,
                sync: self.sync,
                retry_dur: self.retry_dur,
                success_dur: self.success_dur,
                safe_mode: self.safe_mode,
            }
        }
    }

    impl Args for ValidatorSetUpdateRelay<CliTypes> {
        fn parse(matches: &ArgMatches) -> Self {
            let safe_mode = SAFE_MODE.parse(matches);
            let daemon = DAEMON_MODE.parse(matches);
            let query = Query::parse(matches);
            let epoch = EPOCH.parse(matches);
            let gas = ETH_GAS.parse(matches);
            let gas_price = ETH_GAS_PRICE.parse(matches);
            let eth_rpc_endpoint = ETH_RPC_ENDPOINT.parse(matches);
            let eth_addr = ETH_ADDRESS_OPT.parse(matches);
            let confirmations = ETH_CONFIRMATIONS.parse(matches);
            let sync = ETH_SYNC.parse(matches);
            let retry_dur =
                DAEMON_MODE_RETRY_DUR.parse(matches).map(|dur| dur.0);
            let success_dur =
                DAEMON_MODE_SUCCESS_DUR.parse(matches).map(|dur| dur.0);
            Self {
                sync,
                daemon,
                query,
                epoch,
                gas,
                gas_price,
                confirmations,
                eth_rpc_endpoint,
                eth_addr,
                retry_dur,
                success_dur,
                safe_mode,
            }
        }

        fn def(app: App) -> App {
            app.add_args::<Query<CliTypes>>()
                .arg(SAFE_MODE.def().about(
                    "Safe mode overrides keyboard interrupt signals, to \
                     ensure Ethereum transfers aren't canceled midway through.",
                ))
                .arg(DAEMON_MODE.def().about(
                    "Run in daemon mode, which will continuously perform \
                     validator set updates.",
                ))
                .arg(DAEMON_MODE_RETRY_DUR.def().about(
                    "The amount of time to sleep between failed daemon mode \
                     relays.",
                ))
                .arg(DAEMON_MODE_SUCCESS_DUR.def().about(
                    "The amount of time to sleep between successful daemon \
                     mode relays.",
                ))
                .arg(ETH_ADDRESS_OPT.def().about(
                    "The address of the Ethereum wallet to pay the gas fees. \
                     If unset, the default wallet is used.",
                ))
                .arg(
                    EPOCH
                        .def()
                        .about("The epoch of the set of validators to relay."),
                )
                .arg(ETH_GAS.def().about(
                    "The Ethereum gas that can be spent during the relay call.",
                ))
                .arg(
                    ETH_GAS_PRICE.def().about(
                        "The price of Ethereum gas, during the relay call.",
                    ),
                )
                .arg(ETH_RPC_ENDPOINT.def().about("The Ethereum RPC endpoint."))
                .arg(
                    ETH_CONFIRMATIONS.def().about(
                        "The number of block confirmations on Ethereum.",
                    ),
                )
                .arg(ETH_SYNC.def().about(
                    "Synchronize with the network, or exit immediately, if \
                     the Ethereum node has fallen behind.",
                ))
        }
    }

    impl CliToSdk<TxCustom<SdkTypes>> for TxCustom<CliTypes> {
        fn to_sdk(self, ctx: &mut Context) -> TxCustom<SdkTypes> {
            TxCustom::<SdkTypes> {
                tx: self.tx.to_sdk(ctx),
                code_path: ctx.read_wasm(self.code_path),
                data_path: self.data_path.map(|data_path| {
                    std::fs::read(data_path)
                        .expect("Expected a file at given data path")
                }),
            }
        }
    }

    impl Args for TxCustom<CliTypes> {
        fn parse(matches: &ArgMatches) -> Self {
            let tx = Tx::parse(matches);
            let code_path = CODE_PATH.parse(matches);
            let data_path = DATA_PATH_OPT.parse(matches);
            Self {
                tx,
                code_path,
                data_path,
            }
        }

        fn def(app: App) -> App {
            app.add_args::<Tx<CliTypes>>()
                .arg(
                    CODE_PATH
                        .def()
                        .about("The path to the transaction's WASM code."),
                )
                .arg(DATA_PATH_OPT.def().about(
                    "The data file at this path containing arbitrary bytes \
                     will be passed to the transaction code when it's \
                     executed.",
                ))
        }
    }

    impl CliToSdk<TxTransfer<SdkTypes>> for TxTransfer<CliTypes> {
        fn to_sdk(self, ctx: &mut Context) -> TxTransfer<SdkTypes> {
            TxTransfer::<SdkTypes> {
                tx: self.tx.to_sdk(ctx),
                source: ctx.get_cached(&self.source),
                target: ctx.get(&self.target),
                token: ctx.get(&self.token),
                sub_prefix: self.sub_prefix,
                amount: self.amount,
                native_token: ctx.native_token.clone(),
                tx_code_path: self.tx_code_path.to_path_buf(),
            }
        }
    }

    impl Args for TxTransfer<CliTypes> {
        fn parse(matches: &ArgMatches) -> Self {
            let tx = Tx::parse(matches);
            let source = TRANSFER_SOURCE.parse(matches);
            let target = TRANSFER_TARGET.parse(matches);
            let token = TOKEN.parse(matches);
            let sub_prefix = SUB_PREFIX.parse(matches);
            let amount = AMOUNT.parse(matches);
            let tx_code_path = PathBuf::from(TX_TRANSFER_WASM);
            Self {
                tx,
                source,
                target,
                token,
                sub_prefix,
                amount,
                native_token: (),
                tx_code_path,
            }
        }

        fn def(app: App) -> App {
            app.add_args::<Tx<CliTypes>>()
                .arg(TRANSFER_SOURCE.def().about(
                    "The source account address. The source's key may be used \
                     to produce the signature.",
                ))
                .arg(TRANSFER_TARGET.def().about(
                    "The target account address. The target's key may be used \
                     to produce the signature.",
                ))
                .arg(TOKEN.def().about("The transfer token."))
                .arg(SUB_PREFIX.def().about("The token's sub prefix."))
                .arg(AMOUNT.def().about("The amount to transfer in decimal."))
        }
    }

    impl CliToSdk<TxIbcTransfer<SdkTypes>> for TxIbcTransfer<CliTypes> {
        fn to_sdk(self, ctx: &mut Context) -> TxIbcTransfer<SdkTypes> {
            TxIbcTransfer::<SdkTypes> {
                tx: self.tx.to_sdk(ctx),
                source: ctx.get(&self.source),
                receiver: self.receiver,
                token: ctx.get(&self.token),
                sub_prefix: self.sub_prefix,
                amount: self.amount,
                port_id: self.port_id,
                channel_id: self.channel_id,
                timeout_height: self.timeout_height,
                timeout_sec_offset: self.timeout_sec_offset,
                tx_code_path: self.tx_code_path.to_path_buf(),
            }
        }
    }

    impl Args for TxIbcTransfer<CliTypes> {
        fn parse(matches: &ArgMatches) -> Self {
            let tx = Tx::parse(matches);
            let source = SOURCE.parse(matches);
            let receiver = RECEIVER.parse(matches);
            let token = TOKEN.parse(matches);
            let sub_prefix = SUB_PREFIX.parse(matches);
            let amount = AMOUNT.parse(matches);
            let port_id = PORT_ID.parse(matches);
            let channel_id = CHANNEL_ID.parse(matches);
            let timeout_height = TIMEOUT_HEIGHT.parse(matches);
            let timeout_sec_offset = TIMEOUT_SEC_OFFSET.parse(matches);
            let tx_code_path = PathBuf::from(TX_IBC_WASM);
            Self {
                tx,
                source,
                receiver,
                token,
                sub_prefix,
                amount,
                port_id,
                channel_id,
                timeout_height,
                timeout_sec_offset,
                tx_code_path,
            }
        }

        fn def(app: App) -> App {
            app.add_args::<Tx<CliTypes>>()
                .arg(SOURCE.def().about(
                    "The source account address. The source's key is used to \
                     produce the signature.",
                ))
                .arg(RECEIVER.def().about(
                    "The receiver address on the destination chain as string.",
                ))
                .arg(TOKEN.def().about("The transfer token."))
                .arg(SUB_PREFIX.def().about("The token's sub prefix."))
                .arg(AMOUNT.def().about("The amount to transfer in decimal."))
                .arg(PORT_ID.def().about("The port ID."))
                .arg(CHANNEL_ID.def().about("The channel ID."))
                .arg(
                    TIMEOUT_HEIGHT
                        .def()
                        .about("The timeout height of the destination chain."),
                )
                .arg(TIMEOUT_SEC_OFFSET.def().about("The timeout as seconds."))
        }
    }

    impl CliToSdk<TxInitAccount<SdkTypes>> for TxInitAccount<CliTypes> {
        fn to_sdk(self, ctx: &mut Context) -> TxInitAccount<SdkTypes> {
            TxInitAccount::<SdkTypes> {
                tx: self.tx.to_sdk(ctx),
                source: ctx.get(&self.source),
                vp_code_path: self.vp_code_path.to_path_buf(),
                tx_code_path: self.tx_code_path.to_path_buf(),
                public_key: ctx.get_cached(&self.public_key),
            }
        }
    }

    impl Args for TxInitAccount<CliTypes> {
        fn parse(matches: &ArgMatches) -> Self {
            let tx = Tx::parse(matches);
            let source = SOURCE.parse(matches);
            let vp_code_path = CODE_PATH_OPT
                .parse(matches)
                .unwrap_or_else(|| PathBuf::from(VP_USER_WASM));
            let tx_code_path = PathBuf::from(TX_INIT_ACCOUNT_WASM);
            let public_key = PUBLIC_KEY.parse(matches);
            Self {
                tx,
                source,
                vp_code_path,
                public_key,
                tx_code_path,
            }
        }

        fn def(app: App) -> App {
            app.add_args::<Tx<CliTypes>>()
                .arg(SOURCE.def().about(
                    "The source account's address that signs the transaction.",
                ))
                .arg(CODE_PATH_OPT.def().about(
                    "The path to the validity predicate WASM code to be used \
                     for the new account. Uses the default user VP if none \
                     specified.",
                ))
                .arg(PUBLIC_KEY.def().about(
                    "A public key to be used for the new account in \
                     hexadecimal encoding.",
                ))
        }
    }

    impl CliToSdk<TxInitValidator<SdkTypes>> for TxInitValidator<CliTypes> {
        fn to_sdk(self, ctx: &mut Context) -> TxInitValidator<SdkTypes> {
            TxInitValidator::<SdkTypes> {
                tx: self.tx.to_sdk(ctx),
                source: ctx.get(&self.source),
                scheme: self.scheme,
                account_key: self.account_key.map(|x| ctx.get_cached(&x)),
                consensus_key: self.consensus_key.map(|x| ctx.get_cached(&x)),
                eth_cold_key: self.eth_cold_key.map(|x| ctx.get_cached(&x)),
                eth_hot_key: self.eth_hot_key.map(|x| ctx.get_cached(&x)),
                protocol_key: self.protocol_key.map(|x| ctx.get_cached(&x)),
                commission_rate: self.commission_rate,
                max_commission_rate_change: self.max_commission_rate_change,
                validator_vp_code_path: self
                    .validator_vp_code_path
                    .to_path_buf(),
                unsafe_dont_encrypt: self.unsafe_dont_encrypt,
                tx_code_path: self.tx_code_path.to_path_buf(),
            }
        }
    }

    impl Args for TxInitValidator<CliTypes> {
        fn parse(matches: &ArgMatches) -> Self {
            let tx = Tx::parse(matches);
            let source = SOURCE.parse(matches);
            let scheme = SCHEME.parse(matches);
            let account_key = VALIDATOR_ACCOUNT_KEY.parse(matches);
            let consensus_key = VALIDATOR_CONSENSUS_KEY.parse(matches);
            let eth_cold_key = VALIDATOR_ETH_COLD_KEY.parse(matches);
            let eth_hot_key = VALIDATOR_ETH_HOT_KEY.parse(matches);
            let protocol_key = PROTOCOL_KEY.parse(matches);
            let commission_rate = COMMISSION_RATE.parse(matches);
            let max_commission_rate_change =
                MAX_COMMISSION_RATE_CHANGE.parse(matches);
            let validator_vp_code_path = VALIDATOR_CODE_PATH
                .parse(matches)
                .unwrap_or_else(|| PathBuf::from(VP_USER_WASM));
            let unsafe_dont_encrypt = UNSAFE_DONT_ENCRYPT.parse(matches);
            let tx_code_path = PathBuf::from(TX_INIT_VALIDATOR_WASM);
            Self {
                tx,
                source,
                scheme,
                account_key,
                consensus_key,
                eth_cold_key,
                eth_hot_key,
                protocol_key,
                commission_rate,
                max_commission_rate_change,
                validator_vp_code_path,
                unsafe_dont_encrypt,
                tx_code_path,
            }
        }

        fn def(app: App) -> App {
            app.add_args::<Tx<CliTypes>>()
                .arg(SOURCE.def().about(
                    "The source account's address that signs the transaction.",
                ))
                .arg(SCHEME.def().about(
                    "The key scheme/type used for the validator keys. \
                     Currently supports ed25519 and secp256k1.",
                ))
                .arg(VALIDATOR_ACCOUNT_KEY.def().about(
                    "A public key for the validator account. A new one will \
                     be generated if none given.",
                ))
                .arg(VALIDATOR_CONSENSUS_KEY.def().about(
                    "A consensus key for the validator account. A new one \
                     will be generated if none given. Note that this must be \
                     ed25519.",
                ))
                .arg(VALIDATOR_ETH_COLD_KEY.def().about(
                    "An Eth cold key for the validator account. A new one \
                     will be generated if none given. Note that this must be \
                     secp256k1.",
                ))
                .arg(VALIDATOR_ETH_HOT_KEY.def().about(
                    "An Eth hot key for the validator account. A new one will \
                     be generated if none given. Note that this must be \
                     secp256k1.",
                ))
                .arg(PROTOCOL_KEY.def().about(
                    "A public key for signing protocol transactions. A new \
                     one will be generated if none given.",
                ))
                .arg(COMMISSION_RATE.def().about(
                    "The commission rate charged by the validator for \
                     delegation rewards. Expressed as a decimal between 0 and \
                     1. This is a required parameter.",
                ))
                .arg(MAX_COMMISSION_RATE_CHANGE.def().about(
                    "The maximum change per epoch in the commission rate \
                     charged by the validator for delegation rewards. \
                     Expressed as a decimal between 0 and 1. This is a \
                     required parameter.",
                ))
                .arg(VALIDATOR_CODE_PATH.def().about(
                    "The path to the validity predicate WASM code to be used \
                     for the validator account. Uses the default validator VP \
                     if none specified.",
                ))
                .arg(UNSAFE_DONT_ENCRYPT.def().about(
                    "UNSAFE: Do not encrypt the generated keypairs. Do not \
                     use this for keys used in a live network.",
                ))
        }
    }

    impl CliToSdk<TxUpdateVp<SdkTypes>> for TxUpdateVp<CliTypes> {
        fn to_sdk(self, ctx: &mut Context) -> TxUpdateVp<SdkTypes> {
            TxUpdateVp::<SdkTypes> {
                tx: self.tx.to_sdk(ctx),
                vp_code_path: self.vp_code_path,
                tx_code_path: self.tx_code_path,
                addr: ctx.get(&self.addr),
            }
        }
    }

    impl Args for TxUpdateVp<CliTypes> {
        fn parse(matches: &ArgMatches) -> Self {
            let tx = Tx::parse(matches);
            let vp_code_path = CODE_PATH.parse(matches);
            let addr = ADDRESS.parse(matches);
            let tx_code_path = PathBuf::from(TX_UPDATE_VP_WASM);
            Self {
                tx,
                vp_code_path,
                addr,
                tx_code_path,
            }
        }

        fn def(app: App) -> App {
            app.add_args::<Tx<CliTypes>>()
                .arg(
                    CODE_PATH.def().about(
                        "The path to the new validity predicate WASM code.",
                    ),
                )
                .arg(ADDRESS.def().about(
                    "The account's address. It's key is used to produce the \
                     signature.",
                ))
        }
    }

    impl CliToSdk<Bond<SdkTypes>> for Bond<CliTypes> {
        fn to_sdk(self, ctx: &mut Context) -> Bond<SdkTypes> {
            Bond::<SdkTypes> {
                tx: self.tx.to_sdk(ctx),
                validator: ctx.get(&self.validator),
                amount: self.amount,
                source: self.source.map(|x| ctx.get(&x)),
                native_token: ctx.native_token.clone(),
                tx_code_path: self.tx_code_path.to_path_buf(),
            }
        }
    }

    impl Args for Bond<CliTypes> {
        fn parse(matches: &ArgMatches) -> Self {
            let tx = Tx::parse(matches);
            let validator = VALIDATOR.parse(matches);
            let amount = AMOUNT.parse(matches);
            let source = SOURCE_OPT.parse(matches);
            let tx_code_path = PathBuf::from(TX_BOND_WASM);
            Self {
                tx,
                validator,
                amount,
                source,
                native_token: (),
                tx_code_path,
            }
        }

        fn def(app: App) -> App {
            app.add_args::<Tx<CliTypes>>()
                .arg(VALIDATOR.def().about("Validator address."))
                .arg(AMOUNT.def().about("Amount of tokens to stake in a bond."))
                .arg(SOURCE_OPT.def().about(
                    "Source address for delegations. For self-bonds, the \
                     validator is also the source.",
                ))
        }
    }

    impl CliToSdk<Unbond<SdkTypes>> for Unbond<CliTypes> {
        fn to_sdk(self, ctx: &mut Context) -> Unbond<SdkTypes> {
            Unbond::<SdkTypes> {
                tx: self.tx.to_sdk(ctx),
                validator: ctx.get(&self.validator),
                amount: self.amount,
                source: self.source.map(|x| ctx.get(&x)),
                tx_code_path: self.tx_code_path.to_path_buf(),
            }
        }
    }

    impl Args for Unbond<CliTypes> {
        fn parse(matches: &ArgMatches) -> Self {
            let tx = Tx::parse(matches);
            let validator = VALIDATOR.parse(matches);
            let amount = AMOUNT.parse(matches);
            let source = SOURCE_OPT.parse(matches);
            let tx_code_path = PathBuf::from(TX_UNBOND_WASM);
            Self {
                tx,
                validator,
                amount,
                source,
                tx_code_path,
            }
        }

        fn def(app: App) -> App {
            app.add_args::<Tx<CliTypes>>()
                .arg(VALIDATOR.def().about("Validator address."))
                .arg(
                    AMOUNT
                        .def()
                        .about("Amount of tokens to unbond from a bond."),
                )
                .arg(SOURCE_OPT.def().about(
                    "Source address for unbonding from delegations. For \
                     unbonding from self-bonds, the validator is also the \
                     source.",
                ))
        }
    }
    #[derive(Clone, Debug)]
    pub struct InitProposal<C: NamadaTypes = SdkTypes> {
        /// Common tx arguments
        pub tx: Tx<C>,
        /// The proposal file path
        pub proposal_data: PathBuf,
        /// Flag if proposal should be run offline
        pub offline: bool,
        /// Native token address
        pub native_token: C::NativeAddress,
        /// Path to the TX WASM code file
        pub tx_code_path: PathBuf,
    }

    impl CliToSdk<InitProposal<SdkTypes>> for InitProposal<CliTypes> {
        fn to_sdk(self, ctx: &mut Context) -> InitProposal<SdkTypes> {
            InitProposal::<SdkTypes> {
                tx: self.tx.to_sdk(ctx),
                proposal_data: self.proposal_data,
                offline: self.offline,
                native_token: ctx.native_token.clone(),
                tx_code_path: self.tx_code_path,
            }
        }
    }

    impl Args for InitProposal<CliTypes> {
        fn parse(matches: &ArgMatches) -> Self {
            let tx = Tx::parse(matches);
            let proposal_data = DATA_PATH.parse(matches);
            let offline = PROPOSAL_OFFLINE.parse(matches);
            let tx_code_path = PathBuf::from(TX_INIT_PROPOSAL);

            Self {
                tx,
                proposal_data,
                offline,
                native_token: (),
                tx_code_path,
            }
        }

        fn def(app: App) -> App {
            app.add_args::<Tx<CliTypes>>()
                .arg(DATA_PATH.def().about(
                    "The data path file (json) that describes the proposal.",
                ))
                .arg(
                    PROPOSAL_OFFLINE
                        .def()
                        .about("Flag if the proposal vote should run offline."),
                )
        }
    }

    #[derive(Clone, Debug)]
    pub struct VoteProposal<C: NamadaTypes = SdkTypes> {
        /// Common tx arguments
        pub tx: Tx<C>,
        /// Proposal id
        pub proposal_id: Option<u64>,
        /// The vote
        pub vote: String,
        /// PGF proposal
        pub proposal_pgf: Option<String>,
        /// ETH proposal
        pub proposal_eth: Option<String>,
        /// Flag if proposal vote should be run offline
        pub offline: bool,
        /// The proposal file path
        pub proposal_data: Option<PathBuf>,
        /// Path to the TX WASM code file
        pub tx_code_path: PathBuf,
    }

    impl CliToSdk<VoteProposal<SdkTypes>> for VoteProposal<CliTypes> {
        fn to_sdk(self, ctx: &mut Context) -> VoteProposal<SdkTypes> {
            VoteProposal::<SdkTypes> {
                tx: self.tx.to_sdk(ctx),
                proposal_id: self.proposal_id,
                vote: self.vote,
                offline: self.offline,
                proposal_data: self.proposal_data,
                tx_code_path: self.tx_code_path.to_path_buf(),
                proposal_pgf: self.proposal_pgf,
                proposal_eth: self.proposal_eth,
            }
        }
    }

    impl Args for VoteProposal<CliTypes> {
        fn parse(matches: &ArgMatches) -> Self {
            let tx = Tx::parse(matches);
            let proposal_id = PROPOSAL_ID_OPT.parse(matches);
            let proposal_pgf = PROPOSAL_VOTE_PGF_OPT.parse(matches);
            let proposal_eth = PROPOSAL_VOTE_ETH_OPT.parse(matches);
            let vote = PROPOSAL_VOTE.parse(matches);
            let offline = PROPOSAL_OFFLINE.parse(matches);
            let proposal_data = DATA_PATH_OPT.parse(matches);
            let tx_code_path = PathBuf::from(TX_VOTE_PROPOSAL);

            Self {
                tx,
                proposal_id,
                vote,
                proposal_pgf,
                proposal_eth,
                offline,
                proposal_data,
                tx_code_path,
            }
        }

        fn def(app: App) -> App {
            app.add_args::<Tx<CliTypes>>()
                .arg(
                    PROPOSAL_ID_OPT
                        .def()
                        .about("The proposal identifier.")
                        .conflicts_with_all(&[
                            PROPOSAL_OFFLINE.name,
                            DATA_PATH_OPT.name,
                        ]),
                )
                .arg(
                    PROPOSAL_VOTE
                        .def()
                        .about("The vote for the proposal. Either yay or nay"),
                )
                .arg(
                    PROPOSAL_VOTE_PGF_OPT
                        .def()
                        .about(
                            "The list of proposed councils and spending \
                             caps:\n$council1 $cap1 $council2 $cap2 ... \
                             (council is bech32m encoded address, cap is \
                             expressed in microNAM",
                        )
                        .requires(PROPOSAL_ID.name)
                        .conflicts_with(PROPOSAL_VOTE_ETH_OPT.name),
                )
                .arg(
                    PROPOSAL_VOTE_ETH_OPT
                        .def()
                        .about(
                            "The signing key and message bytes (hex encoded) \
                             to be signed: $signing_key $message",
                        )
                        .requires(PROPOSAL_ID.name)
                        .conflicts_with(PROPOSAL_VOTE_PGF_OPT.name),
                )
                .arg(
                    PROPOSAL_OFFLINE
                        .def()
                        .about("Flag if the proposal vote should run offline.")
                        .conflicts_with(PROPOSAL_ID.name),
                )
                .arg(
                    DATA_PATH_OPT
                        .def()
                        .about(
                            "The data path file (json) that describes the \
                             proposal.",
                        )
                        .conflicts_with(PROPOSAL_ID.name),
                )
        }
    }

    impl CliToSdk<RevealPk<SdkTypes>> for RevealPk<CliTypes> {
        fn to_sdk(self, ctx: &mut Context) -> RevealPk<SdkTypes> {
            RevealPk::<SdkTypes> {
                tx: self.tx.to_sdk(ctx),
                public_key: ctx.get_cached(&self.public_key),
            }
        }
    }

    impl Args for RevealPk<CliTypes> {
        fn parse(matches: &ArgMatches) -> Self {
            let tx = Tx::parse(matches);
            let public_key = PUBLIC_KEY.parse(matches);

            Self { tx, public_key }
        }

        fn def(app: App) -> App {
            app.add_args::<Tx<CliTypes>>()
                .arg(PUBLIC_KEY.def().about("A public key to reveal."))
        }
    }

    impl CliToSdk<QueryProposal<SdkTypes>> for QueryProposal<CliTypes> {
        fn to_sdk(self, ctx: &mut Context) -> QueryProposal<SdkTypes> {
            QueryProposal::<SdkTypes> {
                query: self.query.to_sdk(ctx),
                proposal_id: self.proposal_id,
            }
        }
    }

    impl Args for QueryProposal<CliTypes> {
        fn parse(matches: &ArgMatches) -> Self {
            let query = Query::parse(matches);
            let proposal_id = PROPOSAL_ID_OPT.parse(matches);

            Self { query, proposal_id }
        }

        fn def(app: App) -> App {
            app.add_args::<Tx<CliTypes>>()
                .arg(PROPOSAL_ID_OPT.def().about("The proposal identifier."))
        }
    }

    #[derive(Clone, Debug)]
    pub struct QueryProposalResult<C: NamadaTypes = SdkTypes> {
        /// Common query args
        pub query: Query<C>,
        /// Proposal id
        pub proposal_id: Option<u64>,
        /// Flag if proposal result should be run on offline data
        pub offline: bool,
        /// The folder containing the proposal and votes
        pub proposal_folder: Option<PathBuf>,
    }

    impl CliToSdk<QueryProposalResult<SdkTypes>> for QueryProposalResult<CliTypes> {
        fn to_sdk(self, ctx: &mut Context) -> QueryProposalResult<SdkTypes> {
            QueryProposalResult::<SdkTypes> {
                query: self.query.to_sdk(ctx),
                proposal_id: self.proposal_id,
                offline: self.offline,
                proposal_folder: self.proposal_folder,
            }
        }
    }

    impl Args for QueryProposalResult<CliTypes> {
        fn parse(matches: &ArgMatches) -> Self {
            let query = Query::parse(matches);
            let proposal_id = PROPOSAL_ID_OPT.parse(matches);
            let offline = PROPOSAL_OFFLINE.parse(matches);
            let proposal_folder = DATA_PATH_OPT.parse(matches);

            Self {
                query,
                proposal_id,
                offline,
                proposal_folder,
            }
        }

        fn def(app: App) -> App {
            app.add_args::<Query<CliTypes>>()
                .arg(PROPOSAL_ID_OPT.def().about("The proposal identifier."))
                .arg(
                    PROPOSAL_OFFLINE
                        .def()
                        .about(
                            "Flag if the proposal result should run on \
                             offline data.",
                        )
                        .conflicts_with(PROPOSAL_ID.name),
                )
                .arg(
                    DATA_PATH_OPT
                        .def()
                        .about(
                            "The path to the folder containing the proposal \
                             json and votes",
                        )
                        .conflicts_with(PROPOSAL_ID.name),
                )
        }
    }

    impl CliToSdk<QueryProtocolParameters<SdkTypes>>
        for QueryProtocolParameters<CliTypes>
    {
        fn to_sdk(
            self,
            ctx: &mut Context,
        ) -> QueryProtocolParameters<SdkTypes> {
            QueryProtocolParameters::<SdkTypes> {
                query: self.query.to_sdk(ctx),
            }
        }
    }

    impl Args for QueryProtocolParameters<CliTypes> {
        fn parse(matches: &ArgMatches) -> Self {
            let query = Query::parse(matches);

            Self { query }
        }

        fn def(app: App) -> App {
            app.add_args::<Query<CliTypes>>()
        }
    }

    impl CliToSdk<Withdraw<SdkTypes>> for Withdraw<CliTypes> {
        fn to_sdk(self, ctx: &mut Context) -> Withdraw<SdkTypes> {
            Withdraw::<SdkTypes> {
                tx: self.tx.to_sdk(ctx),
                validator: ctx.get(&self.validator),
                source: self.source.map(|x| ctx.get(&x)),
                tx_code_path: self.tx_code_path.to_path_buf(),
            }
        }
    }

    impl Args for Withdraw<CliTypes> {
        fn parse(matches: &ArgMatches) -> Self {
            let tx = Tx::parse(matches);
            let validator = VALIDATOR.parse(matches);
            let source = SOURCE_OPT.parse(matches);
            let tx_code_path = PathBuf::from(TX_WITHDRAW_WASM);
            Self {
                tx,
                validator,
                source,
                tx_code_path,
            }
        }

        fn def(app: App) -> App {
            app.add_args::<Tx<CliTypes>>()
                .arg(VALIDATOR.def().about("Validator address."))
                .arg(SOURCE_OPT.def().about(
                    "Source address for withdrawing from delegations. For \
                     withdrawing from self-bonds, the validator is also the \
                     source.",
                ))
        }
    }

    impl CliToSdk<QueryConversions<SdkTypes>> for QueryConversions<CliTypes> {
        fn to_sdk(self, ctx: &mut Context) -> QueryConversions<SdkTypes> {
            QueryConversions::<SdkTypes> {
                query: self.query.to_sdk(ctx),
                token: self.token.map(|x| ctx.get(&x)),
                epoch: self.epoch,
            }
        }
    }

    impl Args for QueryConversions<CliTypes> {
        fn parse(matches: &ArgMatches) -> Self {
            let query = Query::parse(matches);
            let token = TOKEN_OPT.parse(matches);
            let epoch = EPOCH.parse(matches);
            Self {
                query,
                epoch,
                token,
            }
        }

        fn def(app: App) -> App {
            app.add_args::<Query<CliTypes>>()
                .arg(
                    EPOCH
                        .def()
                        .about("The epoch for which to query conversions."),
                )
                .arg(
                    TOKEN_OPT.def().about(
                        "The token address for which to query conversions.",
                    ),
                )
        }
    }

    impl CliToSdk<QueryBalance<SdkTypes>> for QueryBalance<CliTypes> {
        fn to_sdk(self, ctx: &mut Context) -> QueryBalance<SdkTypes> {
            QueryBalance::<SdkTypes> {
                query: self.query.to_sdk(ctx),
                owner: self.owner.map(|x| ctx.get_cached(&x)),
                token: self.token.map(|x| ctx.get(&x)),
                no_conversions: self.no_conversions,
                sub_prefix: self.sub_prefix,
            }
        }
    }

    impl Args for QueryBalance<CliTypes> {
        fn parse(matches: &ArgMatches) -> Self {
            let query = Query::parse(matches);
            let owner = BALANCE_OWNER.parse(matches);
            let token = TOKEN_OPT.parse(matches);
            let no_conversions = NO_CONVERSIONS.parse(matches);
            let sub_prefix = SUB_PREFIX.parse(matches);
            Self {
                query,
                owner,
                token,
                no_conversions,
                sub_prefix,
            }
        }

        fn def(app: App) -> App {
            app.add_args::<Query<CliTypes>>()
                .arg(
                    BALANCE_OWNER
                        .def()
                        .about("The account address whose balance to query."),
                )
                .arg(
                    TOKEN_OPT
                        .def()
                        .about("The token's address whose balance to query."),
                )
                .arg(
                    NO_CONVERSIONS.def().about(
                        "Whether not to automatically perform conversions.",
                    ),
                )
                .arg(
                    SUB_PREFIX.def().about(
                        "The token's sub prefix whose balance to query.",
                    ),
                )
        }
    }

    impl CliToSdk<QueryTransfers<SdkTypes>> for QueryTransfers<CliTypes> {
        fn to_sdk(self, ctx: &mut Context) -> QueryTransfers<SdkTypes> {
            QueryTransfers::<SdkTypes> {
                query: self.query.to_sdk(ctx),
                owner: self.owner.map(|x| ctx.get_cached(&x)),
                token: self.token.map(|x| ctx.get(&x)),
            }
        }
    }

    impl Args for QueryTransfers<CliTypes> {
        fn parse(matches: &ArgMatches) -> Self {
            let query = Query::parse(matches);
            let owner = BALANCE_OWNER.parse(matches);
            let token = TOKEN_OPT.parse(matches);
            Self {
                query,
                owner,
                token,
            }
        }

        fn def(app: App) -> App {
            app.add_args::<Query<CliTypes>>()
                .arg(BALANCE_OWNER.def().about(
                    "The account address that queried transfers must involve.",
                ))
                .arg(TOKEN_OPT.def().about(
                    "The token address that queried transfers must involve.",
                ))
        }
    }

    impl CliToSdk<QueryBonds<SdkTypes>> for QueryBonds<CliTypes> {
        fn to_sdk(self, ctx: &mut Context) -> QueryBonds<SdkTypes> {
            QueryBonds::<SdkTypes> {
                query: self.query.to_sdk(ctx),
                owner: self.owner.map(|x| ctx.get(&x)),
                validator: self.validator.map(|x| ctx.get(&x)),
            }
        }
    }

    impl Args for QueryBonds<CliTypes> {
        fn parse(matches: &ArgMatches) -> Self {
            let query = Query::parse(matches);
            let owner = OWNER_OPT.parse(matches);
            let validator = VALIDATOR_OPT.parse(matches);
            Self {
                query,
                owner,
                validator,
            }
        }

        fn def(app: App) -> App {
            app.add_args::<Query<CliTypes>>()
                .arg(
                    OWNER_OPT.def().about(
                        "The owner account address whose bonds to query.",
                    ),
                )
                .arg(
                    VALIDATOR_OPT
                        .def()
                        .about("The validator's address whose bonds to query."),
                )
        }
    }

    impl CliToSdk<QueryBondedStake<SdkTypes>> for QueryBondedStake<CliTypes> {
        fn to_sdk(self, ctx: &mut Context) -> QueryBondedStake<SdkTypes> {
            QueryBondedStake::<SdkTypes> {
                query: self.query.to_sdk(ctx),
                validator: self.validator.map(|x| ctx.get(&x)),
                epoch: self.epoch,
            }
        }
    }

    impl Args for QueryBondedStake<CliTypes> {
        fn parse(matches: &ArgMatches) -> Self {
            let query = Query::parse(matches);
            let validator = VALIDATOR_OPT.parse(matches);
            let epoch = EPOCH.parse(matches);
            Self {
                query,
                validator,
                epoch,
            }
        }

        fn def(app: App) -> App {
            app.add_args::<Query<CliTypes>>()
                .arg(VALIDATOR_OPT.def().about(
                    "The validator's address whose bonded stake to query.",
                ))
                .arg(EPOCH.def().about(
                    "The epoch at which to query (last committed, if not \
                     specified).",
                ))
        }
    }

    impl CliToSdk<TxCommissionRateChange<SdkTypes>>
        for TxCommissionRateChange<CliTypes>
    {
        fn to_sdk(self, ctx: &mut Context) -> TxCommissionRateChange<SdkTypes> {
            TxCommissionRateChange::<SdkTypes> {
                tx: self.tx.to_sdk(ctx),
                validator: ctx.get(&self.validator),
                rate: self.rate,
                tx_code_path: self.tx_code_path.to_path_buf(),
            }
        }
    }

    impl Args for TxCommissionRateChange<CliTypes> {
        fn parse(matches: &ArgMatches) -> Self {
            let tx = Tx::parse(matches);
            let validator = VALIDATOR.parse(matches);
            let rate = COMMISSION_RATE.parse(matches);
            let tx_code_path = PathBuf::from(TX_CHANGE_COMMISSION_WASM);
            Self {
                tx,
                validator,
                rate,
                tx_code_path,
            }
        }

        fn def(app: App) -> App {
            app.add_args::<Tx<CliTypes>>()
                .arg(VALIDATOR.def().about(
                    "The validator's address whose commission rate to change.",
                ))
                .arg(
                    COMMISSION_RATE
                        .def()
                        .about("The desired new commission rate."),
                )
        }
    }

    impl CliToSdk<TxUnjailValidator<SdkTypes>> for TxUnjailValidator<CliTypes> {
        fn to_sdk(self, ctx: &mut Context) -> TxUnjailValidator<SdkTypes> {
            TxUnjailValidator {
                tx: self.tx.to_sdk(ctx),
                validator: ctx.get(&self.validator),
                tx_code_path: self
                    .tx_code_path
                    .as_path()
                    .to_str()
                    .unwrap()
                    .to_string()
                    .into_bytes(),
            }
        }
    }

    impl Args for TxUnjailValidator<CliTypes> {
        fn parse(matches: &ArgMatches) -> Self {
            let tx = Tx::parse(matches);
            let validator = VALIDATOR.parse(matches);
            let tx_code_path = PathBuf::from(TX_UNJAIL_VALIDATOR_WASM);
            Self {
                tx,
                validator,
                tx_code_path,
            }
        }

        fn def(app: App) -> App {
            app.add_args::<Tx<CliTypes>>().arg(
                VALIDATOR.def().about(
                    "The address of the jailed validator to re-activate.",
                ),
            )
        }
    }

    impl CliToSdk<QueryCommissionRate<SdkTypes>> for QueryCommissionRate<CliTypes> {
        fn to_sdk(self, ctx: &mut Context) -> QueryCommissionRate<SdkTypes> {
            QueryCommissionRate::<SdkTypes> {
                query: self.query.to_sdk(ctx),
                validator: ctx.get(&self.validator),
                epoch: self.epoch,
            }
        }
    }

    impl Args for QueryCommissionRate<CliTypes> {
        fn parse(matches: &ArgMatches) -> Self {
            let query = Query::parse(matches);
            let validator = VALIDATOR.parse(matches);
            let epoch = EPOCH.parse(matches);
            Self {
                query,
                validator,
                epoch,
            }
        }

        fn def(app: App) -> App {
            app.add_args::<Query<CliTypes>>()
                .arg(VALIDATOR.def().about(
                    "The validator's address whose commission rate to query.",
                ))
                .arg(EPOCH.def().about(
                    "The epoch at which to query (last committed, if not \
                     specified).",
                ))
        }
    }

    impl CliToSdk<QuerySlashes<SdkTypes>> for QuerySlashes<CliTypes> {
        fn to_sdk(self, ctx: &mut Context) -> QuerySlashes<SdkTypes> {
            QuerySlashes::<SdkTypes> {
                query: self.query.to_sdk(ctx),
                validator: self.validator.map(|x| ctx.get(&x)),
            }
        }
    }

    impl Args for QuerySlashes<CliTypes> {
        fn parse(matches: &ArgMatches) -> Self {
            let query = Query::parse(matches);
            let validator = VALIDATOR_OPT.parse(matches);
            Self { query, validator }
        }

        fn def(app: App) -> App {
            app.add_args::<Query<CliTypes>>().arg(
                VALIDATOR_OPT
                    .def()
                    .about("The validator's address whose slashes to query."),
            )
        }
    }

    impl Args for QueryDelegations<CliTypes> {
        fn parse(matches: &ArgMatches) -> Self {
            let query = Query::parse(matches);
            let owner = OWNER.parse(matches);
            Self { query, owner }
        }

        fn def(app: App) -> App {
            app.add_args::<Query<CliTypes>>().arg(
                OWNER.def().about(
                    "The address of the owner of the delegations to find.",
                ),
            )
        }
    }

    impl CliToSdk<QueryDelegations<SdkTypes>> for QueryDelegations<CliTypes> {
        fn to_sdk(self, ctx: &mut Context) -> QueryDelegations<SdkTypes> {
            QueryDelegations::<SdkTypes> {
                query: self.query.to_sdk(ctx),
                owner: ctx.get(&self.owner),
            }
        }
    }

    impl Args for QueryFindValidator<CliTypes> {
        fn parse(matches: &ArgMatches) -> Self {
            let query = Query::parse(matches);
            let tm_addr = TM_ADDRESS.parse(matches);
            Self { query, tm_addr }
        }

        fn def(app: App) -> App {
            app.add_args::<Query<CliTypes>>().arg(
                TM_ADDRESS
                    .def()
                    .about("The address of the validator in Tendermint."),
            )
        }
    }

    impl CliToSdk<QueryFindValidator<SdkTypes>> for QueryFindValidator<CliTypes> {
        fn to_sdk(self, ctx: &mut Context) -> QueryFindValidator<SdkTypes> {
            QueryFindValidator::<SdkTypes> {
                query: self.query.to_sdk(ctx),
                tm_addr: self.tm_addr,
            }
        }
    }

    impl CliToSdk<QueryRawBytes<SdkTypes>> for QueryRawBytes<CliTypes> {
        fn to_sdk(self, ctx: &mut Context) -> QueryRawBytes<SdkTypes> {
            QueryRawBytes::<SdkTypes> {
                query: self.query.to_sdk(ctx),
                storage_key: self.storage_key,
            }
        }
    }

    impl Args for QueryRawBytes<CliTypes> {
        fn parse(matches: &ArgMatches) -> Self {
            let storage_key = STORAGE_KEY.parse(matches);
            let query = Query::parse(matches);
            Self { storage_key, query }
        }

        fn def(app: App) -> App {
            app.add_args::<Query<CliTypes>>()
                .arg(STORAGE_KEY.def().about("Storage key"))
        }
    }

    /// The concrete types being used in the CLI
    #[derive(Clone, Debug)]
    pub struct CliTypes;

    impl NamadaTypes for CliTypes {
        type Address = WalletAddress;
        type BalanceOwner = WalletBalanceOwner;
        type Data = PathBuf;
        type EthereumAddress = String;
        type Keypair = WalletKeypair;
        type NativeAddress = ();
        type PublicKey = WalletPublicKey;
        type TendermintAddress = TendermintAddress;
        type TransferSource = WalletTransferSource;
        type TransferTarget = WalletTransferTarget;
        type ViewingKey = WalletViewingKey;
    }

    impl CliToSdk<Tx<SdkTypes>> for Tx<CliTypes> {
        fn to_sdk(self, ctx: &mut Context) -> Tx<SdkTypes> {
            Tx::<SdkTypes> {
                dry_run: self.dry_run,
                dump_tx: self.dump_tx,
                force: self.force,
                broadcast_only: self.broadcast_only,
                ledger_address: (),
                initialized_account_alias: self.initialized_account_alias,
                wallet_alias_force: self.wallet_alias_force,
                fee_amount: self.fee_amount,
                fee_token: ctx.get(&self.fee_token),
                gas_limit: self.gas_limit,
                signing_key: self.signing_key.map(|x| ctx.get_cached(&x)),
                signer: self.signer.map(|x| ctx.get(&x)),
                tx_reveal_code_path: self.tx_reveal_code_path,
                password: self.password,
                expiration: self.expiration,
                chain_id: self.chain_id,
            }
        }
    }

    impl Args for Tx<CliTypes> {
        fn def(app: App) -> App {
            app.arg(
                DRY_RUN_TX
                    .def()
                    .about("Simulate the transaction application."),
            )
            .arg(DUMP_TX.def().about("Dump transaction bytes to a file."))
            .arg(FORCE.def().about(
                "Submit the transaction even if it doesn't pass client checks.",
            ))
            .arg(BROADCAST_ONLY.def().about(
                "Do not wait for the transaction to be applied. This will \
                 return once the transaction is added to the mempool.",
            ))
            .arg(
                LEDGER_ADDRESS_DEFAULT
                    .def()
                    .about(LEDGER_ADDRESS_ABOUT)
                    // This used to be "ledger-address", alias for compatibility
                    .alias("ledger-address"),
            )
            .arg(ALIAS_OPT.def().about(
                "If any new account is initialized by the tx, use the given \
                 alias to save it in the wallet. If multiple accounts are \
                 initialized, the alias will be the prefix of each new \
                 address joined with a number.",
            ))
            .arg(WALLET_ALIAS_FORCE.def().about(
                "Override the alias without confirmation if it already exists.",
            ))
            .arg(GAS_AMOUNT.def().about(
                "The amount being paid for the inclusion of this transaction",
            ))
            .arg(GAS_TOKEN.def().about("The token for paying the fee"))
            .arg(
                GAS_LIMIT.def().about(
                    "The maximum amount of gas needed to run transaction",
                ),
            )
            .arg(EXPIRATION_OPT.def().about(
                "The expiration datetime of the transaction, after which the \
                 tx won't be accepted anymore. All of these examples are \
                 equivalent:\n2012-12-12T12:12:12Z\n2012-12-12 \
                 12:12:12Z\n2012-  12-12T12:  12:12Z",
            ))
            .arg(
                SIGNING_KEY_OPT
                    .def()
                    .about(
                        "Sign the transaction with the key for the given \
                         public key, public key hash or alias from your \
                         wallet.",
                    )
                    .conflicts_with(SIGNER.name),
            )
            .arg(
                SIGNER
                    .def()
                    .about(
                        "Sign the transaction with the keypair of the public \
                         key of the given address.",
                    )
                    .conflicts_with(SIGNING_KEY_OPT.name),
            )
        }

        fn parse(matches: &ArgMatches) -> Self {
            let dry_run = DRY_RUN_TX.parse(matches);
            let dump_tx = DUMP_TX.parse(matches);
            let force = FORCE.parse(matches);
            let broadcast_only = BROADCAST_ONLY.parse(matches);
            let ledger_address = LEDGER_ADDRESS_DEFAULT.parse(matches);
            let initialized_account_alias = ALIAS_OPT.parse(matches);
            let wallet_alias_force = WALLET_ALIAS_FORCE.parse(matches);
            let fee_amount = GAS_AMOUNT.parse(matches);
            let fee_token = GAS_TOKEN.parse(matches);
            let gas_limit = GAS_LIMIT.parse(matches).into();
            let expiration = EXPIRATION_OPT.parse(matches);
            let signing_key = SIGNING_KEY_OPT.parse(matches);
            let signer = SIGNER.parse(matches);
            let tx_reveal_code_path = PathBuf::from(TX_REVEAL_PK);
            let chain_id = CHAIN_ID_OPT.parse(matches);
            let password = None;
            Self {
                dry_run,
                dump_tx,
                force,
                broadcast_only,
                ledger_address,
                initialized_account_alias,
                wallet_alias_force,
                fee_amount,
                fee_token,
                gas_limit,
                expiration,
                signing_key,
                signer,
                tx_reveal_code_path,
                password,
                chain_id,
            }
        }
    }

    impl CliToSdkCtxless<Query<SdkTypes>> for Query<CliTypes> {
        fn to_sdk_ctxless(self) -> Query<SdkTypes> {
            Query::<SdkTypes> { ledger_address: () }
        }
    }

    impl Args for Query<CliTypes> {
        fn def(app: App) -> App {
            app.arg(
                LEDGER_ADDRESS_DEFAULT
                    .def()
                    .about(LEDGER_ADDRESS_ABOUT)
                    // This used to be "ledger-address", alias for compatibility
                    .alias("ledger-address"),
            )
        }

        fn parse(matches: &ArgMatches) -> Self {
            let ledger_address = LEDGER_ADDRESS_DEFAULT.parse(matches);
            Self { ledger_address }
        }
    }

    impl Args for MaspAddrKeyAdd {
        fn parse(matches: &ArgMatches) -> Self {
            let alias = ALIAS.parse(matches);
            let alias_force = ALIAS_FORCE.parse(matches);
            let value = MASP_VALUE.parse(matches);
            let unsafe_dont_encrypt = UNSAFE_DONT_ENCRYPT.parse(matches);
            Self {
                alias,
                alias_force,
                value,
                unsafe_dont_encrypt,
            }
        }

        fn def(app: App) -> App {
            app.arg(
                ALIAS
                    .def()
                    .about("An alias to be associated with the new entry."),
            )
            .arg(ALIAS_FORCE.def().about(
                "Override the alias without confirmation if it already exists.",
            ))
            .arg(
                MASP_VALUE
                    .def()
                    .about("A spending key, viewing key, or payment address."),
            )
            .arg(UNSAFE_DONT_ENCRYPT.def().about(
                "UNSAFE: Do not encrypt the keypair. Do not use this for keys \
                 used in a live network.",
            ))
        }
    }

    impl Args for MaspSpendKeyGen {
        fn parse(matches: &ArgMatches) -> Self {
            let alias = ALIAS.parse(matches);
            let alias_force = ALIAS_FORCE.parse(matches);
            let unsafe_dont_encrypt = UNSAFE_DONT_ENCRYPT.parse(matches);
            Self {
                alias,
                alias_force,
                unsafe_dont_encrypt,
            }
        }

        fn def(app: App) -> App {
            app.arg(
                ALIAS
                    .def()
                    .about("An alias to be associated with the spending key."),
            )
            .arg(UNSAFE_DONT_ENCRYPT.def().about(
                "UNSAFE: Do not encrypt the keypair. Do not use this for keys \
                 used in a live network.",
            ))
        }
    }

    impl CliToSdk<MaspPayAddrGen<SdkTypes>> for MaspPayAddrGen<CliTypes> {
        fn to_sdk(self, ctx: &mut Context) -> MaspPayAddrGen<SdkTypes> {
            MaspPayAddrGen::<SdkTypes> {
                alias: self.alias,
                alias_force: self.alias_force,
                viewing_key: ctx.get_cached(&self.viewing_key),
                pin: self.pin,
            }
        }
    }

    impl Args for MaspPayAddrGen<CliTypes> {
        fn parse(matches: &ArgMatches) -> Self {
            let alias = ALIAS.parse(matches);
            let alias_force = ALIAS_FORCE.parse(matches);
            let viewing_key = VIEWING_KEY.parse(matches);
            let pin = PIN.parse(matches);
            Self {
                alias,
                alias_force,
                viewing_key,
                pin,
            }
        }

        fn def(app: App) -> App {
            app.arg(
                ALIAS.def().about(
                    "An alias to be associated with the payment address.",
                ),
            )
            .arg(ALIAS_FORCE.def().about(
                "Override the alias without confirmation if it already exists.",
            ))
            .arg(VIEWING_KEY.def().about("The viewing key."))
            .arg(PIN.def().about(
                "Require that the single transaction to this address be \
                 pinned.",
            ))
        }
    }

    impl Args for KeyAndAddressRestore {
        fn parse(matches: &ArgMatches) -> Self {
            let scheme = SCHEME.parse(matches);
            let alias = ALIAS_OPT.parse(matches);
            let alias_force = ALIAS_FORCE.parse(matches);
            let unsafe_dont_encrypt = UNSAFE_DONT_ENCRYPT.parse(matches);
            let derivation_path = HD_WALLET_DERIVATION_PATH_OPT.parse(matches);
            Self {
                scheme,
                alias,
                alias_force,
                unsafe_dont_encrypt,
                derivation_path,
            }
        }

        fn def(app: App) -> App {
            app.arg(SCHEME.def().about(
                "The type of key that should be added. Argument must be \
                 either ed25519 or secp256k1. If none provided, the default \
                 key scheme is ed25519.",
            ))
            .arg(ALIAS_OPT.def().about(
                "The key and address alias. If none provided, the alias will \
                 be the public key hash.",
            ))
            .arg(
                ALIAS_FORCE
                    .def()
                    .about("Force overwrite the alias if it already exists."),
            )
            .arg(UNSAFE_DONT_ENCRYPT.def().about(
                "UNSAFE: Do not encrypt the keypair. Do not use this for keys \
                 used in a live network.",
            ))
            .arg(HD_WALLET_DERIVATION_PATH_OPT.def().about(
                "HD key derivation path. Use keyword `default` to refer to a \
                 scheme default path:\n- m/44'/60'/0'/0/0 for secp256k1 \
                 scheme\n- m/44'/877'/0'/0'/0' for ed25519 scheme.\nFor \
                 ed25519, all path indices will be promoted to hardened \
                 indexes. If none is specified, the scheme default path is \
                 used.",
            ))
        }
    }

    impl Args for KeyAndAddressGen {
        fn parse(matches: &ArgMatches) -> Self {
            let scheme = SCHEME.parse(matches);
            let alias = ALIAS_OPT.parse(matches);
            let alias_force = ALIAS_FORCE.parse(matches);
            let unsafe_dont_encrypt = UNSAFE_DONT_ENCRYPT.parse(matches);
            let derivation_path = HD_WALLET_DERIVATION_PATH_OPT.parse(matches);
            Self {
                scheme,
                alias,
                alias_force,
                unsafe_dont_encrypt,
                derivation_path,
            }
        }

        fn def(app: App) -> App {
            app.arg(SCHEME.def().about(
                "The type of key that should be generated. Argument must be \
                 either ed25519 or secp256k1. If none provided, the default \
                 key scheme is ed25519.",
            ))
            .arg(ALIAS_OPT.def().about(
                "The key and address alias. If none provided, the alias will \
                 be the public key hash.",
            ))
            .arg(ALIAS_FORCE.def().about(
                "Override the alias without confirmation if it already exists.",
            ))
            .arg(UNSAFE_DONT_ENCRYPT.def().about(
                "UNSAFE: Do not encrypt the keypair. Do not use this for keys \
                 used in a live network.",
            ))
            .arg(HD_WALLET_DERIVATION_PATH_OPT.def().about(
                "Generate a new key and wallet using BIP39 mnemonic code and \
                 HD derivation path. Use keyword `default` to refer to a \
                 scheme default path:\n- m/44'/60'/0'/0/0 for secp256k1 \
                 scheme\n- m/44'/877'/0'/0'/0' for ed25519 scheme.\nFor \
                 ed25519, all path indices will be promoted to hardened \
                 indexes. If none specified, mnemonic code and derivation \
                 path are not used.",
            ))
        }
    }

    impl Args for KeyFind {
        fn parse(matches: &ArgMatches) -> Self {
            let public_key = RAW_PUBLIC_KEY_OPT.parse(matches);
            let alias = ALIAS_OPT.parse(matches);
            let value = VALUE.parse(matches);
            let unsafe_show_secret = UNSAFE_SHOW_SECRET.parse(matches);

            Self {
                public_key,
                alias,
                value,
                unsafe_show_secret,
            }
        }

        fn def(app: App) -> App {
            app.arg(
                RAW_PUBLIC_KEY_OPT
                    .def()
                    .about("A public key associated with the keypair.")
                    .conflicts_with_all(&[ALIAS_OPT.name, VALUE.name]),
            )
            .arg(
                ALIAS_OPT
                    .def()
                    .about("An alias associated with the keypair.")
                    .conflicts_with(VALUE.name),
            )
            .arg(
                VALUE.def().about(
                    "A public key or alias associated with the keypair.",
                ),
            )
            .arg(
                UNSAFE_SHOW_SECRET
                    .def()
                    .about("UNSAFE: Print the secret key."),
            )
        }
    }

    impl Args for AddrKeyFind {
        fn parse(matches: &ArgMatches) -> Self {
            let alias = ALIAS.parse(matches);
            let unsafe_show_secret = UNSAFE_SHOW_SECRET.parse(matches);
            Self {
                alias,
                unsafe_show_secret,
            }
        }

        fn def(app: App) -> App {
            app.arg(ALIAS.def().about("The alias that is to be found."))
                .arg(
                    UNSAFE_SHOW_SECRET
                        .def()
                        .about("UNSAFE: Print the spending key values."),
                )
        }
    }

    impl Args for MaspKeysList {
        fn parse(matches: &ArgMatches) -> Self {
            let decrypt = DECRYPT.parse(matches);
            let unsafe_show_secret = UNSAFE_SHOW_SECRET.parse(matches);
            Self {
                decrypt,
                unsafe_show_secret,
            }
        }

        fn def(app: App) -> App {
            app.arg(DECRYPT.def().about("Decrypt keys that are encrypted."))
                .arg(
                    UNSAFE_SHOW_SECRET
                        .def()
                        .about("UNSAFE: Print the spending key values."),
                )
        }
    }

    impl Args for KeyList {
        fn parse(matches: &ArgMatches) -> Self {
            let decrypt = DECRYPT.parse(matches);
            let unsafe_show_secret = UNSAFE_SHOW_SECRET.parse(matches);
            Self {
                decrypt,
                unsafe_show_secret,
            }
        }

        fn def(app: App) -> App {
            app.arg(DECRYPT.def().about("Decrypt keys that are encrypted."))
                .arg(
                    UNSAFE_SHOW_SECRET
                        .def()
                        .about("UNSAFE: Print the secret keys."),
                )
        }
    }

    impl Args for KeyExport {
        fn parse(matches: &ArgMatches) -> Self {
            let alias = ALIAS.parse(matches);

            Self { alias }
        }

        fn def(app: App) -> App {
            app.arg(
                ALIAS
                    .def()
                    .about("The alias of the key you wish to export."),
            )
        }
    }

    impl Args for AddressOrAliasFind {
        fn parse(matches: &ArgMatches) -> Self {
            let alias = ALIAS_OPT.parse(matches);
            let address = RAW_ADDRESS_OPT.parse(matches);
            Self { alias, address }
        }

        fn def(app: App) -> App {
            app.arg(
                ALIAS_OPT
                    .def()
                    .about("An alias associated with the address."),
            )
            .arg(
                RAW_ADDRESS_OPT
                    .def()
                    .about("The bech32m encoded address string."),
            )
            .group(
                ArgGroup::new("find_flags")
                    .args(&[ALIAS_OPT.name, RAW_ADDRESS_OPT.name])
                    .required(true),
            )
        }
    }

    impl Args for AddressAdd {
        fn parse(matches: &ArgMatches) -> Self {
            let alias = ALIAS.parse(matches);
            let alias_force = ALIAS_FORCE.parse(matches);
            let address = RAW_ADDRESS.parse(matches);
            Self {
                alias,
                alias_force,
                address,
            }
        }

        fn def(app: App) -> App {
            app.arg(
                ALIAS
                    .def()
                    .about("An alias to be associated with the address."),
            )
            .arg(ALIAS_FORCE.def().about(
                "Override the alias without confirmation if it already exists.",
            ))
            .arg(
                RAW_ADDRESS
                    .def()
                    .about("The bech32m encoded address string."),
            )
        }
    }

    #[derive(Clone, Debug)]
    pub struct JoinNetwork {
        pub chain_id: ChainId,
        pub genesis_validator: Option<String>,
        pub pre_genesis_path: Option<PathBuf>,
        pub dont_prefetch_wasm: bool,
    }

    impl Args for JoinNetwork {
        fn parse(matches: &ArgMatches) -> Self {
            let chain_id = CHAIN_ID.parse(matches);
            let genesis_validator = GENESIS_VALIDATOR.parse(matches);
            let pre_genesis_path = PRE_GENESIS_PATH.parse(matches);
            let dont_prefetch_wasm = DONT_PREFETCH_WASM.parse(matches);
            Self {
                chain_id,
                genesis_validator,
                pre_genesis_path,
                dont_prefetch_wasm,
            }
        }

        fn def(app: App) -> App {
            app.arg(CHAIN_ID.def().about("The chain ID. The chain must be known in the repository: \
                                          https://github.com/heliaxdev/anoma-network-config"))
                .arg(GENESIS_VALIDATOR.def().about("The alias of the genesis validator that you want to set up as, if any."))
                .arg(PRE_GENESIS_PATH.def().about("The path to the pre-genesis directory for genesis validator, if any. Defaults to \"{base-dir}/pre-genesis/{genesis-validator}\"."))
            .arg(DONT_PREFETCH_WASM.def().about(
                "Do not pre-fetch WASM.",
            ))
        }
    }

    #[derive(Clone, Debug)]
    pub struct PkToTmAddress {
        pub public_key: common::PublicKey,
    }

    impl Args for PkToTmAddress {
        fn parse(matches: &ArgMatches) -> Self {
            let public_key = RAW_PUBLIC_KEY.parse(matches);
            Self { public_key }
        }

        fn def(app: App) -> App {
            app.arg(RAW_PUBLIC_KEY.def().about(
                "The consensus public key to be converted to Tendermint \
                 address.",
            ))
        }
    }

    #[derive(Clone, Debug)]
    pub struct FetchWasms {
        pub chain_id: ChainId,
    }

    impl Args for FetchWasms {
        fn parse(matches: &ArgMatches) -> Self {
            let chain_id = CHAIN_ID.parse(matches);
            Self { chain_id }
        }

        fn def(app: App) -> App {
            app.arg(CHAIN_ID.def().about("The chain ID. The chain must be known in the https://github.com/heliaxdev/anoma-network-config repository, in which case it should have pre-built wasms available for download."))
        }
    }

    #[derive(Clone, Debug)]
    pub struct InitNetwork {
        pub genesis_path: PathBuf,
        pub wasm_checksums_path: PathBuf,
        pub chain_id_prefix: ChainIdPrefix,
        pub unsafe_dont_encrypt: bool,
        pub consensus_timeout_commit: Timeout,
        pub localhost: bool,
        pub allow_duplicate_ip: bool,
        pub dont_archive: bool,
        pub archive_dir: Option<PathBuf>,
    }

    impl Args for InitNetwork {
        fn parse(matches: &ArgMatches) -> Self {
            let genesis_path = GENESIS_PATH.parse(matches);
            let wasm_checksums_path = WASM_CHECKSUMS_PATH.parse(matches);
            let chain_id_prefix = CHAIN_ID_PREFIX.parse(matches);
            let unsafe_dont_encrypt = UNSAFE_DONT_ENCRYPT.parse(matches);
            let consensus_timeout_commit =
                CONSENSUS_TIMEOUT_COMMIT.parse(matches);
            let localhost = LOCALHOST.parse(matches);
            let allow_duplicate_ip = ALLOW_DUPLICATE_IP.parse(matches);
            let dont_archive = DONT_ARCHIVE.parse(matches);
            let archive_dir = ARCHIVE_DIR.parse(matches);
            Self {
                genesis_path,
                wasm_checksums_path,
                chain_id_prefix,
                unsafe_dont_encrypt,
                consensus_timeout_commit,
                localhost,
                allow_duplicate_ip,
                dont_archive,
                archive_dir,
            }
        }

        fn def(app: App) -> App {
            app.arg(
                GENESIS_PATH.def().about(
                    "Path to the preliminary genesis configuration file.",
                ),
            )
            .arg(
                WASM_CHECKSUMS_PATH
                    .def()
                    .about("Path to the WASM checksums file."),
            )
            .arg(CHAIN_ID_PREFIX.def().about(
                "The chain ID prefix. Up to 19 alphanumeric, '.', '-' or '_' \
                 characters.",
            ))
            .arg(UNSAFE_DONT_ENCRYPT.def().about(
                "UNSAFE: Do not encrypt the generated keypairs. Do not use \
                 this for keys used in a live network.",
            ))
            .arg(CONSENSUS_TIMEOUT_COMMIT.def().about(
                "The Tendermint consensus timeout_commit configuration as \
                 e.g. `1s` or `1000ms`. Defaults to 10 seconds.",
            ))
            .arg(LOCALHOST.def().about(
                "Use localhost address for P2P and RPC connections for the \
                 validators ledger",
            ))
            .arg(ALLOW_DUPLICATE_IP.def().about(
                "Toggle to disable guard against peers connecting from the \
                 same IP. This option shouldn't be used in mainnet.",
            ))
            .arg(
                DONT_ARCHIVE
                    .def()
                    .about("Do NOT create the release archive."),
            )
            .arg(ARCHIVE_DIR.def().about(
                "Specify a directory into which to store the archive. Default \
                 is the current working directory.",
            ))
        }
    }

    #[derive(Clone, Debug)]
    pub struct InitGenesisValidator {
        pub alias: String,
        pub commission_rate: Decimal,
        pub max_commission_rate_change: Decimal,
        pub net_address: SocketAddr,
        pub unsafe_dont_encrypt: bool,
        pub key_scheme: SchemeType,
    }

    impl Args for InitGenesisValidator {
        fn parse(matches: &ArgMatches) -> Self {
            let alias = ALIAS.parse(matches);
            let commission_rate = COMMISSION_RATE.parse(matches);
            let max_commission_rate_change =
                MAX_COMMISSION_RATE_CHANGE.parse(matches);
            let net_address = NET_ADDRESS.parse(matches);
            let unsafe_dont_encrypt = UNSAFE_DONT_ENCRYPT.parse(matches);
            let key_scheme = SCHEME.parse(matches);
            Self {
                alias,
                net_address,
                unsafe_dont_encrypt,
                key_scheme,
                commission_rate,
                max_commission_rate_change,
            }
        }

        fn def(app: App) -> App {
            app.arg(ALIAS.def().about("The validator address alias."))
                .arg(NET_ADDRESS.def().about(
                    "Static {host:port} of your validator node's P2P address. \
                     Namada uses port `26656` for P2P connections by default, \
                     but you can configure a different value.",
                ))
                .arg(COMMISSION_RATE.def().about(
                    "The commission rate charged by the validator for \
                     delegation rewards. This is a required parameter.",
                ))
                .arg(MAX_COMMISSION_RATE_CHANGE.def().about(
                    "The maximum change per epoch in the commission rate \
                     charged by the validator for delegation rewards. This is \
                     a required parameter.",
                ))
                .arg(UNSAFE_DONT_ENCRYPT.def().about(
                    "UNSAFE: Do not encrypt the generated keypairs. Do not \
                     use this for keys used in a live network.",
                ))
                .arg(SCHEME.def().about(
                    "The key scheme/type used for the validator keys. \
                     Currently supports ed25519 and secp256k1.",
                ))
        }
    }
}

pub fn namada_cli() -> (cmds::Namada, String) {
    let app = namada_app();
    let matches = app.get_matches();
    let raw_sub_cmd =
        matches.subcommand().map(|(raw, _matches)| raw.to_string());
    let result = cmds::Namada::parse(&matches);
    match (result, raw_sub_cmd) {
        (Some(cmd), Some(raw_sub)) => return (cmd, raw_sub),
        _ => {
            namada_app().print_help().unwrap();
        }
    }
    safe_exit(2);
}

pub fn namada_node_cli() -> Result<(cmds::NamadaNode, Context)> {
    let app = namada_node_app();
    cmds::NamadaNode::parse_or_print_help(app)
}

#[allow(clippy::large_enum_variant)]
pub enum NamadaClient {
    WithoutContext(cmds::Utils, args::Global),
    WithContext(Box<(cmds::NamadaClientWithContext, Context)>),
}

pub fn namada_client_cli() -> Result<NamadaClient> {
    let app = namada_client_app();
    let mut app = cmds::NamadaClient::add_sub(app);
    let matches = app.clone().get_matches();
    match Cmd::parse(&matches) {
        Some(cmd) => {
            let global_args = args::Global::parse(&matches);
            match cmd {
                cmds::NamadaClient::WithContext(sub_cmd) => {
                    let context = Context::new(global_args)?;
                    Ok(NamadaClient::WithContext(Box::new((sub_cmd, context))))
                }
                cmds::NamadaClient::WithoutContext(sub_cmd) => {
                    Ok(NamadaClient::WithoutContext(sub_cmd, global_args))
                }
            }
        }
        None => {
            app.print_help().unwrap();
            safe_exit(2);
        }
    }
}

pub fn namada_wallet_cli() -> Result<(cmds::NamadaWallet, Context)> {
    let app = namada_wallet_app();
    cmds::NamadaWallet::parse_or_print_help(app)
}

pub fn namada_relayer_cli() -> Result<(cmds::NamadaRelayer, Context)> {
    let app = namada_relayer_app();
    cmds::NamadaRelayer::parse_or_print_help(app)
}

fn namada_app() -> App {
    let app = App::new(APP_NAME)
        .version(namada_version())
        .about("Namada command line interface.")
        .setting(AppSettings::SubcommandRequiredElseHelp);
    cmds::Namada::add_sub(args::Global::def(app))
}

fn namada_node_app() -> App {
    let app = App::new(APP_NAME)
        .version(namada_version())
        .about("Namada node command line interface.")
        .setting(AppSettings::SubcommandRequiredElseHelp);
    cmds::NamadaNode::add_sub(args::Global::def(app))
}

fn namada_client_app() -> App {
    let app = App::new(APP_NAME)
        .version(namada_version())
        .about("Namada client command line interface.")
        .setting(AppSettings::SubcommandRequiredElseHelp);
    cmds::NamadaClient::add_sub(args::Global::def(app))
}

fn namada_wallet_app() -> App {
    let app = App::new(APP_NAME)
        .version(namada_version())
        .about("Namada wallet command line interface.")
        .setting(AppSettings::SubcommandRequiredElseHelp);
    cmds::NamadaWallet::add_sub(args::Global::def(app))
}

fn namada_relayer_app() -> App {
    let app = App::new(APP_NAME)
        .version(namada_version())
        .about("Namada relayer command line interface.")
        .setting(AppSettings::SubcommandRequiredElseHelp);
    cmds::NamadaRelayer::add_sub(args::Global::def(app))
}<|MERGE_RESOLUTION|>--- conflicted
+++ resolved
@@ -223,7 +223,6 @@
                 // Ethereum bridge
                 .subcommand(AddToEthBridgePool::def().display_order(3))
                 // Queries
-<<<<<<< HEAD
                 .subcommand(QueryEpoch::def().display_order(4))
                 .subcommand(QueryTransfers::def().display_order(4))
                 .subcommand(QueryConversions::def().display_order(4))
@@ -233,28 +232,12 @@
                 .subcommand(QueryBondedStake::def().display_order(4))
                 .subcommand(QuerySlashes::def().display_order(4))
                 .subcommand(QueryDelegations::def().display_order(4))
+                .subcommand(QueryFindValidator::def().display_order(4))
                 .subcommand(QueryResult::def().display_order(4))
                 .subcommand(QueryRawBytes::def().display_order(4))
                 .subcommand(QueryProposal::def().display_order(4))
                 .subcommand(QueryProposalResult::def().display_order(4))
                 .subcommand(QueryProtocolParameters::def().display_order(4))
-=======
-                .subcommand(QueryEpoch::def().display_order(3))
-                .subcommand(QueryTransfers::def().display_order(3))
-                .subcommand(QueryConversions::def().display_order(3))
-                .subcommand(QueryBlock::def().display_order(3))
-                .subcommand(QueryBalance::def().display_order(3))
-                .subcommand(QueryBonds::def().display_order(3))
-                .subcommand(QueryBondedStake::def().display_order(3))
-                .subcommand(QuerySlashes::def().display_order(3))
-                .subcommand(QueryDelegations::def().display_order(3))
-                .subcommand(QueryFindValidator::def().display_order(3))
-                .subcommand(QueryResult::def().display_order(3))
-                .subcommand(QueryRawBytes::def().display_order(3))
-                .subcommand(QueryProposal::def().display_order(3))
-                .subcommand(QueryProposalResult::def().display_order(3))
-                .subcommand(QueryProtocolParameters::def().display_order(3))
->>>>>>> 8cf11e1a
                 // Utils
                 .subcommand(Utils::def().display_order(5))
         }
@@ -2186,17 +2169,12 @@
     pub const TX_REVEAL_PK: &str = "tx_reveal_pk.wasm";
     pub const TX_TRANSFER_WASM: &str = "tx_transfer.wasm";
     pub const TX_UNBOND_WASM: &str = "tx_unbond.wasm";
+    pub const TX_UNJAIL_VALIDATOR_WASM: &str = "tx_unjail_validator.wasm";
     pub const TX_UPDATE_VP_WASM: &str = "tx_update_vp.wasm";
     pub const TX_VOTE_PROPOSAL: &str = "tx_vote_proposal.wasm";
     pub const TX_WITHDRAW_WASM: &str = "tx_withdraw.wasm";
-<<<<<<< HEAD
 
     pub const VP_USER_WASM: &str = "vp_user.wasm";
-=======
-    pub const TX_CHANGE_COMMISSION_WASM: &str =
-        "tx_change_validator_commission.wasm";
-    pub const TX_UNJAIL_VALIDATOR_WASM: &str = "tx_unjail_validator.wasm";
->>>>>>> 8cf11e1a
 
     pub const ADDRESS: Arg<WalletAddress> = arg("address");
     pub const ALIAS_OPT: ArgOpt<String> = ALIAS.opt();
@@ -2265,13 +2243,10 @@
     pub const GENESIS_VALIDATOR: ArgOpt<String> =
         arg("genesis-validator").opt();
     pub const HALT_ACTION: ArgFlag = flag("halt");
-<<<<<<< HEAD
     pub const HASH_LIST: Arg<String> = arg("hash-list");
-=======
     pub const HD_WALLET_DERIVATION_PATH: Arg<String> = arg("hd-path");
     pub const HD_WALLET_DERIVATION_PATH_OPT: ArgOpt<String> =
         HD_WALLET_DERIVATION_PATH.opt();
->>>>>>> 8cf11e1a
     pub const HISTORIC: ArgFlag = flag("historic");
     pub const LEDGER_ADDRESS_ABOUT: &str =
         "Address of a ledger node as \"{scheme}://{host}:{port}\". If the \
