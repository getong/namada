--- conflicted
+++ resolved
@@ -1255,12 +1255,6 @@
     use namada::types::storage::{self, Epoch};
     use namada::types::token;
     use namada::types::transaction::GasLimit;
-<<<<<<< HEAD
-    use tendermint::Timeout;
-    use tendermint_config::net::Address as TendermintAddress;
-=======
-    use serde::Deserialize;
->>>>>>> ea4db934
 
     use super::context::{WalletAddress, WalletKeypair, WalletPublicKey};
     use super::utils::*;
