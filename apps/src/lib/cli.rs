--- conflicted
+++ resolved
@@ -2399,7 +2399,6 @@
     pub const TX_TRANSFER_WASM: &str = "tx_transfer.wasm";
     pub const TX_UNBOND_WASM: &str = "tx_unbond.wasm";
     pub const TX_UNJAIL_VALIDATOR_WASM: &str = "tx_unjail_validator.wasm";
-    pub const TX_UPDATE_VP_WASM: &str = "tx_update_vp.wasm";
     pub const TX_VOTE_PROPOSAL: &str = "tx_vote_proposal.wasm";
     pub const TX_WITHDRAW_WASM: &str = "tx_withdraw.wasm";
 
@@ -2460,45 +2459,16 @@
     );
     pub const ETH_SYNC: ArgFlag = flag("sync");
     pub const EXPIRATION_OPT: ArgOpt<DateTimeUtc> = arg_opt("expiration");
-<<<<<<< HEAD
     pub const FEE_UNSHIELD_SPENDING_KEY: ArgOpt<WalletTransferSource> =
         arg_opt("fee-spending-key");
-    pub const FEE_AMOUNT: ArgOpt<token::DenominatedAmount> =
+    pub const FEE_AMOUNT_OPT: ArgOpt<token::DenominatedAmount> =
         arg_opt("fee-amount");
-    pub const FEE_PAYER: Arg<WalletAddress> = arg("fee-payer");
     pub const FORCE: ArgFlag = flag("force");
     pub const GAS_LIMIT: ArgDefault<GasLimit> =
         arg_default("gas-limit", DefaultFn(|| GasLimit::from(50_000)));
     pub const FEE_TOKEN: ArgDefaultFromCtx<WalletAddress> =
         arg_default_from_ctx("fee-token", DefaultFn(|| "NAM".parse().unwrap()));
-=======
-    pub const FORCE: ArgFlag = flag("force");
-    pub const GAS_PAYER: ArgOpt<WalletKeypair> = arg("gas-payer").opt();
-    pub const GAS_AMOUNT: ArgDefault<token::DenominatedAmount> = arg_default(
-        "gas-amount",
-        DefaultFn(|| token::DenominatedAmount {
-            amount: token::Amount::default(),
-            denom: NATIVE_MAX_DECIMAL_PLACES.into(),
-        }),
-    );
-    pub const GAS_LIMIT: ArgDefault<token::DenominatedAmount> = arg_default(
-        "gas-limit",
-        DefaultFn(|| token::DenominatedAmount {
-            amount: token::Amount::default(),
-            denom: NATIVE_MAX_DECIMAL_PLACES.into(),
-        }),
-    );
-    pub const GAS_TOKEN: ArgDefaultFromCtx<WalletAddress> =
-        arg_default_from_ctx("gas-token", DefaultFn(|| "NAM".parse().unwrap()));
     pub const FEE_PAYER: Arg<WalletAddress> = arg("fee-payer");
-    pub const FEE_AMOUNT: ArgDefault<token::DenominatedAmount> = arg_default(
-        "fee-amount",
-        DefaultFn(|| token::DenominatedAmount {
-            amount: token::Amount::default(),
-            denom: NATIVE_MAX_DECIMAL_PLACES.into(),
-        }),
-    );
->>>>>>> 0c4c7871
     pub const GENESIS_PATH: Arg<PathBuf> = arg("genesis-path");
     pub const GENESIS_VALIDATOR: ArgOpt<String> =
         arg("genesis-validator").opt();
@@ -2599,13 +2569,10 @@
     pub const WALLET_ALIAS_FORCE: ArgFlag = flag("wallet-alias-force");
     pub const WASM_CHECKSUMS_PATH: Arg<PathBuf> = arg("wasm-checksums-path");
     pub const WASM_DIR: ArgOpt<PathBuf> = arg_opt("wasm-dir");
-<<<<<<< HEAD
     pub const WRAPPER_FEE_PAYER_OPT: ArgOpt<WalletKeypair> =
         arg_opt("wrapper-fee-payer");
-=======
     pub const TX_PATH: Arg<PathBuf> = arg("tx-path");
     pub const TX_PATH_OPT: ArgOpt<PathBuf> = TX_PATH.opt();
->>>>>>> 0c4c7871
 
     /// Global command arguments
     #[derive(Clone, Debug)]
@@ -2826,17 +2793,12 @@
             let recipient = ETH_ADDRESS.parse(matches);
             let sender = ADDRESS.parse(matches);
             let amount = InputAmount::Unvalidated(AMOUNT.parse(matches));
-<<<<<<< HEAD
-            let gas_amount = FEE_AMOUNT
+            let fee_amount = FEE_AMOUNT_OPT
                 .parse(matches)
                 .map_or_else(token::Amount::default, |denom_amount| {
                     denom_amount.amount
                 });
-            let gas_payer = FEE_PAYER.parse(matches);
-=======
-            let fee_amount = FEE_AMOUNT.parse(matches).amount;
             let fee_payer = FEE_PAYER.parse(matches);
->>>>>>> 0c4c7871
             let code_path = PathBuf::from(TX_BRIDGE_POOL_WASM);
             Self {
                 tx,
@@ -2872,7 +2834,7 @@
                         "The amount of tokens being sent across the bridge.",
                     ),
                 )
-                .arg(FEE_AMOUNT.def().help(
+                .arg(FEE_AMOUNT_OPT.def().help(
                     "The amount of NAM you wish to pay to have this transfer \
                      relayed to Ethereum.",
                 ))
@@ -4612,17 +4574,11 @@
                 ledger_address: (),
                 initialized_account_alias: self.initialized_account_alias,
                 wallet_alias_force: self.wallet_alias_force,
-<<<<<<< HEAD
                 fee_amount: self.fee_amount,
                 fee_token: ctx.get(&self.fee_token),
                 fee_unshield: self
                     .fee_unshield
                     .map(|ref fee_unshield| ctx.get_cached(fee_unshield)),
-=======
-                gas_payer: ctx.get_opt_cached(&self.gas_payer),
-                gas_amount: self.gas_amount,
-                gas_token: ctx.get(&self.gas_token),
->>>>>>> 0c4c7871
                 gas_limit: self.gas_limit,
                 signing_keys: self
                     .signing_keys
@@ -4636,13 +4592,8 @@
                     .collect(),
                 verification_key: self
                     .verification_key
-<<<<<<< HEAD
-                    .map(|x| ctx.get_cached(&x)),
-                signer: self.signer.map(|x| ctx.get(&x)),
+                    .map(|public_key| ctx.get_cached(&public_key)),
                 disposable_signing_key: self.disposable_signing_key,
-=======
-                    .map(|public_key| ctx.get_cached(&public_key)),
->>>>>>> 0c4c7871
                 tx_reveal_code_path: self.tx_reveal_code_path,
                 password: self.password,
                 expiration: self.expiration,
@@ -4694,7 +4645,7 @@
                  initialized, the alias will be the prefix of each new \
                  address joined with a number.",
             ))
-            .arg(FEE_AMOUNT.def().help(
+            .arg(FEE_AMOUNT_OPT.def().help(
                 "The amount being paid, per gas unit, for the inclusion of \
                  this transaction",
             ))
@@ -4710,22 +4661,6 @@
             .arg(WALLET_ALIAS_FORCE.def().help(
                 "Override the alias without confirmation if it already exists.",
             ))
-<<<<<<< HEAD
-=======
-            .arg(GAS_PAYER.def().help(
-                "The implicit address of the gas payer. It defaults to the \
-                 address associated to the first key passed to --signing-keys.",
-            ))
-            .arg(GAS_AMOUNT.def().help(
-                "The amount being paid for the inclusion of this transaction",
-            ))
-            .arg(GAS_TOKEN.def().help("The token for paying the gas"))
-            .arg(
-                GAS_LIMIT.def().help(
-                    "The maximum amount of gas needed to run transaction",
-                ),
-            )
->>>>>>> 0c4c7871
             .arg(EXPIRATION_OPT.def().help(
                 "The expiration datetime of the transaction, after which the \
                  tx won't be accepted anymore. All of these examples are \
@@ -4733,7 +4668,6 @@
                  12:12:12Z\n2012-  12-12T12:  12:12Z",
             ))
             .arg(
-<<<<<<< HEAD
                 DISPOSABLE_SIGNING_KEY
                     .def()
                     .help(
@@ -4744,10 +4678,7 @@
                     .requires(FEE_UNSHIELD_SPENDING_KEY.name),
             )
             .arg(
-                SIGNING_KEY_OPT
-=======
                 SIGNING_KEYS
->>>>>>> 0c4c7871
                     .def()
                     .help(
                         "Sign the transaction with the key for the given \
@@ -4771,7 +4702,7 @@
                         SIGNING_KEYS.name,
                         VERIFICATION_KEY.name,
                     ])
-                    .requires(GAS_PAYER.name),
+                    .requires(WRAPPER_FEE_PAYER_OPT.name),
             )
             .arg(OUTPUT_FOLDER_PATH.def().help(
                 "The output folder path where the artifact will be stored.",
@@ -4791,9 +4722,9 @@
                 WRAPPER_FEE_PAYER_OPT
                     .def()
                     .help(
-                        "Sign the wrapper transaction (fee payer) with the \
-                         key of the given public key, public key hash or \
-                         alias from your wallet.",
+                        "The implicit address of the gas payer. It defaults \
+                         to the address associated to the first key passed to \
+                         --signing-keys.",
                     )
                     .conflicts_with(DISPOSABLE_SIGNING_KEY.name),
             )
@@ -4807,36 +4738,23 @@
             let broadcast_only = BROADCAST_ONLY.parse(matches);
             let ledger_address = LEDGER_ADDRESS_DEFAULT.parse(matches);
             let initialized_account_alias = ALIAS_OPT.parse(matches);
-<<<<<<< HEAD
             let fee_amount =
-                FEE_AMOUNT.parse(matches).map(InputAmount::Unvalidated);
+                FEE_AMOUNT_OPT.parse(matches).map(InputAmount::Unvalidated);
             let fee_token = FEE_TOKEN.parse(matches);
             let fee_unshield = FEE_UNSHIELD_SPENDING_KEY.parse(matches);
+            let _wallet_alias_force = WALLET_ALIAS_FORCE.parse(matches);
+            let gas_limit = GAS_LIMIT.parse(matches);
             let wallet_alias_force = WALLET_ALIAS_FORCE.parse(matches);
-            let gas_limit = GAS_LIMIT.parse(matches);
             let expiration = EXPIRATION_OPT.parse(matches);
             let disposable_signing_key = DISPOSABLE_SIGNING_KEY.parse(matches);
-            let signing_key = SIGNING_KEY_OPT.parse(matches);
-=======
-            let wallet_alias_force = WALLET_ALIAS_FORCE.parse(matches);
-            let gas_payer = GAS_PAYER.parse(matches);
-            let gas_amount =
-                InputAmount::Unvalidated(GAS_AMOUNT.parse(matches));
-            let gas_token = GAS_TOKEN.parse(matches);
-            let gas_limit = GAS_LIMIT.parse(matches).amount.into();
-            let expiration = EXPIRATION_OPT.parse(matches);
             let signing_keys = SIGNING_KEYS.parse(matches);
             let signatures = SIGNATURES.parse(matches);
->>>>>>> 0c4c7871
             let verification_key = VERIFICATION_KEY.parse(matches);
             let tx_reveal_code_path = PathBuf::from(TX_REVEAL_PK);
             let chain_id = CHAIN_ID_OPT.parse(matches);
             let password = None;
-<<<<<<< HEAD
             let wrapper_fee_payer = WRAPPER_FEE_PAYER_OPT.parse(matches);
-=======
             let output_folder = OUTPUT_FOLDER_PATH.parse(matches);
->>>>>>> 0c4c7871
             Self {
                 dry_run,
                 dry_run_wrapper,
@@ -4846,32 +4764,20 @@
                 ledger_address,
                 initialized_account_alias,
                 wallet_alias_force,
-<<<<<<< HEAD
                 fee_amount,
                 fee_token,
                 fee_unshield,
                 gas_limit,
                 expiration,
                 disposable_signing_key,
-                signing_key,
-=======
-                gas_payer,
-                gas_amount,
-                gas_token,
-                gas_limit,
-                expiration,
                 signing_keys,
                 signatures,
->>>>>>> 0c4c7871
                 verification_key,
                 tx_reveal_code_path,
                 password,
                 chain_id,
-<<<<<<< HEAD
                 wrapper_fee_payer,
-=======
                 output_folder,
->>>>>>> 0c4c7871
             }
         }
     }
