--- conflicted
+++ resolved
@@ -3380,13 +3380,9 @@
                 tx_reveal_code_path: self.tx_reveal_code_path,
                 password: self.password,
                 expiration: self.expiration,
-<<<<<<< HEAD
-                chain_id: self.chain_id.or(ctx.global_args.chain_id.clone()),
-=======
                 chain_id: self
                     .chain_id
                     .or_else(|| Some(ctx.config.ledger.chain_id.clone())),
->>>>>>> ecd4c5ed
             }
         }
     }
