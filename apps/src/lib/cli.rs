//! The CLI commands that are re-used between the executables `namada`,
//! `namada-node` and `namada-client`.
//!
//! The `namada` executable groups together the most commonly used commands
//! inlined from the node and the client. The other commands for the node or the
//! client can be dispatched via `namada node ...` or `namada client ...`,
//! respectively.

pub mod context;
mod utils;

use clap::{AppSettings, ArgGroup, ArgMatches};
use color_eyre::eyre::Result;
pub use utils::safe_exit;
use utils::*;

pub use self::context::Context;

include!("../../version.rs");

const APP_NAME: &str = "Namada";

// Main Namada sub-commands
const NODE_CMD: &str = "node";
const CLIENT_CMD: &str = "client";
const WALLET_CMD: &str = "wallet";

pub mod cmds {
    use clap::AppSettings;

    use super::utils::*;
    use super::{args, ArgMatches, CLIENT_CMD, NODE_CMD, WALLET_CMD};

    /// Commands for `namada` binary.
    #[allow(clippy::large_enum_variant)]
    #[derive(Clone, Debug)]
    pub enum Namada {
        // Sub-binary-commands
        Node(NamadaNode),
        Client(NamadaClient),
        Wallet(NamadaWallet),

        // Inlined commands from the node.
        Ledger(Ledger),

        // Inlined commands from the client.
        TxCustom(TxCustom),
        TxTransfer(TxTransfer),
        TxIbcTransfer(TxIbcTransfer),
        TxUpdateVp(TxUpdateVp),
        TxInitProposal(TxInitProposal),
        TxVoteProposal(TxVoteProposal),
        TxRevealPk(TxRevealPk),
    }

    impl Cmd for Namada {
        fn add_sub(app: App) -> App {
            app.subcommand(NamadaNode::def())
                .subcommand(NamadaClient::def())
                .subcommand(NamadaWallet::def())
                .subcommand(Ledger::def())
                .subcommand(TxCustom::def())
                .subcommand(TxTransfer::def())
                .subcommand(TxIbcTransfer::def())
                .subcommand(TxUpdateVp::def())
                .subcommand(TxInitProposal::def())
                .subcommand(TxVoteProposal::def())
                .subcommand(TxRevealPk::def())
        }

        fn parse(matches: &ArgMatches) -> Option<Self> {
            let node = SubCmd::parse(matches).map(Self::Node);
            let client = SubCmd::parse(matches).map(Self::Client);
            let wallet = SubCmd::parse(matches).map(Self::Wallet);
            let ledger = SubCmd::parse(matches).map(Self::Ledger);
            let tx_custom = SubCmd::parse(matches).map(Self::TxCustom);
            let tx_transfer = SubCmd::parse(matches).map(Self::TxTransfer);
            let tx_ibc_transfer =
                SubCmd::parse(matches).map(Self::TxIbcTransfer);
            let tx_update_vp = SubCmd::parse(matches).map(Self::TxUpdateVp);
            let tx_init_proposal =
                SubCmd::parse(matches).map(Self::TxInitProposal);
            let tx_vote_proposal =
                SubCmd::parse(matches).map(Self::TxVoteProposal);
            let tx_reveal_pk = SubCmd::parse(matches).map(Self::TxRevealPk);
            node.or(client)
                .or(wallet)
                .or(ledger)
                .or(tx_custom)
                .or(tx_transfer)
                .or(tx_ibc_transfer)
                .or(tx_update_vp)
                .or(tx_init_proposal)
                .or(tx_vote_proposal)
                .or(tx_reveal_pk)
        }
    }

    /// Used as top-level commands (`Cmd` instance) in `namadan` binary.
    /// Used as sub-commands (`SubCmd` instance) in `namada` binary.
    #[derive(Clone, Debug)]
    #[allow(clippy::large_enum_variant)]
    pub enum NamadaNode {
        Ledger(Ledger),
        Config(Config),
    }

    impl Cmd for NamadaNode {
        fn add_sub(app: App) -> App {
            app.subcommand(Ledger::def()).subcommand(Config::def())
        }

        fn parse(matches: &ArgMatches) -> Option<Self> {
            let ledger = SubCmd::parse(matches).map(Self::Ledger);
            let config = SubCmd::parse(matches).map(Self::Config);
            ledger.or(config)
        }
    }
    impl SubCmd for NamadaNode {
        const CMD: &'static str = NODE_CMD;

        fn parse(matches: &ArgMatches) -> Option<Self> {
            matches
                .subcommand_matches(Self::CMD)
                .and_then(<Self as Cmd>::parse)
        }

        fn def() -> App {
            <Self as Cmd>::add_sub(
                App::new(Self::CMD)
                    .about("Node sub-commands.")
                    .setting(AppSettings::SubcommandRequiredElseHelp),
            )
        }
    }

    /// Used as top-level commands (`Cmd` instance) in `namadac` binary.
    /// Used as sub-commands (`SubCmd` instance) in `namada` binary.
    #[derive(Clone, Debug)]
    #[allow(clippy::large_enum_variant)]
    pub enum NamadaClient {
        /// The [`super::Context`] provides access to the wallet and the
        /// config. It will generate a new wallet and config, if they
        /// don't exist.
        WithContext(NamadaClientWithContext),
        /// Utils don't have [`super::Context`], only the global arguments.
        WithoutContext(Utils),
    }

    impl Cmd for NamadaClient {
        fn add_sub(app: App) -> App {
            app
                // Simple transactions
                .subcommand(TxCustom::def().display_order(1))
                .subcommand(TxTransfer::def().display_order(1))
                .subcommand(TxIbcTransfer::def().display_order(1))
                .subcommand(TxUpdateVp::def().display_order(1))
                .subcommand(TxInitAccount::def().display_order(1))
                .subcommand(TxRevealPk::def().display_order(1))
                // Proposal transactions
                .subcommand(TxInitProposal::def().display_order(1))
                .subcommand(TxVoteProposal::def().display_order(1))
                // PoS transactions
                .subcommand(TxInitValidator::def().display_order(2))
                .subcommand(Bond::def().display_order(2))
                .subcommand(Unbond::def().display_order(2))
                .subcommand(Withdraw::def().display_order(2))
                // Queries
                .subcommand(QueryEpoch::def().display_order(3))
                .subcommand(QueryTransfers::def().display_order(3))
                .subcommand(QueryConversions::def().display_order(3))
                .subcommand(QueryBlock::def().display_order(3))
                .subcommand(QueryBalance::def().display_order(3))
                .subcommand(QueryBonds::def().display_order(3))
                .subcommand(QueryBondedStake::def().display_order(3))
                .subcommand(QuerySlashes::def().display_order(3))
                .subcommand(QueryDelegations::def().display_order(3))
                .subcommand(QueryFindValidator::def().display_order(3))
                .subcommand(QueryResult::def().display_order(3))
                .subcommand(QueryRawBytes::def().display_order(3))
                .subcommand(QueryProposal::def().display_order(3))
                .subcommand(QueryProposalResult::def().display_order(3))
                .subcommand(QueryProtocolParameters::def().display_order(3))
                // Utils
                .subcommand(Utils::def().display_order(5))
        }

        fn parse(matches: &ArgMatches) -> Option<Self> {
            use NamadaClientWithContext::*;
            let tx_custom = Self::parse_with_ctx(matches, TxCustom);
            let tx_transfer = Self::parse_with_ctx(matches, TxTransfer);
            let tx_ibc_transfer = Self::parse_with_ctx(matches, TxIbcTransfer);
            let tx_update_vp = Self::parse_with_ctx(matches, TxUpdateVp);
            let tx_init_account = Self::parse_with_ctx(matches, TxInitAccount);
            let tx_init_validator =
                Self::parse_with_ctx(matches, TxInitValidator);
            let tx_reveal_pk = Self::parse_with_ctx(matches, TxRevealPk);
            let tx_init_proposal =
                Self::parse_with_ctx(matches, TxInitProposal);
            let tx_vote_proposal =
                Self::parse_with_ctx(matches, TxVoteProposal);
            let bond = Self::parse_with_ctx(matches, Bond);
            let unbond = Self::parse_with_ctx(matches, Unbond);
            let withdraw = Self::parse_with_ctx(matches, Withdraw);
            let query_epoch = Self::parse_with_ctx(matches, QueryEpoch);
            let query_transfers = Self::parse_with_ctx(matches, QueryTransfers);
            let query_conversions =
                Self::parse_with_ctx(matches, QueryConversions);
            let query_block = Self::parse_with_ctx(matches, QueryBlock);
            let query_balance = Self::parse_with_ctx(matches, QueryBalance);
            let query_bonds = Self::parse_with_ctx(matches, QueryBonds);
            let query_bonded_stake =
                Self::parse_with_ctx(matches, QueryBondedStake);
            let query_slashes = Self::parse_with_ctx(matches, QuerySlashes);
            let query_delegations =
                Self::parse_with_ctx(matches, QueryDelegations);
            let query_find_validator =
                Self::parse_with_ctx(matches, QueryFindValidator);
            let query_result = Self::parse_with_ctx(matches, QueryResult);
            let query_raw_bytes = Self::parse_with_ctx(matches, QueryRawBytes);
            let query_proposal = Self::parse_with_ctx(matches, QueryProposal);
            let query_proposal_result =
                Self::parse_with_ctx(matches, QueryProposalResult);
            let query_protocol_parameters =
                Self::parse_with_ctx(matches, QueryProtocolParameters);
            let utils = SubCmd::parse(matches).map(Self::WithoutContext);
            tx_custom
                .or(tx_transfer)
                .or(tx_ibc_transfer)
                .or(tx_update_vp)
                .or(tx_init_account)
                .or(tx_reveal_pk)
                .or(tx_init_proposal)
                .or(tx_vote_proposal)
                .or(tx_init_validator)
                .or(bond)
                .or(unbond)
                .or(withdraw)
                .or(query_epoch)
                .or(query_transfers)
                .or(query_conversions)
                .or(query_block)
                .or(query_balance)
                .or(query_bonds)
                .or(query_bonded_stake)
                .or(query_slashes)
                .or(query_delegations)
                .or(query_find_validator)
                .or(query_result)
                .or(query_raw_bytes)
                .or(query_proposal)
                .or(query_proposal_result)
                .or(query_protocol_parameters)
                .or(utils)
        }
    }

    impl NamadaClient {
        /// A helper method to parse sub cmds with context
        fn parse_with_ctx<T: SubCmd>(
            matches: &ArgMatches,
            sub_to_self: impl Fn(T) -> NamadaClientWithContext,
        ) -> Option<Self> {
            SubCmd::parse(matches)
                .map(|sub| Self::WithContext(sub_to_self(sub)))
        }
    }

    impl SubCmd for NamadaClient {
        const CMD: &'static str = CLIENT_CMD;

        fn parse(matches: &ArgMatches) -> Option<Self> {
            matches
                .subcommand_matches(Self::CMD)
                .and_then(<Self as Cmd>::parse)
        }

        fn def() -> App {
            <Self as Cmd>::add_sub(
                App::new(Self::CMD)
                    .about("Client sub-commands.")
                    .setting(AppSettings::SubcommandRequiredElseHelp),
            )
        }
    }

    #[derive(Clone, Debug)]
    pub enum NamadaClientWithContext {
        // Ledger cmds
        TxCustom(TxCustom),
        TxTransfer(TxTransfer),
        TxIbcTransfer(TxIbcTransfer),
        QueryResult(QueryResult),
        TxUpdateVp(TxUpdateVp),
        TxInitAccount(TxInitAccount),
        TxInitValidator(TxInitValidator),
        TxInitProposal(TxInitProposal),
        TxVoteProposal(TxVoteProposal),
        TxRevealPk(TxRevealPk),
        Bond(Bond),
        Unbond(Unbond),
        Withdraw(Withdraw),
        QueryEpoch(QueryEpoch),
        QueryTransfers(QueryTransfers),
        QueryConversions(QueryConversions),
        QueryBlock(QueryBlock),
        QueryBalance(QueryBalance),
        QueryBonds(QueryBonds),
        QueryBondedStake(QueryBondedStake),
        QueryCommissionRate(QueryCommissionRate),
        QuerySlashes(QuerySlashes),
        QueryDelegations(QueryDelegations),
        QueryFindValidator(QueryFindValidator),
        QueryRawBytes(QueryRawBytes),
        QueryProposal(QueryProposal),
        QueryProposalResult(QueryProposalResult),
        QueryProtocolParameters(QueryProtocolParameters),
    }

    #[allow(clippy::large_enum_variant)]
    #[derive(Clone, Debug)]
    pub enum NamadaWallet {
        /// Key management commands
        Key(WalletKey),
        /// Address management commands
        Address(WalletAddress),
        /// MASP key, address management commands
        Masp(WalletMasp),
    }

    impl Cmd for NamadaWallet {
        fn add_sub(app: App) -> App {
            app.subcommand(WalletKey::def())
                .subcommand(WalletAddress::def())
                .subcommand(WalletMasp::def())
        }

        fn parse(matches: &ArgMatches) -> Option<Self> {
            let key = SubCmd::parse(matches).map(Self::Key);
            let address = SubCmd::parse(matches).map(Self::Address);
            let masp = SubCmd::parse(matches).map(Self::Masp);
            key.or(address).or(masp)
        }
    }

    impl SubCmd for NamadaWallet {
        const CMD: &'static str = WALLET_CMD;

        fn parse(matches: &ArgMatches) -> Option<Self> {
            matches
                .subcommand_matches(Self::CMD)
                .and_then(<Self as Cmd>::parse)
        }

        fn def() -> App {
            <Self as Cmd>::add_sub(
                App::new(Self::CMD)
                    .about("Wallet sub-commands.")
                    .setting(AppSettings::SubcommandRequiredElseHelp),
            )
        }
    }

    #[derive(Clone, Debug)]
    #[allow(clippy::large_enum_variant)]
    pub enum WalletKey {
        Restore(KeyRestore),
        Gen(KeyGen),
        Find(KeyFind),
        List(KeyList),
        Export(Export),
    }

    impl SubCmd for WalletKey {
        const CMD: &'static str = "key";

        fn parse(matches: &ArgMatches) -> Option<Self> {
            matches.subcommand_matches(Self::CMD).and_then(|matches| {
                let generate = SubCmd::parse(matches).map(Self::Gen);
                let restore = SubCmd::parse(matches).map(Self::Restore);
                let lookup = SubCmd::parse(matches).map(Self::Find);
                let list = SubCmd::parse(matches).map(Self::List);
                let export = SubCmd::parse(matches).map(Self::Export);
                generate.or(restore).or(lookup).or(list).or(export)
            })
        }

        fn def() -> App {
            App::new(Self::CMD)
                .about(
                    "Keypair management, including methods to generate and \
                     look-up keys.",
                )
                .setting(AppSettings::SubcommandRequiredElseHelp)
                .subcommand(KeyRestore::def())
                .subcommand(KeyGen::def())
                .subcommand(KeyFind::def())
                .subcommand(KeyList::def())
                .subcommand(Export::def())
        }
    }

    /// Restore a keypair and implicit address from the mnemonic code
    #[derive(Clone, Debug)]
    pub struct KeyRestore(pub args::KeyAndAddressRestore);

    impl SubCmd for KeyRestore {
        const CMD: &'static str = "restore";

        fn parse(matches: &ArgMatches) -> Option<Self> {
            matches
                .subcommand_matches(Self::CMD)
                .map(|matches| Self(args::KeyAndAddressRestore::parse(matches)))
        }

        fn def() -> App {
            App::new(Self::CMD)
                .about(
                    "Restores a keypair from the given mnemonic code and HD \
                     derivation path and derives the implicit address from \
                     its public key. Stores the keypair and the address with \
                     the given alias.",
                )
                .add_args::<args::KeyAndAddressRestore>()
        }
    }

    /// Generate a new keypair and an implicit address derived from it
    #[derive(Clone, Debug)]
    pub struct KeyGen(pub args::KeyAndAddressGen);

    impl SubCmd for KeyGen {
        const CMD: &'static str = "gen";

        fn parse(matches: &ArgMatches) -> Option<Self> {
            matches
                .subcommand_matches(Self::CMD)
                .map(|matches| Self(args::KeyAndAddressGen::parse(matches)))
        }

        fn def() -> App {
            App::new(Self::CMD)
                .about(
                    "Generates a keypair with a given alias and derives the \
                     implicit address from its public key. The address will \
                     be stored with the same alias.",
                )
                .add_args::<args::KeyAndAddressGen>()
        }
    }

    #[derive(Clone, Debug)]
    pub struct KeyFind(pub args::KeyFind);

    impl SubCmd for KeyFind {
        const CMD: &'static str = "find";

        fn parse(matches: &ArgMatches) -> Option<Self> {
            matches
                .subcommand_matches(Self::CMD)
                .map(|matches| (Self(args::KeyFind::parse(matches))))
        }

        fn def() -> App {
            App::new(Self::CMD)
                .about("Searches for a keypair from a public key or an alias.")
                .add_args::<args::KeyFind>()
        }
    }

    #[derive(Clone, Debug)]
    pub struct KeyList(pub args::KeyList);

    impl SubCmd for KeyList {
        const CMD: &'static str = "list";

        fn parse(matches: &ArgMatches) -> Option<Self> {
            matches
                .subcommand_matches(Self::CMD)
                .map(|matches| (Self(args::KeyList::parse(matches))))
        }

        fn def() -> App {
            App::new(Self::CMD)
                .about("List all known keys.")
                .add_args::<args::KeyList>()
        }
    }

    #[derive(Clone, Debug)]
    pub struct Export(pub args::KeyExport);

    impl SubCmd for Export {
        const CMD: &'static str = "export";

        fn parse(matches: &ArgMatches) -> Option<Self> {
            matches
                .subcommand_matches(Self::CMD)
                .map(|matches| (Self(args::KeyExport::parse(matches))))
        }

        fn def() -> App {
            App::new(Self::CMD)
                .about("Exports a keypair to a file.")
                .add_args::<args::KeyExport>()
        }
    }

    #[allow(clippy::large_enum_variant)]
    #[derive(Clone, Debug)]
    pub enum WalletMasp {
        GenPayAddr(MaspGenPayAddr),
        GenSpendKey(MaspGenSpendKey),
        AddAddrKey(MaspAddAddrKey),
        ListPayAddrs(MaspListPayAddrs),
        ListKeys(MaspListKeys),
        FindAddrKey(MaspFindAddrKey),
    }

    impl SubCmd for WalletMasp {
        const CMD: &'static str = "masp";

        fn parse(matches: &ArgMatches) -> Option<Self> {
            matches.subcommand_matches(Self::CMD).and_then(|matches| {
                let genpa = SubCmd::parse(matches).map(Self::GenPayAddr);
                let gensk = SubCmd::parse(matches).map(Self::GenSpendKey);
                let addak = SubCmd::parse(matches).map(Self::AddAddrKey);
                let listpa = SubCmd::parse(matches).map(Self::ListPayAddrs);
                let listsk = SubCmd::parse(matches).map(Self::ListKeys);
                let findak = SubCmd::parse(matches).map(Self::FindAddrKey);
                gensk.or(genpa).or(addak).or(listpa).or(listsk).or(findak)
            })
        }

        fn def() -> App {
            App::new(Self::CMD)
                .about(
                    "Multi-asset shielded pool address and keypair management \
                     including methods to generate and look-up addresses and \
                     keys.",
                )
                .setting(AppSettings::SubcommandRequiredElseHelp)
                .subcommand(MaspGenSpendKey::def())
                .subcommand(MaspGenPayAddr::def())
                .subcommand(MaspAddAddrKey::def())
                .subcommand(MaspListPayAddrs::def())
                .subcommand(MaspListKeys::def())
                .subcommand(MaspFindAddrKey::def())
        }
    }

    /// Find the given shielded address or key
    #[derive(Clone, Debug)]
    pub struct MaspFindAddrKey(pub args::AddrKeyFind);

    impl SubCmd for MaspFindAddrKey {
        const CMD: &'static str = "find";

        fn parse(matches: &ArgMatches) -> Option<Self> {
            matches
                .subcommand_matches(Self::CMD)
                .map(|matches| Self(args::AddrKeyFind::parse(matches)))
        }

        fn def() -> App {
            App::new(Self::CMD)
                .about("Find the given shielded address or key in the wallet")
                .add_args::<args::AddrKeyFind>()
        }
    }

    /// List all known shielded keys
    #[derive(Clone, Debug)]
    pub struct MaspListKeys(pub args::MaspKeysList);

    impl SubCmd for MaspListKeys {
        const CMD: &'static str = "list-keys";

        fn parse(matches: &ArgMatches) -> Option<Self> {
            matches
                .subcommand_matches(Self::CMD)
                .map(|matches| Self(args::MaspKeysList::parse(matches)))
        }

        fn def() -> App {
            App::new(Self::CMD)
                .about("Lists all shielded keys in the wallet")
                .add_args::<args::MaspKeysList>()
        }
    }

    /// List all known payment addresses
    #[derive(Clone, Debug)]
    pub struct MaspListPayAddrs;

    impl SubCmd for MaspListPayAddrs {
        const CMD: &'static str = "list-addrs";

        fn parse(matches: &ArgMatches) -> Option<Self> {
            matches
                .subcommand_matches(Self::CMD)
                .map(|_matches| MaspListPayAddrs)
        }

        fn def() -> App {
            App::new(Self::CMD)
                .about("Lists all payment addresses in the wallet")
        }
    }

    /// Add a key or an address
    #[derive(Clone, Debug)]
    pub struct MaspAddAddrKey(pub args::MaspAddrKeyAdd);

    impl SubCmd for MaspAddAddrKey {
        const CMD: &'static str = "add";

        fn parse(matches: &ArgMatches) -> Option<Self> {
            matches.subcommand_matches(Self::CMD).map(|matches| {
                MaspAddAddrKey(args::MaspAddrKeyAdd::parse(matches))
            })
        }

        fn def() -> App {
            App::new(Self::CMD)
                .about("Adds the given payment address or key to the wallet")
                .add_args::<args::MaspAddrKeyAdd>()
        }
    }

    /// Generate a spending key
    #[derive(Clone, Debug)]
    pub struct MaspGenSpendKey(pub args::MaspSpendKeyGen);

    impl SubCmd for MaspGenSpendKey {
        const CMD: &'static str = "gen-key";

        fn parse(matches: &ArgMatches) -> Option<Self> {
            matches.subcommand_matches(Self::CMD).map(|matches| {
                MaspGenSpendKey(args::MaspSpendKeyGen::parse(matches))
            })
        }

        fn def() -> App {
            App::new(Self::CMD)
                .about("Generates a random spending key")
                .add_args::<args::MaspSpendKeyGen>()
        }
    }

    /// Generate a payment address from a viewing key or payment address
    #[derive(Clone, Debug)]
    pub struct MaspGenPayAddr(pub args::MaspPayAddrGen<args::CliTypes>);

    impl SubCmd for MaspGenPayAddr {
        const CMD: &'static str = "gen-addr";

        fn parse(matches: &ArgMatches) -> Option<Self> {
            matches.subcommand_matches(Self::CMD).map(|matches| {
                MaspGenPayAddr(args::MaspPayAddrGen::parse(matches))
            })
        }

        fn def() -> App {
            App::new(Self::CMD)
                .about(
                    "Generates a payment address from the given spending key",
                )
                .add_args::<args::MaspPayAddrGen<args::CliTypes>>()
        }
    }

    #[derive(Clone, Debug)]
    pub enum WalletAddress {
        Gen(AddressGen),
        Restore(AddressRestore),
        Find(AddressOrAliasFind),
        List(AddressList),
        Add(AddressAdd),
    }

    impl SubCmd for WalletAddress {
        const CMD: &'static str = "address";

        fn parse(matches: &ArgMatches) -> Option<Self> {
            matches.subcommand_matches(Self::CMD).and_then(|matches| {
                let gen = SubCmd::parse(matches).map(Self::Gen);
                let restore = SubCmd::parse(matches).map(Self::Restore);
                let find = SubCmd::parse(matches).map(Self::Find);
                let list = SubCmd::parse(matches).map(Self::List);
                let add = SubCmd::parse(matches).map(Self::Add);
                gen.or(restore).or(find).or(list).or(add)
            })
        }

        fn def() -> App {
            App::new(Self::CMD)
                .about(
                    "Address management, including methods to generate and \
                     look-up addresses.",
                )
                .setting(AppSettings::SubcommandRequiredElseHelp)
                .subcommand(AddressGen::def())
                .subcommand(AddressRestore::def())
                .subcommand(AddressOrAliasFind::def())
                .subcommand(AddressList::def())
                .subcommand(AddressAdd::def())
        }
    }

    /// Generate a new keypair and an implicit address derived from it
    #[derive(Clone, Debug)]
    pub struct AddressGen(pub args::KeyAndAddressGen);

    impl SubCmd for AddressGen {
        const CMD: &'static str = "gen";

        fn parse(matches: &ArgMatches) -> Option<Self> {
            matches.subcommand_matches(Self::CMD).map(|matches| {
                AddressGen(args::KeyAndAddressGen::parse(matches))
            })
        }

        fn def() -> App {
            App::new(Self::CMD)
                .about(
                    "Generates a keypair with a given alias and derives the \
                     implicit address from its public key. The address will \
                     be stored with the same alias.",
                )
                .add_args::<args::KeyAndAddressGen>()
        }
    }

    /// Restore a keypair and an implicit address from the mnemonic code
    #[derive(Clone, Debug)]
    pub struct AddressRestore(pub args::KeyAndAddressRestore);

    impl SubCmd for AddressRestore {
        const CMD: &'static str = "restore";

        fn parse(matches: &ArgMatches) -> Option<Self> {
            matches.subcommand_matches(Self::CMD).map(|matches| {
                AddressRestore(args::KeyAndAddressRestore::parse(matches))
            })
        }

        fn def() -> App {
            App::new(Self::CMD)
                .about(
                    "Restores a keypair from the given mnemonic code and HD \
                     derivation path and derives the implicit address from \
                     its public key. Stores the keypair and the address with \
                     the given alias.",
                )
                .add_args::<args::KeyAndAddressRestore>()
        }
    }

    /// Find an address by its alias
    #[derive(Clone, Debug)]
    pub struct AddressOrAliasFind(pub args::AddressOrAliasFind);

    impl SubCmd for AddressOrAliasFind {
        const CMD: &'static str = "find";

        fn parse(matches: &ArgMatches) -> Option<Self> {
            matches.subcommand_matches(Self::CMD).map(|matches| {
                AddressOrAliasFind(args::AddressOrAliasFind::parse(matches))
            })
        }

        fn def() -> App {
            App::new(Self::CMD)
                .about(
                    "Find an address by its alias or an alias by its address.",
                )
                .add_args::<args::AddressOrAliasFind>()
        }
    }

    /// List known addresses
    #[derive(Clone, Debug)]
    pub struct AddressList;

    impl SubCmd for AddressList {
        const CMD: &'static str = "list";

        fn parse(matches: &ArgMatches) -> Option<Self> {
            matches
                .subcommand_matches(Self::CMD)
                .map(|_matches| AddressList)
        }

        fn def() -> App {
            App::new(Self::CMD).about("List all known addresses.")
        }
    }

    /// Generate a new keypair and an implicit address derived from it
    #[derive(Clone, Debug)]
    pub struct AddressAdd(pub args::AddressAdd);

    impl SubCmd for AddressAdd {
        const CMD: &'static str = "add";

        fn parse(matches: &ArgMatches) -> Option<Self> {
            matches
                .subcommand_matches(Self::CMD)
                .map(|matches| AddressAdd(args::AddressAdd::parse(matches)))
        }

        fn def() -> App {
            App::new(Self::CMD)
                .about("Store an alias for an address in the wallet.")
                .add_args::<args::AddressAdd>()
        }
    }

    #[derive(Clone, Debug)]
    pub enum Ledger {
        Run(LedgerRun),
        RunUntil(LedgerRunUntil),
        Reset(LedgerReset),
        DumpDb(LedgerDumpDb),
        RollBack(LedgerRollBack),
    }

    impl SubCmd for Ledger {
        const CMD: &'static str = "ledger";

        fn parse(matches: &ArgMatches) -> Option<Self> {
            matches.subcommand_matches(Self::CMD).and_then(|matches| {
                let run = SubCmd::parse(matches).map(Self::Run);
                let reset = SubCmd::parse(matches).map(Self::Reset);
                let dump_db = SubCmd::parse(matches).map(Self::DumpDb);
                let rollback = SubCmd::parse(matches).map(Self::RollBack);
                let run_until = SubCmd::parse(matches).map(Self::RunUntil);
                run.or(reset)
                    .or(dump_db)
                    .or(rollback)
                    .or(run_until)
                    // The `run` command is the default if no sub-command given
                    .or(Some(Self::Run(LedgerRun(args::LedgerRun {
                        start_time: None,
                    }))))
            })
        }

        fn def() -> App {
            App::new(Self::CMD)
                .about(
                    "Ledger node sub-commands. If no sub-command specified, \
                     defaults to run the node.",
                )
                .subcommand(LedgerRun::def())
                .subcommand(LedgerRunUntil::def())
                .subcommand(LedgerReset::def())
                .subcommand(LedgerDumpDb::def())
                .subcommand(LedgerRollBack::def())
        }
    }

    #[derive(Clone, Debug)]
    pub struct LedgerRun(pub args::LedgerRun);

    impl SubCmd for LedgerRun {
        const CMD: &'static str = "run";

        fn parse(matches: &ArgMatches) -> Option<Self> {
            matches
                .subcommand_matches(Self::CMD)
                .map(|matches| Self(args::LedgerRun::parse(matches)))
        }

        fn def() -> App {
            App::new(Self::CMD)
                .about("Run Namada ledger node.")
                .add_args::<args::LedgerRun>()
        }
    }

    #[derive(Clone, Debug)]
    pub struct LedgerRunUntil(pub args::LedgerRunUntil);

    impl SubCmd for LedgerRunUntil {
        const CMD: &'static str = "run-until";

        fn parse(matches: &ArgMatches) -> Option<Self> {
            matches
                .subcommand_matches(Self::CMD)
                .map(|matches| Self(args::LedgerRunUntil::parse(matches)))
        }

        fn def() -> App {
            App::new(Self::CMD)
                .about(
                    "Run Namada ledger node until a given height. Then halt \
                     or suspend.",
                )
                .add_args::<args::LedgerRunUntil>()
        }
    }

    #[derive(Clone, Debug)]
    pub struct LedgerReset;

    impl SubCmd for LedgerReset {
        const CMD: &'static str = "reset";

        fn parse(matches: &ArgMatches) -> Option<Self> {
            matches.subcommand_matches(Self::CMD).map(|_matches| Self)
        }

        fn def() -> App {
            App::new(Self::CMD).about(
                "Delete Namada ledger node's and Tendermint node's storage \
                 data.",
            )
        }
    }

    #[derive(Clone, Debug)]
    pub struct LedgerDumpDb(pub args::LedgerDumpDb);

    impl SubCmd for LedgerDumpDb {
        const CMD: &'static str = "dump-db";

        fn parse(matches: &ArgMatches) -> Option<Self> {
            matches
                .subcommand_matches(Self::CMD)
                .map(|matches| Self(args::LedgerDumpDb::parse(matches)))
        }

        fn def() -> App {
            App::new(Self::CMD)
                .about("Dump Namada ledger node's DB from a block into a file.")
                .add_args::<args::LedgerDumpDb>()
        }
    }

    #[derive(Clone, Debug)]
    pub struct LedgerRollBack;

    impl SubCmd for LedgerRollBack {
        const CMD: &'static str = "rollback";

        fn parse(matches: &ArgMatches) -> Option<Self> {
            matches.subcommand_matches(Self::CMD).map(|_matches| Self)
        }

        fn def() -> App {
            App::new(Self::CMD).about(
                "Roll Namada state back to the previous height. This command \
                 does not create a backup of neither the Namada nor the \
                 Tendermint state before execution: for extra safety, it is \
                 recommended to make a backup in advance.",
            )
        }
    }

    #[derive(Clone, Debug)]
    pub enum Config {
        Gen(ConfigGen),
    }

    impl SubCmd for Config {
        const CMD: &'static str = "config";

        fn parse(matches: &ArgMatches) -> Option<Self> {
            matches
                .subcommand_matches(Self::CMD)
                .and_then(|matches| SubCmd::parse(matches).map(Self::Gen))
        }

        fn def() -> App {
            App::new(Self::CMD)
                .setting(AppSettings::SubcommandRequiredElseHelp)
                .about("Configuration sub-commands.")
                .subcommand(ConfigGen::def())
        }
    }

    #[derive(Clone, Debug)]
    pub struct ConfigGen;

    impl SubCmd for ConfigGen {
        const CMD: &'static str = "gen";

        fn parse(matches: &ArgMatches) -> Option<Self> {
            matches.subcommand_matches(Self::CMD).map(|_matches| Self)
        }

        fn def() -> App {
            App::new(Self::CMD)
                .about("Generate the default configuration file.")
        }
    }

    #[derive(Clone, Debug)]
    pub struct QueryResult(pub args::QueryResult<args::CliTypes>);

    impl SubCmd for QueryResult {
        const CMD: &'static str = "tx-result";

        fn parse(matches: &ArgMatches) -> Option<Self> {
            matches
                .subcommand_matches(Self::CMD)
                .map(|matches| QueryResult(args::QueryResult::parse(matches)))
        }

        fn def() -> App {
            App::new(Self::CMD)
                .about("Query the result of a transaction.")
                .add_args::<args::QueryResult<args::CliTypes>>()
        }
    }

    #[derive(Clone, Debug)]
    pub struct QueryProposal(pub args::QueryProposal<args::CliTypes>);

    impl SubCmd for QueryProposal {
        const CMD: &'static str = "query-proposal";

        fn parse(matches: &ArgMatches) -> Option<Self>
        where
            Self: Sized,
        {
            matches.subcommand_matches(Self::CMD).map(|matches| {
                QueryProposal(args::QueryProposal::parse(matches))
            })
        }

        fn def() -> App {
            App::new(Self::CMD)
                .about("Query proposals.")
                .add_args::<args::QueryProposal<args::CliTypes>>()
        }
    }

    #[derive(Clone, Debug)]
    pub struct QueryProposalResult(
        pub args::QueryProposalResult<args::CliTypes>,
    );

    impl SubCmd for QueryProposalResult {
        const CMD: &'static str = "query-proposal-result";

        fn parse(matches: &ArgMatches) -> Option<Self>
        where
            Self: Sized,
        {
            matches.subcommand_matches(Self::CMD).map(|matches| {
                QueryProposalResult(args::QueryProposalResult::parse(matches))
            })
        }

        fn def() -> App {
            App::new(Self::CMD)
                .about("Query proposals result.")
                .add_args::<args::QueryProposalResult<args::CliTypes>>()
        }
    }

    #[derive(Clone, Debug)]
    pub struct QueryProtocolParameters(
        pub args::QueryProtocolParameters<args::CliTypes>,
    );

    impl SubCmd for QueryProtocolParameters {
        const CMD: &'static str = "query-protocol-parameters";

        fn parse(matches: &ArgMatches) -> Option<Self>
        where
            Self: Sized,
        {
            matches.subcommand_matches(Self::CMD).map(|matches| {
                QueryProtocolParameters(args::QueryProtocolParameters::parse(
                    matches,
                ))
            })
        }

        fn def() -> App {
            App::new(Self::CMD)
                .about("Query protocol parameters.")
                .add_args::<args::QueryProtocolParameters<args::CliTypes>>()
        }
    }

    #[derive(Clone, Debug)]
    pub struct TxCustom(pub args::TxCustom<args::CliTypes>);

    impl SubCmd for TxCustom {
        const CMD: &'static str = "tx";

        fn parse(matches: &ArgMatches) -> Option<Self> {
            matches
                .subcommand_matches(Self::CMD)
                .map(|matches| TxCustom(args::TxCustom::parse(matches)))
        }

        fn def() -> App {
            App::new(Self::CMD)
                .about("Send a transaction with custom WASM code.")
                .add_args::<args::TxCustom<args::CliTypes>>()
        }
    }

    #[derive(Clone, Debug)]
    pub struct TxTransfer(pub args::TxTransfer<crate::cli::args::CliTypes>);

    impl SubCmd for TxTransfer {
        const CMD: &'static str = "transfer";

        fn parse(matches: &ArgMatches) -> Option<Self> {
            matches
                .subcommand_matches(Self::CMD)
                .map(|matches| TxTransfer(args::TxTransfer::parse(matches)))
        }

        fn def() -> App {
            App::new(Self::CMD)
                .about("Send a signed transfer transaction.")
                .add_args::<args::TxTransfer<crate::cli::args::CliTypes>>()
        }
    }

    #[derive(Clone, Debug)]
    pub struct TxIbcTransfer(pub args::TxIbcTransfer<args::CliTypes>);

    impl SubCmd for TxIbcTransfer {
        const CMD: &'static str = "ibc-transfer";

        fn parse(matches: &ArgMatches) -> Option<Self> {
            matches.subcommand_matches(Self::CMD).map(|matches| {
                TxIbcTransfer(args::TxIbcTransfer::parse(matches))
            })
        }

        fn def() -> App {
            App::new(Self::CMD)
                .about("Send a signed IBC transfer transaction.")
                .add_args::<args::TxIbcTransfer<args::CliTypes>>()
        }
    }

    #[derive(Clone, Debug)]
    pub struct TxUpdateVp(pub args::TxUpdateVp<args::CliTypes>);

    impl SubCmd for TxUpdateVp {
        const CMD: &'static str = "update";

        fn parse(matches: &ArgMatches) -> Option<Self> {
            matches
                .subcommand_matches(Self::CMD)
                .map(|matches| TxUpdateVp(args::TxUpdateVp::parse(matches)))
        }

        fn def() -> App {
            App::new(Self::CMD)
                .about(
                    "Send a signed transaction to update account's validity \
                     predicate.",
                )
                .add_args::<args::TxUpdateVp<args::CliTypes>>()
        }
    }

    #[derive(Clone, Debug)]
    pub struct TxInitAccount(pub args::TxInitAccount<args::CliTypes>);

    impl SubCmd for TxInitAccount {
        const CMD: &'static str = "init-account";

        fn parse(matches: &ArgMatches) -> Option<Self> {
            matches.subcommand_matches(Self::CMD).map(|matches| {
                TxInitAccount(args::TxInitAccount::parse(matches))
            })
        }

        fn def() -> App {
            App::new(Self::CMD)
                .about(
                    "Send a signed transaction to create a new established \
                     account.",
                )
                .add_args::<args::TxInitAccount<args::CliTypes>>()
        }
    }

    #[derive(Clone, Debug)]
    pub struct TxInitValidator(pub args::TxInitValidator<args::CliTypes>);

    impl SubCmd for TxInitValidator {
        const CMD: &'static str = "init-validator";

        fn parse(matches: &ArgMatches) -> Option<Self> {
            matches.subcommand_matches(Self::CMD).map(|matches| {
                TxInitValidator(args::TxInitValidator::parse(matches))
            })
        }

        fn def() -> App {
            App::new(Self::CMD)
                .about(
                    "Send a signed transaction to create a new validator \
                     account.",
                )
                .add_args::<args::TxInitValidator<args::CliTypes>>()
        }
    }

    #[derive(Clone, Debug)]
    pub struct Bond(pub args::Bond<args::CliTypes>);

    impl SubCmd for Bond {
        const CMD: &'static str = "bond";

        fn parse(matches: &ArgMatches) -> Option<Self> {
            matches
                .subcommand_matches(Self::CMD)
                .map(|matches| Bond(args::Bond::parse(matches)))
        }

        fn def() -> App {
            App::new(Self::CMD)
                .about("Bond tokens in PoS system.")
                .add_args::<args::Bond<args::CliTypes>>()
        }
    }

    #[derive(Clone, Debug)]
    pub struct Unbond(pub args::Unbond<args::CliTypes>);

    impl SubCmd for Unbond {
        const CMD: &'static str = "unbond";

        fn parse(matches: &ArgMatches) -> Option<Self> {
            matches
                .subcommand_matches(Self::CMD)
                .map(|matches| Unbond(args::Unbond::parse(matches)))
        }

        fn def() -> App {
            App::new(Self::CMD)
                .about("Unbond tokens from a PoS bond.")
                .add_args::<args::Unbond<args::CliTypes>>()
        }
    }

    #[derive(Clone, Debug)]
    pub struct Withdraw(pub args::Withdraw<args::CliTypes>);

    impl SubCmd for Withdraw {
        const CMD: &'static str = "withdraw";

        fn parse(matches: &ArgMatches) -> Option<Self> {
            matches
                .subcommand_matches(Self::CMD)
                .map(|matches| Withdraw(args::Withdraw::parse(matches)))
        }

        fn def() -> App {
            App::new(Self::CMD)
                .about("Withdraw tokens from previously unbonded PoS bond.")
                .add_args::<args::Withdraw<args::CliTypes>>()
        }
    }

    #[derive(Clone, Debug)]
    pub struct QueryEpoch(pub args::Query<args::CliTypes>);

    impl SubCmd for QueryEpoch {
        const CMD: &'static str = "epoch";

        fn parse(matches: &ArgMatches) -> Option<Self> {
            matches
                .subcommand_matches(Self::CMD)
                .map(|matches| QueryEpoch(args::Query::parse(matches)))
        }

        fn def() -> App {
            App::new(Self::CMD)
                .about("Query the epoch of the last committed block.")
                .add_args::<args::Query<args::CliTypes>>()
        }
    }

    #[derive(Clone, Debug)]
    pub struct QueryConversions(pub args::QueryConversions<args::CliTypes>);

    impl SubCmd for QueryConversions {
        const CMD: &'static str = "conversions";

        fn parse(matches: &ArgMatches) -> Option<Self> {
            matches.subcommand_matches(Self::CMD).map(|matches| {
                QueryConversions(args::QueryConversions::parse(matches))
            })
        }

        fn def() -> App {
            App::new(Self::CMD)
                .about("Query currently applicable conversions.")
                .add_args::<args::QueryConversions<args::CliTypes>>()
        }
    }

    #[derive(Clone, Debug)]
    pub struct QueryBlock(pub args::Query<args::CliTypes>);

    impl SubCmd for QueryBlock {
        const CMD: &'static str = "block";

        fn parse(matches: &ArgMatches) -> Option<Self> {
            matches
                .subcommand_matches(Self::CMD)
                .map(|matches| QueryBlock(args::Query::parse(matches)))
        }

        fn def() -> App {
            App::new(Self::CMD)
                .about("Query the last committed block.")
                .add_args::<args::Query<args::CliTypes>>()
        }
    }

    #[derive(Clone, Debug)]
    pub struct QueryBalance(pub args::QueryBalance<args::CliTypes>);

    impl SubCmd for QueryBalance {
        const CMD: &'static str = "balance";

        fn parse(matches: &ArgMatches) -> Option<Self> {
            matches
                .subcommand_matches(Self::CMD)
                .map(|matches| QueryBalance(args::QueryBalance::parse(matches)))
        }

        fn def() -> App {
            App::new(Self::CMD)
                .about("Query balance(s) of tokens.")
                .add_args::<args::QueryBalance<args::CliTypes>>()
        }
    }

    #[derive(Clone, Debug)]
    pub struct QueryBonds(pub args::QueryBonds<args::CliTypes>);

    impl SubCmd for QueryBonds {
        const CMD: &'static str = "bonds";

        fn parse(matches: &ArgMatches) -> Option<Self> {
            matches
                .subcommand_matches(Self::CMD)
                .map(|matches| QueryBonds(args::QueryBonds::parse(matches)))
        }

        fn def() -> App {
            App::new(Self::CMD)
                .about("Query PoS bond(s).")
                .add_args::<args::QueryBonds<args::CliTypes>>()
        }
    }

    #[derive(Clone, Debug)]
    pub struct QueryBondedStake(pub args::QueryBondedStake<args::CliTypes>);

    impl SubCmd for QueryBondedStake {
        const CMD: &'static str = "bonded-stake";

        fn parse(matches: &ArgMatches) -> Option<Self> {
            matches.subcommand_matches(Self::CMD).map(|matches| {
                QueryBondedStake(args::QueryBondedStake::parse(matches))
            })
        }

        fn def() -> App {
            App::new(Self::CMD)
                .about("Query PoS bonded stake.")
                .add_args::<args::QueryBondedStake<args::CliTypes>>()
        }
    }

    #[derive(Clone, Debug)]
    pub struct QueryTransfers(pub args::QueryTransfers<args::CliTypes>);

    impl SubCmd for QueryTransfers {
        const CMD: &'static str = "show-transfers";

        fn parse(matches: &ArgMatches) -> Option<Self> {
            matches.subcommand_matches(Self::CMD).map(|matches| {
                QueryTransfers(args::QueryTransfers::parse(matches))
            })
        }

        fn def() -> App {
            App::new(Self::CMD)
                .about("Query the accepted transfers to date.")
                .add_args::<args::QueryTransfers<args::CliTypes>>()
        }
    }

    #[derive(Clone, Debug)]
    pub struct QueryCommissionRate(
        pub args::QueryCommissionRate<args::CliTypes>,
    );

    impl SubCmd for QueryCommissionRate {
        const CMD: &'static str = "commission-rate";

        fn parse(matches: &ArgMatches) -> Option<Self> {
            matches.subcommand_matches(Self::CMD).map(|matches| {
                QueryCommissionRate(args::QueryCommissionRate::parse(matches))
            })
        }

        fn def() -> App {
            App::new(Self::CMD)
                .about("Query commission rate.")
                .add_args::<args::QueryCommissionRate<args::CliTypes>>()
        }
    }

    #[derive(Clone, Debug)]
    pub struct QuerySlashes(pub args::QuerySlashes<args::CliTypes>);

    impl SubCmd for QuerySlashes {
        const CMD: &'static str = "slashes";

        fn parse(matches: &ArgMatches) -> Option<Self>
        where
            Self: Sized,
        {
            matches
                .subcommand_matches(Self::CMD)
                .map(|matches| QuerySlashes(args::QuerySlashes::parse(matches)))
        }

        fn def() -> App {
            App::new(Self::CMD)
                .about("Query PoS applied slashes.")
                .add_args::<args::QuerySlashes<args::CliTypes>>()
        }
    }

    #[derive(Clone, Debug)]
    pub struct QueryDelegations(pub args::QueryDelegations<args::CliTypes>);

    impl SubCmd for QueryDelegations {
        const CMD: &'static str = "delegations";

        fn parse(matches: &ArgMatches) -> Option<Self>
        where
            Self: Sized,
        {
            matches.subcommand_matches(Self::CMD).map(|matches| {
                QueryDelegations(args::QueryDelegations::parse(matches))
            })
        }

        fn def() -> App {
            App::new(Self::CMD)
                .about("Find PoS delegations from the given owner address.")
                .add_args::<args::QueryDelegations<args::CliTypes>>()
        }
    }

    #[derive(Clone, Debug)]
    pub struct QueryFindValidator(pub args::QueryFindValidator<args::CliTypes>);

    impl SubCmd for QueryFindValidator {
        const CMD: &'static str = "find-validator";

        fn parse(matches: &ArgMatches) -> Option<Self>
        where
            Self: Sized,
        {
            matches.subcommand_matches(Self::CMD).map(|matches| {
                QueryFindValidator(args::QueryFindValidator::parse(matches))
            })
        }

        fn def() -> App {
            App::new(Self::CMD)
                .about("Find a PoS validator by its Tendermint address.")
                .add_args::<args::QueryFindValidator<args::CliTypes>>()
        }
    }

    #[derive(Clone, Debug)]
    pub struct QueryRawBytes(pub args::QueryRawBytes<args::CliTypes>);

    impl SubCmd for QueryRawBytes {
        const CMD: &'static str = "query-bytes";

        fn parse(matches: &ArgMatches) -> Option<Self> {
            matches.subcommand_matches(Self::CMD).map(|matches| {
                QueryRawBytes(args::QueryRawBytes::parse(matches))
            })
        }

        fn def() -> App {
            App::new(Self::CMD)
                .about("Query the raw bytes of a given storage key")
                .add_args::<args::QueryRawBytes<args::CliTypes>>()
        }
    }

    #[derive(Clone, Debug)]
    pub struct TxInitProposal(pub args::InitProposal<args::CliTypes>);

    impl SubCmd for TxInitProposal {
        const CMD: &'static str = "init-proposal";

        fn parse(matches: &ArgMatches) -> Option<Self>
        where
            Self: Sized,
        {
            matches.subcommand_matches(Self::CMD).map(|matches| {
                TxInitProposal(args::InitProposal::parse(matches))
            })
        }

        fn def() -> App {
            App::new(Self::CMD)
                .about("Create a new proposal.")
                .add_args::<args::InitProposal<args::CliTypes>>()
        }
    }

    #[derive(Clone, Debug)]
    pub struct TxVoteProposal(pub args::VoteProposal<args::CliTypes>);

    impl SubCmd for TxVoteProposal {
        const CMD: &'static str = "vote-proposal";

        fn parse(matches: &ArgMatches) -> Option<Self>
        where
            Self: Sized,
        {
            matches.subcommand_matches(Self::CMD).map(|matches| {
                TxVoteProposal(args::VoteProposal::parse(matches))
            })
        }

        fn def() -> App {
            App::new(Self::CMD)
                .about("Vote a proposal.")
                .add_args::<args::VoteProposal<args::CliTypes>>()
        }
    }

    #[derive(Clone, Debug)]
    pub struct TxRevealPk(pub args::RevealPk<args::CliTypes>);

    impl SubCmd for TxRevealPk {
        const CMD: &'static str = "reveal-pk";

        fn parse(matches: &ArgMatches) -> Option<Self>
        where
            Self: Sized,
        {
            matches
                .subcommand_matches(Self::CMD)
                .map(|matches| TxRevealPk(args::RevealPk::parse(matches)))
        }

        fn def() -> App {
            App::new(Self::CMD)
                .about(
                    "Submit a tx to reveal the public key an implicit \
                     account. Typically, you don't have to do this manually \
                     and the client will detect when a tx to reveal PK is \
                     needed and submit it automatically. This will write the \
                     PK into the account's storage so that it can be used for \
                     signature verification on transactions authorized by \
                     this account.",
                )
                .add_args::<args::RevealPk<args::CliTypes>>()
        }
    }

    #[derive(Clone, Debug)]
    pub enum Utils {
        JoinNetwork(JoinNetwork),
        FetchWasms(FetchWasms),
        InitNetwork(InitNetwork),
        InitGenesisValidator(InitGenesisValidator),
        PkToTmAddress(PkToTmAddress),
        DefaultBaseDir(DefaultBaseDir),
    }

    impl SubCmd for Utils {
        const CMD: &'static str = "utils";

        fn parse(matches: &ArgMatches) -> Option<Self> {
            matches.subcommand_matches(Self::CMD).and_then(|matches| {
                let join_network =
                    SubCmd::parse(matches).map(Self::JoinNetwork);
                let fetch_wasms = SubCmd::parse(matches).map(Self::FetchWasms);
                let init_network =
                    SubCmd::parse(matches).map(Self::InitNetwork);
                let init_genesis =
                    SubCmd::parse(matches).map(Self::InitGenesisValidator);
                let pk_to_tm_address =
                    SubCmd::parse(matches).map(Self::PkToTmAddress);
                let default_base_dir =
                    SubCmd::parse(matches).map(Self::DefaultBaseDir);
                join_network
                    .or(fetch_wasms)
                    .or(init_network)
                    .or(init_genesis)
                    .or(pk_to_tm_address)
                    .or(default_base_dir)
            })
        }

        fn def() -> App {
            App::new(Self::CMD)
                .about("Utilities.")
                .subcommand(JoinNetwork::def())
                .subcommand(FetchWasms::def())
                .subcommand(InitNetwork::def())
                .subcommand(InitGenesisValidator::def())
                .subcommand(PkToTmAddress::def())
                .subcommand(DefaultBaseDir::def())
                .setting(AppSettings::SubcommandRequiredElseHelp)
        }
    }

    #[derive(Clone, Debug)]
    pub struct JoinNetwork(pub args::JoinNetwork);

    impl SubCmd for JoinNetwork {
        const CMD: &'static str = "join-network";

        fn parse(matches: &ArgMatches) -> Option<Self> {
            matches
                .subcommand_matches(Self::CMD)
                .map(|matches| Self(args::JoinNetwork::parse(matches)))
        }

        fn def() -> App {
            App::new(Self::CMD)
                .about("Configure Namada to join an existing network.")
                .add_args::<args::JoinNetwork>()
        }
    }

    #[derive(Clone, Debug)]
    pub struct FetchWasms(pub args::FetchWasms);

    impl SubCmd for FetchWasms {
        const CMD: &'static str = "fetch-wasms";

        fn parse(matches: &ArgMatches) -> Option<Self> {
            matches
                .subcommand_matches(Self::CMD)
                .map(|matches| Self(args::FetchWasms::parse(matches)))
        }

        fn def() -> App {
            App::new(Self::CMD)
                .about("Ensure pre-built wasms are present")
                .add_args::<args::FetchWasms>()
        }
    }

    #[derive(Clone, Debug)]
    pub struct InitNetwork(pub args::InitNetwork);

    impl SubCmd for InitNetwork {
        const CMD: &'static str = "init-network";

        fn parse(matches: &ArgMatches) -> Option<Self> {
            matches
                .subcommand_matches(Self::CMD)
                .map(|matches| Self(args::InitNetwork::parse(matches)))
        }

        fn def() -> App {
            App::new(Self::CMD)
                .about("Initialize a new test network.")
                .add_args::<args::InitNetwork>()
        }
    }

    #[derive(Clone, Debug)]
    pub struct InitGenesisValidator(pub args::InitGenesisValidator);

    impl SubCmd for InitGenesisValidator {
        const CMD: &'static str = "init-genesis-validator";

        fn parse(matches: &ArgMatches) -> Option<Self> {
            matches
                .subcommand_matches(Self::CMD)
                .map(|matches| Self(args::InitGenesisValidator::parse(matches)))
        }

        fn def() -> App {
            App::new(Self::CMD)
                .about(
                    "Initialize genesis validator's address, consensus key \
                     and validator account key and use it in the ledger's \
                     node.",
                )
                .add_args::<args::InitGenesisValidator>()
        }
    }

    #[derive(Clone, Debug)]
    pub struct PkToTmAddress(pub args::PkToTmAddress);

    impl SubCmd for PkToTmAddress {
        const CMD: &'static str = "pk-to-tm";

        fn parse(matches: &ArgMatches) -> Option<Self> {
            matches
                .subcommand_matches(Self::CMD)
                .map(|matches| Self(args::PkToTmAddress::parse(matches)))
        }

        fn def() -> App {
            App::new(Self::CMD)
                .about(
                    "Convert a validator's consensus public key to a \
                     Tendermint address.",
                )
                .add_args::<args::PkToTmAddress>()
        }
    }

    #[derive(Clone, Debug)]
    pub struct DefaultBaseDir(pub args::DefaultBaseDir);

    impl SubCmd for DefaultBaseDir {
        const CMD: &'static str = "default-base-dir";

        fn parse(matches: &ArgMatches) -> Option<Self> {
            matches
                .subcommand_matches(Self::CMD)
                .map(|matches| Self(args::DefaultBaseDir::parse(matches)))
        }

        fn def() -> App {
            App::new(Self::CMD)
                .about(
                    "Print the default base directory that would be used if \
                     --base-dir or NAMADA_BASE_DIR were not used to set the \
                     base directory.",
                )
                .add_args::<args::DefaultBaseDir>()
        }
    }
}

pub mod args {

    use std::env;
    use std::net::SocketAddr;
    use std::path::PathBuf;
    use std::str::FromStr;

    use namada::ibc::core::ics24_host::identifier::{ChannelId, PortId};
    pub use namada::ledger::args::*;
    use namada::types::address::Address;
    use namada::types::chain::{ChainId, ChainIdPrefix};
    use namada::types::key::*;
    use namada::types::masp::{ExtendedSpendingKey, MaspValue};
    use namada::types::storage::{self, BlockHeight, Epoch};
    use namada::types::time::DateTimeUtc;
    use namada::types::token;
    use rust_decimal::Decimal;

    use super::context::*;
    use super::utils::*;
    use super::{ArgGroup, ArgMatches};
    use crate::config::{self, Action, ActionAtHeight};
    use crate::facade::tendermint::Timeout;
    use crate::facade::tendermint_config::net::Address as TendermintAddress;

    pub const TX_INIT_ACCOUNT_WASM: &str = "tx_init_account.wasm";
    pub const TX_INIT_VALIDATOR_WASM: &str = "tx_init_validator.wasm";
    pub const TX_INIT_PROPOSAL: &str = "tx_init_proposal.wasm";
    pub const TX_VOTE_PROPOSAL: &str = "tx_vote_proposal.wasm";
    pub const TX_REVEAL_PK: &str = "tx_reveal_pk.wasm";
    pub const TX_UPDATE_VP_WASM: &str = "tx_update_vp.wasm";
    pub const TX_TRANSFER_WASM: &str = "tx_transfer.wasm";
    pub const TX_IBC_WASM: &str = "tx_ibc.wasm";
    pub const VP_USER_WASM: &str = "vp_user.wasm";
    pub const TX_BOND_WASM: &str = "tx_bond.wasm";
    pub const TX_UNBOND_WASM: &str = "tx_unbond.wasm";
    pub const TX_WITHDRAW_WASM: &str = "tx_withdraw.wasm";
    pub const TX_CHANGE_COMMISSION_WASM: &str =
        "tx_change_validator_commission.wasm";
    pub const TX_UNJAIL_VALIDATOR_WASM: &str = "tx_unjail_validator.wasm";

    pub const ADDRESS: Arg<WalletAddress> = arg("address");
    pub const ALIAS_OPT: ArgOpt<String> = ALIAS.opt();
    pub const ALIAS: Arg<String> = arg("alias");
    pub const ALIAS_FORCE: ArgFlag = flag("alias-force");
    pub const ALLOW_DUPLICATE_IP: ArgFlag = flag("allow-duplicate-ip");
    pub const AMOUNT: Arg<token::Amount> = arg("amount");
    pub const ARCHIVE_DIR: ArgOpt<PathBuf> = arg_opt("archive-dir");
    pub const BALANCE_OWNER: ArgOpt<WalletBalanceOwner> = arg_opt("owner");
    pub const BASE_DIR: ArgDefault<PathBuf> = arg_default(
        "base-dir",
        DefaultFn(|| match env::var("NAMADA_BASE_DIR") {
            Ok(dir) => PathBuf::from(dir),
            Err(_) => config::get_default_namada_folder(),
        }),
    );
    pub const BLOCK_HEIGHT: Arg<BlockHeight> = arg("block-height");
    // pub const BLOCK_HEIGHT_OPT: ArgOpt<BlockHeight> = arg_opt("height");
    pub const BROADCAST_ONLY: ArgFlag = flag("broadcast-only");
    pub const CHAIN_ID: Arg<ChainId> = arg("chain-id");
    pub const CHAIN_ID_OPT: ArgOpt<ChainId> = CHAIN_ID.opt();
    pub const CHAIN_ID_PREFIX: Arg<ChainIdPrefix> = arg("chain-prefix");
    pub const CHANNEL_ID: Arg<ChannelId> = arg("channel-id");
    pub const CODE_PATH: Arg<PathBuf> = arg("code-path");
    pub const CODE_PATH_OPT: ArgOpt<PathBuf> = CODE_PATH.opt();
    pub const COMMISSION_RATE: Arg<Decimal> = arg("commission-rate");
    pub const CONSENSUS_TIMEOUT_COMMIT: ArgDefault<Timeout> = arg_default(
        "consensus-timeout-commit",
        DefaultFn(|| Timeout::from_str("1s").unwrap()),
    );
<<<<<<< HEAD
    const DATA_PATH_OPT: ArgOpt<PathBuf> = arg_opt("data-path");
    const DATA_PATH: Arg<PathBuf> = arg("data-path");
    const DECRYPT: ArgFlag = flag("decrypt");
    const DISPOSABLE_SIGNING_KEY: ArgFlag = flag("disposable-signing-key");
    const DONT_ARCHIVE: ArgFlag = flag("dont-archive");
    const DRY_RUN_TX: ArgFlag = flag("dry-run");
    const DRY_RUN_WRAPPER_TX: ArgFlag = flag("dry-run-wrapper");
    const DUMP_TX: ArgFlag = flag("dump-tx");
    const EPOCH: ArgOpt<Epoch> = arg_opt("epoch");
    const EXPIRATION_OPT: ArgOpt<DateTimeUtc> = arg_opt("expiration");
    const FEE_UNSHIELD_SPENDING_KEY: ArgOpt<ExtendedSpendingKey> =
        arg_opt("fee-spending-key");
    const FORCE: ArgFlag = flag("force");
    const DONT_PREFETCH_WASM: ArgFlag = flag("dont-prefetch-wasm");
    const FEE_AMOUNT: ArgOpt<token::Amount> = arg_opt("fee-amount");
    const GAS_LIMIT: ArgDefault<GasLimit> =
        arg_default("gas-limit", DefaultFn(|| GasLimit::from(1_000_000)));
    const FEE_TOKEN: ArgDefaultFromCtx<WalletAddress> =
        arg_default_from_ctx("fee-token", DefaultFn(|| "NAM".into()));
    const GENESIS_PATH: Arg<PathBuf> = arg("genesis-path");
    const GENESIS_VALIDATOR: ArgOpt<String> = arg("genesis-validator").opt();
    const HALT_ACTION: ArgFlag = flag("halt");
    const HISTORIC: ArgFlag = flag("historic");
    const LEDGER_ADDRESS_ABOUT: &str =
=======
    pub const DATA_PATH_OPT: ArgOpt<PathBuf> = arg_opt("data-path");
    pub const DATA_PATH: Arg<PathBuf> = arg("data-path");
    pub const DECRYPT: ArgFlag = flag("decrypt");
    pub const DONT_ARCHIVE: ArgFlag = flag("dont-archive");
    pub const DRY_RUN_TX: ArgFlag = flag("dry-run");
    pub const DUMP_TX: ArgFlag = flag("dump-tx");
    pub const EPOCH: ArgOpt<Epoch> = arg_opt("epoch");
    pub const EXPIRATION_OPT: ArgOpt<DateTimeUtc> = arg_opt("expiration");
    pub const FORCE: ArgFlag = flag("force");
    pub const DONT_PREFETCH_WASM: ArgFlag = flag("dont-prefetch-wasm");
    pub const GAS_AMOUNT: ArgDefault<token::Amount> =
        arg_default("gas-amount", DefaultFn(|| token::Amount::from(0)));
    pub const GAS_LIMIT: ArgDefault<token::Amount> =
        arg_default("gas-limit", DefaultFn(|| token::Amount::from(0)));
    pub const GAS_TOKEN: ArgDefaultFromCtx<WalletAddress> =
        arg_default_from_ctx("gas-token", DefaultFn(|| "NAM".parse().unwrap()));
    pub const GENESIS_PATH: Arg<PathBuf> = arg("genesis-path");
    pub const GENESIS_VALIDATOR: ArgOpt<String> =
        arg("genesis-validator").opt();
    pub const HALT_ACTION: ArgFlag = flag("halt");
    pub const HD_WALLET_DERIVATION_PATH: Arg<String> = arg("hd-path");
    pub const HD_WALLET_DERIVATION_PATH_OPT: ArgOpt<String> =
        HD_WALLET_DERIVATION_PATH.opt();
    pub const HISTORIC: ArgFlag = flag("historic");
    pub const LEDGER_ADDRESS_ABOUT: &str =
>>>>>>> fdeaf23f
        "Address of a ledger node as \"{scheme}://{host}:{port}\". If the \
         scheme is not supplied, it is assumed to be TCP.";
    pub const LEDGER_ADDRESS_DEFAULT: ArgDefault<TendermintAddress> =
        LEDGER_ADDRESS.default(DefaultFn(|| {
            let raw = "127.0.0.1:26657";
            TendermintAddress::from_str(raw).unwrap()
        }));

    pub const LEDGER_ADDRESS: Arg<TendermintAddress> = arg("node");
    pub const LOCALHOST: ArgFlag = flag("localhost");
    pub const MASP_VALUE: Arg<MaspValue> = arg("value");
    pub const MAX_COMMISSION_RATE_CHANGE: Arg<Decimal> =
        arg("max-commission-rate-change");
    pub const NET_ADDRESS: Arg<SocketAddr> = arg("net-address");
    pub const NAMADA_START_TIME: ArgOpt<DateTimeUtc> = arg_opt("time");
    pub const NO_CONVERSIONS: ArgFlag = flag("no-conversions");
    pub const OUT_FILE_PATH_OPT: ArgOpt<PathBuf> = arg_opt("out-file-path");
    pub const OWNER: Arg<WalletAddress> = arg("owner");
    pub const OWNER_OPT: ArgOpt<WalletAddress> = OWNER.opt();
    pub const PIN: ArgFlag = flag("pin");
    pub const PORT_ID: ArgDefault<PortId> = arg_default(
        "port-id",
        DefaultFn(|| PortId::from_str("transfer").unwrap()),
    );
    pub const PROPOSAL_OFFLINE: ArgFlag = flag("offline");
    pub const PROTOCOL_KEY: ArgOpt<WalletPublicKey> = arg_opt("protocol-key");
    pub const PRE_GENESIS_PATH: ArgOpt<PathBuf> = arg_opt("pre-genesis-path");
    pub const PUBLIC_KEY: Arg<WalletPublicKey> = arg("public-key");
    pub const PROPOSAL_ID: Arg<u64> = arg("proposal-id");
    pub const PROPOSAL_ID_OPT: ArgOpt<u64> = arg_opt("proposal-id");
    pub const PROPOSAL_VOTE_PGF_OPT: ArgOpt<String> = arg_opt("pgf");
    pub const PROPOSAL_VOTE_ETH_OPT: ArgOpt<String> = arg_opt("eth");
    pub const PROPOSAL_VOTE: Arg<String> = arg("vote");
    pub const RAW_ADDRESS: Arg<Address> = arg("address");
    pub const RAW_ADDRESS_OPT: ArgOpt<Address> = RAW_ADDRESS.opt();
    pub const RAW_PUBLIC_KEY: Arg<common::PublicKey> = arg("public-key");
    pub const RAW_PUBLIC_KEY_OPT: ArgOpt<common::PublicKey> =
        arg_opt("public-key");
    pub const RECEIVER: Arg<String> = arg("receiver");
    pub const SCHEME: ArgDefault<SchemeType> =
        arg_default("scheme", DefaultFn(|| SchemeType::Ed25519));
    pub const SIGNER: ArgOpt<WalletAddress> = arg_opt("signer");
    pub const SIGNING_KEY_OPT: ArgOpt<WalletKeypair> = SIGNING_KEY.opt();
    pub const SIGNING_KEY: Arg<WalletKeypair> = arg("signing-key");
    pub const SOURCE: Arg<WalletAddress> = arg("source");
    pub const SOURCE_OPT: ArgOpt<WalletAddress> = SOURCE.opt();
    pub const STORAGE_KEY: Arg<storage::Key> = arg("storage-key");
    pub const SUB_PREFIX: ArgOpt<String> = arg_opt("sub-prefix");
    pub const SUSPEND_ACTION: ArgFlag = flag("suspend");
    pub const TIMEOUT_HEIGHT: ArgOpt<u64> = arg_opt("timeout-height");
    pub const TIMEOUT_SEC_OFFSET: ArgOpt<u64> = arg_opt("timeout-sec-offset");
    pub const TM_ADDRESS: Arg<String> = arg("tm-address");
    pub const TOKEN_OPT: ArgOpt<WalletAddress> = TOKEN.opt();
    pub const TOKEN: Arg<WalletAddress> = arg("token");
    pub const TRANSFER_SOURCE: Arg<WalletTransferSource> = arg("source");
    pub const TRANSFER_TARGET: Arg<WalletTransferTarget> = arg("target");
    pub const TX_HASH: Arg<String> = arg("tx-hash");
    pub const UNSAFE_DONT_ENCRYPT: ArgFlag = flag("unsafe-dont-encrypt");
    pub const UNSAFE_SHOW_SECRET: ArgFlag = flag("unsafe-show-secret");
    pub const VALIDATOR: Arg<WalletAddress> = arg("validator");
    pub const VALIDATOR_OPT: ArgOpt<WalletAddress> = VALIDATOR.opt();
    pub const VALIDATOR_ACCOUNT_KEY: ArgOpt<WalletPublicKey> =
        arg_opt("account-key");
    pub const VALIDATOR_CONSENSUS_KEY: ArgOpt<WalletKeypair> =
        arg_opt("consensus-key");
    pub const VALIDATOR_CODE_PATH: ArgOpt<PathBuf> =
        arg_opt("validator-code-path");
    pub const VALUE: ArgOpt<String> = arg_opt("value");
    pub const VIEWING_KEY: Arg<WalletViewingKey> = arg("key");
    pub const WALLET_ALIAS_FORCE: ArgFlag = flag("wallet-alias-force");
    pub const WASM_CHECKSUMS_PATH: Arg<PathBuf> = arg("wasm-checksums-path");
    pub const WASM_DIR: ArgOpt<PathBuf> = arg_opt("wasm-dir");

    /// Global command arguments
    #[derive(Clone, Debug)]
    pub struct Global {
        pub chain_id: Option<ChainId>,
        pub base_dir: PathBuf,
        pub wasm_dir: Option<PathBuf>,
    }

    impl Global {
        /// Parse global arguments
        pub fn parse(matches: &ArgMatches) -> Self {
            let chain_id = CHAIN_ID_OPT.parse(matches);
            let base_dir = BASE_DIR.parse(matches);
            let wasm_dir = WASM_DIR.parse(matches);
            Global {
                chain_id,
                base_dir,
                wasm_dir,
            }
        }

        /// Add global args definition. Should be added to every top-level
        /// command.
        pub fn def(app: App) -> App {
            app.arg(CHAIN_ID_OPT.def().about("The chain ID."))
                .arg(BASE_DIR.def().about(
                    "The base directory is where the nodes, client and wallet \
                     configuration and state is stored. This value can also \
                     be set via `NAMADA_BASE_DIR` environment variable, but \
                     the argument takes precedence, if specified. Defaults to \
                     `$XDG_DATA_HOME/namada` (`$HOME/.local/share/namada` \
                     where `XDG_DATA_HOME` is unset) on \
                     Unix,`$HOME/Library/Application Support/Namada` on \
                     Mac,and `%AppData%\\Namada` on Windows.",
                ))
                .arg(WASM_DIR.def().about(
                    "Directory with built WASM validity predicates, \
                     transactions. This value can also be set via \
                     `NAMADA_WASM_DIR` environment variable, but the argument \
                     takes precedence, if specified.",
                ))
        }
    }

    #[derive(Clone, Debug)]
    pub struct LedgerRun {
        pub start_time: Option<DateTimeUtc>,
    }

    impl Args for LedgerRun {
        fn parse(matches: &ArgMatches) -> Self {
            let start_time = NAMADA_START_TIME.parse(matches);
            Self { start_time }
        }

        fn def(app: App) -> App {
            app.arg(NAMADA_START_TIME.def().about(
                "The start time of the ledger. Accepts a relaxed form of \
                 RFC3339. A space or a 'T' are accepted as the separator \
                 between the date and time components. Additional spaces are \
                 allowed between each component.\nAll of these examples are \
                 equivalent:\n2023-01-20T12:12:12Z\n2023-01-20 \
                 12:12:12Z\n2023-  01-20T12:  12:12Z",
            ))
        }
    }

    #[derive(Clone, Debug)]
    pub struct LedgerRunUntil {
        pub time: Option<DateTimeUtc>,
        pub action_at_height: ActionAtHeight,
    }

    impl Args for LedgerRunUntil {
        fn parse(matches: &ArgMatches) -> Self {
            Self {
                time: NAMADA_START_TIME.parse(matches),
                action_at_height: ActionAtHeight {
                    height: BLOCK_HEIGHT.parse(matches),
                    action: if HALT_ACTION.parse(matches) {
                        Action::Halt
                    } else {
                        Action::Suspend
                    },
                },
            }
        }

        fn def(app: App) -> App {
            app.arg(
                NAMADA_START_TIME
                    .def()
                    .about("The start time of the ledger."),
            )
            .arg(BLOCK_HEIGHT.def().about("The block height to run until."))
            .arg(HALT_ACTION.def().about("Halt at the given block height"))
            .arg(
                SUSPEND_ACTION
                    .def()
                    .about("Suspend consensus at the given block height"),
            )
            .group(
                ArgGroup::new("find_flags")
                    .args(&[HALT_ACTION.name, SUSPEND_ACTION.name])
                    .required(true),
            )
        }
    }

    #[derive(Clone, Debug)]
    pub struct LedgerDumpDb {
        // TODO: allow to specify height
        // pub block_height: Option<BlockHeight>,
        pub out_file_path: PathBuf,
        pub historic: bool,
    }

    impl Args for LedgerDumpDb {
        fn parse(matches: &ArgMatches) -> Self {
            // let block_height = BLOCK_HEIGHT_OPT.parse(matches);
            let out_file_path = OUT_FILE_PATH_OPT
                .parse(matches)
                .unwrap_or_else(|| PathBuf::from("db_dump".to_string()));
            let historic = HISTORIC.parse(matches);

            Self {
                // block_height,
                out_file_path,
                historic,
            }
        }

        fn def(app: App) -> App {
            app
                // .arg(BLOCK_HEIGHT_OPT.def().about(
                //     "The block height to dump. Defaults to latest committed
                // block.", ))
                .arg(OUT_FILE_PATH_OPT.def().about(
                    "Path for the output file (omitting file extension). \
                     Defaults to \"db_dump.{block_height}.toml\" in the \
                     current working directory.",
                ))
                .arg(HISTORIC.def().about(
                    "If provided, dump also the diff of the last height",
                ))
        }
    }

    pub trait CliToSdk<X>: Args {
        fn to_sdk(self, ctx: &mut Context) -> X;
    }

    impl CliToSdk<QueryResult<SdkTypes>> for QueryResult<CliTypes> {
        fn to_sdk(self, ctx: &mut Context) -> QueryResult<SdkTypes> {
            QueryResult::<SdkTypes> {
                query: self.query.to_sdk(ctx),
                tx_hash: self.tx_hash,
            }
        }
    }

    impl Args for QueryResult<CliTypes> {
        fn parse(matches: &ArgMatches) -> Self {
            let query = Query::parse(matches);
            let tx_hash = TX_HASH.parse(matches);
            Self { query, tx_hash }
        }

        fn def(app: App) -> App {
            app.add_args::<Query<CliTypes>>().arg(
                TX_HASH
                    .def()
                    .about("The hash of the transaction being looked up."),
            )
        }
    }

    impl CliToSdk<TxCustom<SdkTypes>> for TxCustom<CliTypes> {
        fn to_sdk(self, ctx: &mut Context) -> TxCustom<SdkTypes> {
            TxCustom::<SdkTypes> {
                tx: self.tx.to_sdk(ctx),
                code_path: ctx.read_wasm(self.code_path),
                data_path: self.data_path.map(|data_path| {
                    std::fs::read(data_path)
                        .expect("Expected a file at given data path")
                }),
            }
        }
    }

    impl Args for TxCustom<CliTypes> {
        fn parse(matches: &ArgMatches) -> Self {
            let tx = Tx::parse(matches);
            let code_path = CODE_PATH.parse(matches);
            let data_path = DATA_PATH_OPT.parse(matches);
            Self {
                tx,
                code_path,
                data_path,
            }
        }

        fn def(app: App) -> App {
            app.add_args::<Tx<CliTypes>>()
                .arg(
                    CODE_PATH
                        .def()
                        .about("The path to the transaction's WASM code."),
                )
                .arg(DATA_PATH_OPT.def().about(
                    "The data file at this path containing arbitrary bytes \
                     will be passed to the transaction code when it's \
                     executed.",
                ))
        }
    }

    impl CliToSdk<TxTransfer<SdkTypes>> for TxTransfer<CliTypes> {
        fn to_sdk(self, ctx: &mut Context) -> TxTransfer<SdkTypes> {
            TxTransfer::<SdkTypes> {
                tx: self.tx.to_sdk(ctx),
                source: ctx.get_cached(&self.source),
                target: ctx.get(&self.target),
                token: ctx.get(&self.token),
                sub_prefix: self.sub_prefix,
                amount: self.amount,
                native_token: ctx.native_token.clone(),
                tx_code_path: self.tx_code_path.to_path_buf(),
            }
        }
    }

    impl Args for TxTransfer<CliTypes> {
        fn parse(matches: &ArgMatches) -> Self {
            let tx = Tx::parse(matches);
            let source = TRANSFER_SOURCE.parse(matches);
            let target = TRANSFER_TARGET.parse(matches);
            let token = TOKEN.parse(matches);
            let sub_prefix = SUB_PREFIX.parse(matches);
            let amount = AMOUNT.parse(matches);
            let tx_code_path = PathBuf::from(TX_TRANSFER_WASM);
            Self {
                tx,
                source,
                target,
                token,
                sub_prefix,
                amount,
                native_token: (),
                tx_code_path,
            }
        }

        fn def(app: App) -> App {
            app.add_args::<Tx<CliTypes>>()
                .arg(TRANSFER_SOURCE.def().about(
                    "The source account address. The source's key may be used \
                     to produce the signature.",
                ))
                .arg(TRANSFER_TARGET.def().about(
                    "The target account address. The target's key may be used \
                     to produce the signature.",
                ))
                .arg(TOKEN.def().about("The transfer token."))
                .arg(SUB_PREFIX.def().about("The token's sub prefix."))
                .arg(AMOUNT.def().about("The amount to transfer in decimal."))
        }
    }

    impl CliToSdk<TxIbcTransfer<SdkTypes>> for TxIbcTransfer<CliTypes> {
        fn to_sdk(self, ctx: &mut Context) -> TxIbcTransfer<SdkTypes> {
            TxIbcTransfer::<SdkTypes> {
                tx: self.tx.to_sdk(ctx),
                source: ctx.get(&self.source),
                receiver: self.receiver,
                token: ctx.get(&self.token),
                sub_prefix: self.sub_prefix,
                amount: self.amount,
                port_id: self.port_id,
                channel_id: self.channel_id,
                timeout_height: self.timeout_height,
                timeout_sec_offset: self.timeout_sec_offset,
                tx_code_path: self.tx_code_path.to_path_buf(),
            }
        }
    }

    impl Args for TxIbcTransfer<CliTypes> {
        fn parse(matches: &ArgMatches) -> Self {
            let tx = Tx::parse(matches);
            let source = SOURCE.parse(matches);
            let receiver = RECEIVER.parse(matches);
            let token = TOKEN.parse(matches);
            let sub_prefix = SUB_PREFIX.parse(matches);
            let amount = AMOUNT.parse(matches);
            let port_id = PORT_ID.parse(matches);
            let channel_id = CHANNEL_ID.parse(matches);
            let timeout_height = TIMEOUT_HEIGHT.parse(matches);
            let timeout_sec_offset = TIMEOUT_SEC_OFFSET.parse(matches);
            let tx_code_path = PathBuf::from(TX_IBC_WASM);
            Self {
                tx,
                source,
                receiver,
                token,
                sub_prefix,
                amount,
                port_id,
                channel_id,
                timeout_height,
                timeout_sec_offset,
                tx_code_path,
            }
        }

        fn def(app: App) -> App {
            app.add_args::<Tx<CliTypes>>()
                .arg(SOURCE.def().about(
                    "The source account address. The source's key is used to \
                     produce the signature.",
                ))
                .arg(RECEIVER.def().about(
                    "The receiver address on the destination chain as string.",
                ))
                .arg(TOKEN.def().about("The transfer token."))
                .arg(SUB_PREFIX.def().about("The token's sub prefix."))
                .arg(AMOUNT.def().about("The amount to transfer in decimal."))
                .arg(PORT_ID.def().about("The port ID."))
                .arg(CHANNEL_ID.def().about("The channel ID."))
                .arg(
                    TIMEOUT_HEIGHT
                        .def()
                        .about("The timeout height of the destination chain."),
                )
                .arg(TIMEOUT_SEC_OFFSET.def().about("The timeout as seconds."))
        }
    }

    impl CliToSdk<TxInitAccount<SdkTypes>> for TxInitAccount<CliTypes> {
        fn to_sdk(self, ctx: &mut Context) -> TxInitAccount<SdkTypes> {
            TxInitAccount::<SdkTypes> {
                tx: self.tx.to_sdk(ctx),
                source: ctx.get(&self.source),
                vp_code_path: self.vp_code_path.to_path_buf(),
                tx_code_path: self.tx_code_path.to_path_buf(),
                public_key: ctx.get_cached(&self.public_key),
            }
        }
    }

    impl Args for TxInitAccount<CliTypes> {
        fn parse(matches: &ArgMatches) -> Self {
            let tx = Tx::parse(matches);
            let source = SOURCE.parse(matches);
            let vp_code_path = CODE_PATH_OPT
                .parse(matches)
                .unwrap_or_else(|| PathBuf::from(VP_USER_WASM));
            let tx_code_path = PathBuf::from(TX_INIT_ACCOUNT_WASM);
            let public_key = PUBLIC_KEY.parse(matches);
            Self {
                tx,
                source,
                vp_code_path,
                public_key,
                tx_code_path,
            }
        }

        fn def(app: App) -> App {
            app.add_args::<Tx<CliTypes>>()
                .arg(SOURCE.def().about(
                    "The source account's address that signs the transaction.",
                ))
                .arg(CODE_PATH_OPT.def().about(
                    "The path to the validity predicate WASM code to be used \
                     for the new account. Uses the default user VP if none \
                     specified.",
                ))
                .arg(PUBLIC_KEY.def().about(
                    "A public key to be used for the new account in \
                     hexadecimal encoding.",
                ))
        }
    }

    impl CliToSdk<TxInitValidator<SdkTypes>> for TxInitValidator<CliTypes> {
        fn to_sdk(self, ctx: &mut Context) -> TxInitValidator<SdkTypes> {
            TxInitValidator::<SdkTypes> {
                tx: self.tx.to_sdk(ctx),
                source: ctx.get(&self.source),
                scheme: self.scheme,
                account_key: self.account_key.map(|x| ctx.get_cached(&x)),
                consensus_key: self.consensus_key.map(|x| ctx.get_cached(&x)),
                protocol_key: self.protocol_key.map(|x| ctx.get_cached(&x)),
                commission_rate: self.commission_rate,
                max_commission_rate_change: self.max_commission_rate_change,
                validator_vp_code_path: self
                    .validator_vp_code_path
                    .to_path_buf(),
                unsafe_dont_encrypt: self.unsafe_dont_encrypt,
                tx_code_path: self.tx_code_path.to_path_buf(),
            }
        }
    }

    impl Args for TxInitValidator<CliTypes> {
        fn parse(matches: &ArgMatches) -> Self {
            let tx = Tx::parse(matches);
            let source = SOURCE.parse(matches);
            let scheme = SCHEME.parse(matches);
            let account_key = VALIDATOR_ACCOUNT_KEY.parse(matches);
            let consensus_key = VALIDATOR_CONSENSUS_KEY.parse(matches);
            let protocol_key = PROTOCOL_KEY.parse(matches);
            let commission_rate = COMMISSION_RATE.parse(matches);
            let max_commission_rate_change =
                MAX_COMMISSION_RATE_CHANGE.parse(matches);
            let validator_vp_code_path = VALIDATOR_CODE_PATH
                .parse(matches)
                .unwrap_or_else(|| PathBuf::from(VP_USER_WASM));
            let unsafe_dont_encrypt = UNSAFE_DONT_ENCRYPT.parse(matches);
            let tx_code_path = PathBuf::from(TX_INIT_VALIDATOR_WASM);
            Self {
                tx,
                source,
                scheme,
                account_key,
                consensus_key,
                protocol_key,
                commission_rate,
                max_commission_rate_change,
                validator_vp_code_path,
                unsafe_dont_encrypt,
                tx_code_path,
            }
        }

        fn def(app: App) -> App {
            app.add_args::<Tx<CliTypes>>()
                .arg(SOURCE.def().about(
                    "The source account's address that signs the transaction.",
                ))
                .arg(SCHEME.def().about(
                    "The key scheme/type used for the validator keys. \
                     Currently supports ed25519 and secp256k1.",
                ))
                .arg(VALIDATOR_ACCOUNT_KEY.def().about(
                    "A public key for the validator account. A new one will \
                     be generated if none given.",
                ))
                .arg(VALIDATOR_CONSENSUS_KEY.def().about(
                    "A consensus key for the validator account. A new one \
                     will be generated if none given.",
                ))
                .arg(PROTOCOL_KEY.def().about(
                    "A public key for signing protocol transactions. A new \
                     one will be generated if none given.",
                ))
                .arg(COMMISSION_RATE.def().about(
                    "The commission rate charged by the validator for \
                     delegation rewards. Expressed as a decimal between 0 and \
                     1. This is a required parameter.",
                ))
                .arg(MAX_COMMISSION_RATE_CHANGE.def().about(
                    "The maximum change per epoch in the commission rate \
                     charged by the validator for delegation rewards. \
                     Expressed as a decimal between 0 and 1. This is a \
                     required parameter.",
                ))
                .arg(VALIDATOR_CODE_PATH.def().about(
                    "The path to the validity predicate WASM code to be used \
                     for the validator account. Uses the default validator VP \
                     if none specified.",
                ))
                .arg(UNSAFE_DONT_ENCRYPT.def().about(
                    "UNSAFE: Do not encrypt the generated keypairs. Do not \
                     use this for keys used in a live network.",
                ))
        }
    }

    impl CliToSdk<TxUpdateVp<SdkTypes>> for TxUpdateVp<CliTypes> {
        fn to_sdk(self, ctx: &mut Context) -> TxUpdateVp<SdkTypes> {
            TxUpdateVp::<SdkTypes> {
                tx: self.tx.to_sdk(ctx),
                vp_code_path: self.vp_code_path,
                tx_code_path: self.tx_code_path,
                addr: ctx.get(&self.addr),
            }
        }
    }

    impl Args for TxUpdateVp<CliTypes> {
        fn parse(matches: &ArgMatches) -> Self {
            let tx = Tx::parse(matches);
            let vp_code_path = CODE_PATH.parse(matches);
            let addr = ADDRESS.parse(matches);
            let tx_code_path = PathBuf::from(TX_UPDATE_VP_WASM);
            Self {
                tx,
                vp_code_path,
                addr,
                tx_code_path,
            }
        }

        fn def(app: App) -> App {
            app.add_args::<Tx<CliTypes>>()
                .arg(
                    CODE_PATH.def().about(
                        "The path to the new validity predicate WASM code.",
                    ),
                )
                .arg(ADDRESS.def().about(
                    "The account's address. It's key is used to produce the \
                     signature.",
                ))
        }
    }

    impl CliToSdk<Bond<SdkTypes>> for Bond<CliTypes> {
        fn to_sdk(self, ctx: &mut Context) -> Bond<SdkTypes> {
            Bond::<SdkTypes> {
                tx: self.tx.to_sdk(ctx),
                validator: ctx.get(&self.validator),
                amount: self.amount,
                source: self.source.map(|x| ctx.get(&x)),
                native_token: ctx.native_token.clone(),
                tx_code_path: self.tx_code_path.to_path_buf(),
            }
        }
    }

    impl Args for Bond<CliTypes> {
        fn parse(matches: &ArgMatches) -> Self {
            let tx = Tx::parse(matches);
            let validator = VALIDATOR.parse(matches);
            let amount = AMOUNT.parse(matches);
            let source = SOURCE_OPT.parse(matches);
            let tx_code_path = PathBuf::from(TX_BOND_WASM);
            Self {
                tx,
                validator,
                amount,
                source,
                native_token: (),
                tx_code_path,
            }
        }

        fn def(app: App) -> App {
            app.add_args::<Tx<CliTypes>>()
                .arg(VALIDATOR.def().about("Validator address."))
                .arg(AMOUNT.def().about("Amount of tokens to stake in a bond."))
                .arg(SOURCE_OPT.def().about(
                    "Source address for delegations. For self-bonds, the \
                     validator is also the source.",
                ))
        }
    }

    impl CliToSdk<Unbond<SdkTypes>> for Unbond<CliTypes> {
        fn to_sdk(self, ctx: &mut Context) -> Unbond<SdkTypes> {
            Unbond::<SdkTypes> {
                tx: self.tx.to_sdk(ctx),
                validator: ctx.get(&self.validator),
                amount: self.amount,
                source: self.source.map(|x| ctx.get(&x)),
                tx_code_path: self.tx_code_path.to_path_buf(),
            }
        }
    }

    impl Args for Unbond<CliTypes> {
        fn parse(matches: &ArgMatches) -> Self {
            let tx = Tx::parse(matches);
            let validator = VALIDATOR.parse(matches);
            let amount = AMOUNT.parse(matches);
            let source = SOURCE_OPT.parse(matches);
            let tx_code_path = PathBuf::from(TX_UNBOND_WASM);
            Self {
                tx,
                validator,
                amount,
                source,
                tx_code_path,
            }
        }

        fn def(app: App) -> App {
            app.add_args::<Tx<CliTypes>>()
                .arg(VALIDATOR.def().about("Validator address."))
                .arg(
                    AMOUNT
                        .def()
                        .about("Amount of tokens to unbond from a bond."),
                )
                .arg(SOURCE_OPT.def().about(
                    "Source address for unbonding from delegations. For \
                     unbonding from self-bonds, the validator is also the \
                     source.",
                ))
        }
    }
    #[derive(Clone, Debug)]
    pub struct InitProposal<C: NamadaTypes = SdkTypes> {
        /// Common tx arguments
        pub tx: Tx<C>,
        /// The proposal file path
        pub proposal_data: PathBuf,
        /// Flag if proposal should be run offline
        pub offline: bool,
        /// Native token address
        pub native_token: C::NativeAddress,
        /// Path to the TX WASM code file
        pub tx_code_path: PathBuf,
    }

    impl CliToSdk<InitProposal<SdkTypes>> for InitProposal<CliTypes> {
        fn to_sdk(self, ctx: &mut Context) -> InitProposal<SdkTypes> {
            InitProposal::<SdkTypes> {
                tx: self.tx.to_sdk(ctx),
                proposal_data: self.proposal_data,
                offline: self.offline,
                native_token: ctx.native_token.clone(),
                tx_code_path: self.tx_code_path,
            }
        }
    }

    impl Args for InitProposal<CliTypes> {
        fn parse(matches: &ArgMatches) -> Self {
            let tx = Tx::parse(matches);
            let proposal_data = DATA_PATH.parse(matches);
            let offline = PROPOSAL_OFFLINE.parse(matches);
            let tx_code_path = PathBuf::from(TX_INIT_PROPOSAL);

            Self {
                tx,
                proposal_data,
                offline,
                native_token: (),
                tx_code_path,
            }
        }

        fn def(app: App) -> App {
            app.add_args::<Tx<CliTypes>>()
                .arg(DATA_PATH.def().about(
                    "The data path file (json) that describes the proposal.",
                ))
                .arg(
                    PROPOSAL_OFFLINE
                        .def()
                        .about("Flag if the proposal vote should run offline."),
                )
        }
    }

    #[derive(Clone, Debug)]
    pub struct VoteProposal<C: NamadaTypes = SdkTypes> {
        /// Common tx arguments
        pub tx: Tx<C>,
        /// Proposal id
        pub proposal_id: Option<u64>,
        /// The vote
        pub vote: String,
        /// PGF proposal
        pub proposal_pgf: Option<String>,
        /// ETH proposal
        pub proposal_eth: Option<String>,
        /// Flag if proposal vote should be run offline
        pub offline: bool,
        /// The proposal file path
        pub proposal_data: Option<PathBuf>,
        /// Path to the TX WASM code file
        pub tx_code_path: PathBuf,
    }

    impl CliToSdk<VoteProposal<SdkTypes>> for VoteProposal<CliTypes> {
        fn to_sdk(self, ctx: &mut Context) -> VoteProposal<SdkTypes> {
            VoteProposal::<SdkTypes> {
                tx: self.tx.to_sdk(ctx),
                proposal_id: self.proposal_id,
                vote: self.vote,
                offline: self.offline,
                proposal_data: self.proposal_data,
                tx_code_path: self.tx_code_path.to_path_buf(),
                proposal_pgf: self.proposal_pgf,
                proposal_eth: self.proposal_eth,
            }
        }
    }

    impl Args for VoteProposal<CliTypes> {
        fn parse(matches: &ArgMatches) -> Self {
            let tx = Tx::parse(matches);
            let proposal_id = PROPOSAL_ID_OPT.parse(matches);
            let proposal_pgf = PROPOSAL_VOTE_PGF_OPT.parse(matches);
            let proposal_eth = PROPOSAL_VOTE_ETH_OPT.parse(matches);
            let vote = PROPOSAL_VOTE.parse(matches);
            let offline = PROPOSAL_OFFLINE.parse(matches);
            let proposal_data = DATA_PATH_OPT.parse(matches);
            let tx_code_path = PathBuf::from(TX_VOTE_PROPOSAL);

            Self {
                tx,
                proposal_id,
                vote,
                proposal_pgf,
                proposal_eth,
                offline,
                proposal_data,
                tx_code_path,
            }
        }

        fn def(app: App) -> App {
            app.add_args::<Tx<CliTypes>>()
                .arg(
                    PROPOSAL_ID_OPT
                        .def()
                        .about("The proposal identifier.")
                        .conflicts_with_all(&[
                            PROPOSAL_OFFLINE.name,
                            DATA_PATH_OPT.name,
                        ]),
                )
                .arg(
                    PROPOSAL_VOTE
                        .def()
                        .about("The vote for the proposal. Either yay or nay"),
                )
                .arg(
                    PROPOSAL_VOTE_PGF_OPT
                        .def()
                        .about(
                            "The list of proposed councils and spending \
                             caps:\n$council1 $cap1 $council2 $cap2 ... \
                             (council is bech32m encoded address, cap is \
                             expressed in microNAM",
                        )
                        .requires(PROPOSAL_ID.name)
                        .conflicts_with(PROPOSAL_VOTE_ETH_OPT.name),
                )
                .arg(
                    PROPOSAL_VOTE_ETH_OPT
                        .def()
                        .about(
                            "The signing key and message bytes (hex encoded) \
                             to be signed: $signing_key $message",
                        )
                        .requires(PROPOSAL_ID.name)
                        .conflicts_with(PROPOSAL_VOTE_PGF_OPT.name),
                )
                .arg(
                    PROPOSAL_OFFLINE
                        .def()
                        .about("Flag if the proposal vote should run offline.")
                        .conflicts_with(PROPOSAL_ID.name),
                )
                .arg(
                    DATA_PATH_OPT
                        .def()
                        .about(
                            "The data path file (json) that describes the \
                             proposal.",
                        )
                        .conflicts_with(PROPOSAL_ID.name),
                )
        }
    }

    impl CliToSdk<RevealPk<SdkTypes>> for RevealPk<CliTypes> {
        fn to_sdk(self, ctx: &mut Context) -> RevealPk<SdkTypes> {
            RevealPk::<SdkTypes> {
                tx: self.tx.to_sdk(ctx),
                public_key: ctx.get_cached(&self.public_key),
            }
        }
    }

    impl Args for RevealPk<CliTypes> {
        fn parse(matches: &ArgMatches) -> Self {
            let tx = Tx::parse(matches);
            let public_key = PUBLIC_KEY.parse(matches);

            Self { tx, public_key }
        }

        fn def(app: App) -> App {
            app.add_args::<Tx<CliTypes>>()
                .arg(PUBLIC_KEY.def().about("A public key to reveal."))
        }
    }

    impl CliToSdk<QueryProposal<SdkTypes>> for QueryProposal<CliTypes> {
        fn to_sdk(self, ctx: &mut Context) -> QueryProposal<SdkTypes> {
            QueryProposal::<SdkTypes> {
                query: self.query.to_sdk(ctx),
                proposal_id: self.proposal_id,
            }
        }
    }

    impl Args for QueryProposal<CliTypes> {
        fn parse(matches: &ArgMatches) -> Self {
            let query = Query::parse(matches);
            let proposal_id = PROPOSAL_ID_OPT.parse(matches);

            Self { query, proposal_id }
        }

        fn def(app: App) -> App {
<<<<<<< HEAD
            app.add_args::<Query>()
=======
            app.add_args::<Tx<CliTypes>>()
>>>>>>> fdeaf23f
                .arg(PROPOSAL_ID_OPT.def().about("The proposal identifier."))
        }
    }

    #[derive(Clone, Debug)]
    pub struct QueryProposalResult<C: NamadaTypes = SdkTypes> {
        /// Common query args
        pub query: Query<C>,
        /// Proposal id
        pub proposal_id: Option<u64>,
        /// Flag if proposal result should be run on offline data
        pub offline: bool,
        /// The folder containing the proposal and votes
        pub proposal_folder: Option<PathBuf>,
    }

    impl CliToSdk<QueryProposalResult<SdkTypes>> for QueryProposalResult<CliTypes> {
        fn to_sdk(self, ctx: &mut Context) -> QueryProposalResult<SdkTypes> {
            QueryProposalResult::<SdkTypes> {
                query: self.query.to_sdk(ctx),
                proposal_id: self.proposal_id,
                offline: self.offline,
                proposal_folder: self.proposal_folder,
            }
        }
    }

    impl Args for QueryProposalResult<CliTypes> {
        fn parse(matches: &ArgMatches) -> Self {
            let query = Query::parse(matches);
            let proposal_id = PROPOSAL_ID_OPT.parse(matches);
            let offline = PROPOSAL_OFFLINE.parse(matches);
            let proposal_folder = DATA_PATH_OPT.parse(matches);

            Self {
                query,
                proposal_id,
                offline,
                proposal_folder,
            }
        }

        fn def(app: App) -> App {
            app.add_args::<Query<CliTypes>>()
                .arg(PROPOSAL_ID_OPT.def().about("The proposal identifier."))
                .arg(
                    PROPOSAL_OFFLINE
                        .def()
                        .about(
                            "Flag if the proposal result should run on \
                             offline data.",
                        )
                        .conflicts_with(PROPOSAL_ID.name),
                )
                .arg(
                    DATA_PATH_OPT
                        .def()
                        .about(
                            "The path to the folder containing the proposal \
                             json and votes",
                        )
                        .conflicts_with(PROPOSAL_ID.name),
                )
        }
    }

    impl CliToSdk<QueryProtocolParameters<SdkTypes>>
        for QueryProtocolParameters<CliTypes>
    {
        fn to_sdk(
            self,
            ctx: &mut Context,
        ) -> QueryProtocolParameters<SdkTypes> {
            QueryProtocolParameters::<SdkTypes> {
                query: self.query.to_sdk(ctx),
            }
        }
    }

    impl Args for QueryProtocolParameters<CliTypes> {
        fn parse(matches: &ArgMatches) -> Self {
            let query = Query::parse(matches);

            Self { query }
        }

        fn def(app: App) -> App {
            app.add_args::<Query<CliTypes>>()
        }
    }

    impl CliToSdk<Withdraw<SdkTypes>> for Withdraw<CliTypes> {
        fn to_sdk(self, ctx: &mut Context) -> Withdraw<SdkTypes> {
            Withdraw::<SdkTypes> {
                tx: self.tx.to_sdk(ctx),
                validator: ctx.get(&self.validator),
                source: self.source.map(|x| ctx.get(&x)),
                tx_code_path: self.tx_code_path.to_path_buf(),
            }
        }
    }

    impl Args for Withdraw<CliTypes> {
        fn parse(matches: &ArgMatches) -> Self {
            let tx = Tx::parse(matches);
            let validator = VALIDATOR.parse(matches);
            let source = SOURCE_OPT.parse(matches);
            let tx_code_path = PathBuf::from(TX_WITHDRAW_WASM);
            Self {
                tx,
                validator,
                source,
                tx_code_path,
            }
        }

        fn def(app: App) -> App {
            app.add_args::<Tx<CliTypes>>()
                .arg(VALIDATOR.def().about("Validator address."))
                .arg(SOURCE_OPT.def().about(
                    "Source address for withdrawing from delegations. For \
                     withdrawing from self-bonds, the validator is also the \
                     source.",
                ))
        }
    }

    impl CliToSdk<QueryConversions<SdkTypes>> for QueryConversions<CliTypes> {
        fn to_sdk(self, ctx: &mut Context) -> QueryConversions<SdkTypes> {
            QueryConversions::<SdkTypes> {
                query: self.query.to_sdk(ctx),
                token: self.token.map(|x| ctx.get(&x)),
                epoch: self.epoch,
            }
        }
    }

    impl Args for QueryConversions<CliTypes> {
        fn parse(matches: &ArgMatches) -> Self {
            let query = Query::parse(matches);
            let token = TOKEN_OPT.parse(matches);
            let epoch = EPOCH.parse(matches);
            Self {
                query,
                epoch,
                token,
            }
        }

        fn def(app: App) -> App {
            app.add_args::<Query<CliTypes>>()
                .arg(
                    EPOCH
                        .def()
                        .about("The epoch for which to query conversions."),
                )
                .arg(
                    TOKEN_OPT.def().about(
                        "The token address for which to query conversions.",
                    ),
                )
        }
    }

    impl CliToSdk<QueryBalance<SdkTypes>> for QueryBalance<CliTypes> {
        fn to_sdk(self, ctx: &mut Context) -> QueryBalance<SdkTypes> {
            QueryBalance::<SdkTypes> {
                query: self.query.to_sdk(ctx),
                owner: self.owner.map(|x| ctx.get_cached(&x)),
                token: self.token.map(|x| ctx.get(&x)),
                no_conversions: self.no_conversions,
                sub_prefix: self.sub_prefix,
            }
        }
    }

    impl Args for QueryBalance<CliTypes> {
        fn parse(matches: &ArgMatches) -> Self {
            let query = Query::parse(matches);
            let owner = BALANCE_OWNER.parse(matches);
            let token = TOKEN_OPT.parse(matches);
            let no_conversions = NO_CONVERSIONS.parse(matches);
            let sub_prefix = SUB_PREFIX.parse(matches);
            Self {
                query,
                owner,
                token,
                no_conversions,
                sub_prefix,
            }
        }

        fn def(app: App) -> App {
            app.add_args::<Query<CliTypes>>()
                .arg(
                    BALANCE_OWNER
                        .def()
                        .about("The account address whose balance to query."),
                )
                .arg(
                    TOKEN_OPT
                        .def()
                        .about("The token's address whose balance to query."),
                )
                .arg(
                    NO_CONVERSIONS.def().about(
                        "Whether not to automatically perform conversions.",
                    ),
                )
                .arg(
                    SUB_PREFIX.def().about(
                        "The token's sub prefix whose balance to query.",
                    ),
                )
        }
    }

    impl CliToSdk<QueryTransfers<SdkTypes>> for QueryTransfers<CliTypes> {
        fn to_sdk(self, ctx: &mut Context) -> QueryTransfers<SdkTypes> {
            QueryTransfers::<SdkTypes> {
                query: self.query.to_sdk(ctx),
                owner: self.owner.map(|x| ctx.get_cached(&x)),
                token: self.token.map(|x| ctx.get(&x)),
            }
        }
    }

    impl Args for QueryTransfers<CliTypes> {
        fn parse(matches: &ArgMatches) -> Self {
            let query = Query::parse(matches);
            let owner = BALANCE_OWNER.parse(matches);
            let token = TOKEN_OPT.parse(matches);
            Self {
                query,
                owner,
                token,
            }
        }

        fn def(app: App) -> App {
            app.add_args::<Query<CliTypes>>()
                .arg(BALANCE_OWNER.def().about(
                    "The account address that queried transfers must involve.",
                ))
                .arg(TOKEN_OPT.def().about(
                    "The token address that queried transfers must involve.",
                ))
        }
    }

    impl CliToSdk<QueryBonds<SdkTypes>> for QueryBonds<CliTypes> {
        fn to_sdk(self, ctx: &mut Context) -> QueryBonds<SdkTypes> {
            QueryBonds::<SdkTypes> {
                query: self.query.to_sdk(ctx),
                owner: self.owner.map(|x| ctx.get(&x)),
                validator: self.validator.map(|x| ctx.get(&x)),
            }
        }
    }

    impl Args for QueryBonds<CliTypes> {
        fn parse(matches: &ArgMatches) -> Self {
            let query = Query::parse(matches);
            let owner = OWNER_OPT.parse(matches);
            let validator = VALIDATOR_OPT.parse(matches);
            Self {
                query,
                owner,
                validator,
            }
        }

        fn def(app: App) -> App {
            app.add_args::<Query<CliTypes>>()
                .arg(
                    OWNER_OPT.def().about(
                        "The owner account address whose bonds to query.",
                    ),
                )
                .arg(
                    VALIDATOR_OPT
                        .def()
                        .about("The validator's address whose bonds to query."),
                )
        }
    }

    impl CliToSdk<QueryBondedStake<SdkTypes>> for QueryBondedStake<CliTypes> {
        fn to_sdk(self, ctx: &mut Context) -> QueryBondedStake<SdkTypes> {
            QueryBondedStake::<SdkTypes> {
                query: self.query.to_sdk(ctx),
                validator: self.validator.map(|x| ctx.get(&x)),
                epoch: self.epoch,
            }
        }
    }

    impl Args for QueryBondedStake<CliTypes> {
        fn parse(matches: &ArgMatches) -> Self {
            let query = Query::parse(matches);
            let validator = VALIDATOR_OPT.parse(matches);
            let epoch = EPOCH.parse(matches);
            Self {
                query,
                validator,
                epoch,
            }
        }

        fn def(app: App) -> App {
            app.add_args::<Query<CliTypes>>()
                .arg(VALIDATOR_OPT.def().about(
                    "The validator's address whose bonded stake to query.",
                ))
                .arg(EPOCH.def().about(
                    "The epoch at which to query (last committed, if not \
                     specified).",
                ))
        }
    }

    impl CliToSdk<TxCommissionRateChange<SdkTypes>>
        for TxCommissionRateChange<CliTypes>
    {
        fn to_sdk(self, ctx: &mut Context) -> TxCommissionRateChange<SdkTypes> {
            TxCommissionRateChange::<SdkTypes> {
                tx: self.tx.to_sdk(ctx),
                validator: ctx.get(&self.validator),
                rate: self.rate,
                tx_code_path: self.tx_code_path.to_path_buf(),
            }
        }
    }

    impl Args for TxCommissionRateChange<CliTypes> {
        fn parse(matches: &ArgMatches) -> Self {
            let tx = Tx::parse(matches);
            let validator = VALIDATOR.parse(matches);
            let rate = COMMISSION_RATE.parse(matches);
            let tx_code_path = PathBuf::from(TX_CHANGE_COMMISSION_WASM);
            Self {
                tx,
                validator,
                rate,
                tx_code_path,
            }
        }

        fn def(app: App) -> App {
            app.add_args::<Tx<CliTypes>>()
                .arg(VALIDATOR.def().about(
                    "The validator's address whose commission rate to change.",
                ))
                .arg(
                    COMMISSION_RATE
                        .def()
                        .about("The desired new commission rate."),
                )
        }
    }

    impl CliToSdk<TxUnjailValidator<SdkTypes>> for TxUnjailValidator<CliTypes> {
        fn to_sdk(self, ctx: &mut Context) -> TxUnjailValidator<SdkTypes> {
            TxUnjailValidator {
                tx: self.tx.to_sdk(ctx),
                validator: ctx.get(&self.validator),
                tx_code_path: self
                    .tx_code_path
                    .as_path()
                    .to_str()
                    .unwrap()
                    .to_string()
                    .into_bytes(),
            }
        }
    }

    impl Args for TxUnjailValidator<CliTypes> {
        fn parse(matches: &ArgMatches) -> Self {
            let tx = Tx::parse(matches);
            let validator = VALIDATOR.parse(matches);
            let tx_code_path = PathBuf::from(TX_UNJAIL_VALIDATOR_WASM);
            Self {
                tx,
                validator,
                tx_code_path,
            }
        }

        fn def(app: App) -> App {
            app.add_args::<Tx<CliTypes>>().arg(
                VALIDATOR.def().about(
                    "The address of the jailed validator to re-activate.",
                ),
            )
        }
    }

    impl CliToSdk<QueryCommissionRate<SdkTypes>> for QueryCommissionRate<CliTypes> {
        fn to_sdk(self, ctx: &mut Context) -> QueryCommissionRate<SdkTypes> {
            QueryCommissionRate::<SdkTypes> {
                query: self.query.to_sdk(ctx),
                validator: ctx.get(&self.validator),
                epoch: self.epoch,
            }
        }
    }

    impl Args for QueryCommissionRate<CliTypes> {
        fn parse(matches: &ArgMatches) -> Self {
            let query = Query::parse(matches);
            let validator = VALIDATOR.parse(matches);
            let epoch = EPOCH.parse(matches);
            Self {
                query,
                validator,
                epoch,
            }
        }

        fn def(app: App) -> App {
            app.add_args::<Query<CliTypes>>()
                .arg(VALIDATOR.def().about(
                    "The validator's address whose commission rate to query.",
                ))
                .arg(EPOCH.def().about(
                    "The epoch at which to query (last committed, if not \
                     specified).",
                ))
        }
    }

    impl CliToSdk<QuerySlashes<SdkTypes>> for QuerySlashes<CliTypes> {
        fn to_sdk(self, ctx: &mut Context) -> QuerySlashes<SdkTypes> {
            QuerySlashes::<SdkTypes> {
                query: self.query.to_sdk(ctx),
                validator: self.validator.map(|x| ctx.get(&x)),
            }
        }
    }

    impl Args for QuerySlashes<CliTypes> {
        fn parse(matches: &ArgMatches) -> Self {
            let query = Query::parse(matches);
            let validator = VALIDATOR_OPT.parse(matches);
            Self { query, validator }
        }

        fn def(app: App) -> App {
            app.add_args::<Query<CliTypes>>().arg(
                VALIDATOR_OPT
                    .def()
                    .about("The validator's address whose slashes to query."),
            )
        }
    }

    impl Args for QueryDelegations<CliTypes> {
        fn parse(matches: &ArgMatches) -> Self {
            let query = Query::parse(matches);
            let owner = OWNER.parse(matches);
            Self { query, owner }
        }

        fn def(app: App) -> App {
            app.add_args::<Query<CliTypes>>().arg(
                OWNER.def().about(
                    "The address of the owner of the delegations to find.",
                ),
            )
        }
    }

    impl CliToSdk<QueryDelegations<SdkTypes>> for QueryDelegations<CliTypes> {
        fn to_sdk(self, ctx: &mut Context) -> QueryDelegations<SdkTypes> {
            QueryDelegations::<SdkTypes> {
                query: self.query.to_sdk(ctx),
                owner: ctx.get(&self.owner),
            }
        }
    }

    impl Args for QueryFindValidator<CliTypes> {
        fn parse(matches: &ArgMatches) -> Self {
            let query = Query::parse(matches);
            let tm_addr = TM_ADDRESS.parse(matches);
            Self { query, tm_addr }
        }

        fn def(app: App) -> App {
            app.add_args::<Query<CliTypes>>().arg(
                TM_ADDRESS
                    .def()
                    .about("The address of the validator in Tendermint."),
            )
        }
    }

    impl CliToSdk<QueryFindValidator<SdkTypes>> for QueryFindValidator<CliTypes> {
        fn to_sdk(self, ctx: &mut Context) -> QueryFindValidator<SdkTypes> {
            QueryFindValidator::<SdkTypes> {
                query: self.query.to_sdk(ctx),
                tm_addr: self.tm_addr,
            }
        }
    }

    impl CliToSdk<QueryRawBytes<SdkTypes>> for QueryRawBytes<CliTypes> {
        fn to_sdk(self, ctx: &mut Context) -> QueryRawBytes<SdkTypes> {
            QueryRawBytes::<SdkTypes> {
                query: self.query.to_sdk(ctx),
                storage_key: self.storage_key,
            }
        }
    }

    impl Args for QueryRawBytes<CliTypes> {
        fn parse(matches: &ArgMatches) -> Self {
            let storage_key = STORAGE_KEY.parse(matches);
            let query = Query::parse(matches);
            Self { storage_key, query }
        }

        fn def(app: App) -> App {
            app.add_args::<Query<CliTypes>>()
                .arg(STORAGE_KEY.def().about("Storage key"))
        }
    }
<<<<<<< HEAD
    /// Common transaction arguments
    #[derive(Clone, Debug)]
    pub struct Tx {
        /// Simulate applying the transaction
        pub dry_run: bool,
        /// Simulate applying both the wrapper and inner transactions
        pub dry_run_wrapper: bool,
        /// Dump the transaction bytes
        pub dump_tx: bool,
        /// Submit the transaction even if it doesn't pass client checks
        pub force: bool,
        /// Do not wait for the transaction to be added to the blockchain
        pub broadcast_only: bool,
        /// The address of the ledger node as host:port
        pub ledger_address: TendermintAddress,
        /// If any new account is initialized by the tx, use the given alias to
        /// save it in the wallet.
        pub initialized_account_alias: Option<String>,
        /// The amount being payed (for gas unit) to include the transaction
        pub fee_amount: Option<token::Amount>,
        /// The token in which the fee is being paid
        pub fee_token: WalletAddress,
        /// The optional spending key for fee unshielding
        pub fee_unshield: Option<ExtendedSpendingKey>,
        /// The max amount of gas used to process tx
        pub gas_limit: GasLimit,
        /// The optional expiration of the transaction
        pub expiration: Option<DateTimeUtc>,
        /// Generate an ephimeral signing key to be used only once to sign a wrapper tx
        pub disposable_signing_key: bool,
        /// Sign the tx with the key for the given alias from your wallet
        pub signing_key: Option<WalletKeypair>,
        /// Sign the tx with the keypair of the public key of the given address
        pub signer: Option<WalletAddress>,
    }

    impl Args for Tx {
=======

    /// The concrete types being used in the CLI
    #[derive(Clone, Debug)]
    pub struct CliTypes;

    impl NamadaTypes for CliTypes {
        type Address = WalletAddress;
        type BalanceOwner = WalletBalanceOwner;
        type Data = PathBuf;
        type Keypair = WalletKeypair;
        type NativeAddress = ();
        type PublicKey = WalletPublicKey;
        type TendermintAddress = TendermintAddress;
        type TransferSource = WalletTransferSource;
        type TransferTarget = WalletTransferTarget;
        type ViewingKey = WalletViewingKey;
    }

    impl CliToSdk<Tx<SdkTypes>> for Tx<CliTypes> {
        fn to_sdk(self, ctx: &mut Context) -> Tx<SdkTypes> {
            Tx::<SdkTypes> {
                dry_run: self.dry_run,
                dump_tx: self.dump_tx,
                force: self.force,
                broadcast_only: self.broadcast_only,
                ledger_address: (),
                initialized_account_alias: self.initialized_account_alias,
                wallet_alias_force: self.wallet_alias_force,
                fee_amount: self.fee_amount,
                fee_token: ctx.get(&self.fee_token),
                gas_limit: self.gas_limit,
                signing_key: self.signing_key.map(|x| ctx.get_cached(&x)),
                signer: self.signer.map(|x| ctx.get(&x)),
                tx_reveal_code_path: self.tx_reveal_code_path,
                password: self.password,
                expiration: self.expiration,
                chain_id: self.chain_id,
            }
        }
    }

    impl Args for Tx<CliTypes> {
>>>>>>> fdeaf23f
        fn def(app: App) -> App {
            app.arg(
                DRY_RUN_TX
                    .def()
                    .about("Simulate the transaction application.").conflicts_with(DRY_RUN_WRAPPER_TX.name),
            )
                .arg(DRY_RUN_WRAPPER_TX.def().about("Simulate the complete transaction application. This estimates the gas cost of the transaction.").conflicts_with(DRY_RUN_TX.name))
            .arg(DUMP_TX.def().about("Dump transaction bytes to a file."))
            .arg(FORCE.def().about(
                "Submit the transaction even if it doesn't pass client checks.",
            ))
            .arg(BROADCAST_ONLY.def().about(
                "Do not wait for the transaction to be applied. This will \
                 return once the transaction is added to the mempool.",
            ))
            .arg(
                LEDGER_ADDRESS_DEFAULT
                    .def()
                    .about(LEDGER_ADDRESS_ABOUT)
                    // This used to be "ledger-address", alias for compatibility
                    .alias("ledger-address"),
            )
            .arg(ALIAS_OPT.def().about(
                "If any new account is initialized by the tx, use the given \
                 alias to save it in the wallet. If multiple accounts are \
                 initialized, the alias will be the prefix of each new \
                 address joined with a number.",
            ))
<<<<<<< HEAD
            .arg(FEE_AMOUNT.def().about(
                "The amount being paid, per gas unit, for the inclusion of \
                 this transaction",
            ))
            .arg(FEE_TOKEN.def().about("The token for paying the gas"))
            .arg(FEE_UNSHIELD_SPENDING_KEY.def().about(
                "The spending key to be used for fee unshielding. If none is \
                 provided, fee will be payed from the unshielded balance only.",
            ))
            .arg(GAS_LIMIT.def().about(
                "The multiplier of the gas limit resolution defining the \
                 maximum amount of gas needed to run transaction.",
=======
            .arg(WALLET_ALIAS_FORCE.def().about(
                "Override the alias without confirmation if it already exists.",
            ))
            .arg(GAS_AMOUNT.def().about(
                "The amount being paid for the inclusion of this transaction",
>>>>>>> fdeaf23f
            ))
            .arg(EXPIRATION_OPT.def().about(
                "The expiration datetime of the transaction, after which the \
                 tx won't be accepted anymore. All of these examples are \
                 equivalent:\n2012-12-12T12:12:12Z\n2012-12-12 \
                 12:12:12Z\n2012-  12-12T12:  12:12Z",
            ))
                .arg(DISPOSABLE_SIGNING_KEY.def().about("Generates an ephimeral, disposable keypair to sign the wrapper transaction. This keypair will be immediately discarded after use.").requires(FEE_UNSHIELD_SPENDING_KEY.name))
            .arg(
                SIGNING_KEY_OPT
                    .def()
                    .about(
                        "Sign the transaction with the key for the given \
                         public key, public key hash or alias from your \
                         wallet.",
                    )
                    .conflicts_with(SIGNER.name),
            )
            .arg(
                SIGNER
                    .def()
                    .about(
                        "Sign the transaction with the keypair of the public \
                         key of the given address.",
                    )
                    .conflicts_with(SIGNING_KEY_OPT.name),
            )
        }

        fn parse(matches: &ArgMatches) -> Self {
            let dry_run = DRY_RUN_TX.parse(matches);
            let dry_run_wrapper = DRY_RUN_WRAPPER_TX.parse(matches);
            let dump_tx = DUMP_TX.parse(matches);
            let force = FORCE.parse(matches);
            let broadcast_only = BROADCAST_ONLY.parse(matches);
            let ledger_address = LEDGER_ADDRESS_DEFAULT.parse(matches);
            let initialized_account_alias = ALIAS_OPT.parse(matches);
<<<<<<< HEAD
            let fee_amount = FEE_AMOUNT.parse(matches);
            let fee_token = FEE_TOKEN.parse(matches);
            let fee_unshield = FEE_UNSHIELD_SPENDING_KEY.parse(matches);
            let gas_limit = GAS_LIMIT.parse(matches);
            let expiration = EXPIRATION_OPT.parse(matches);

            let disposable_signing_key = DISPOSABLE_SIGNING_KEY.parse(matches);
=======
            let wallet_alias_force = WALLET_ALIAS_FORCE.parse(matches);
            let fee_amount = GAS_AMOUNT.parse(matches);
            let fee_token = GAS_TOKEN.parse(matches);
            let gas_limit = GAS_LIMIT.parse(matches).into();
            let expiration = EXPIRATION_OPT.parse(matches);
>>>>>>> fdeaf23f
            let signing_key = SIGNING_KEY_OPT.parse(matches);
            let signer = SIGNER.parse(matches);
            let tx_reveal_code_path = PathBuf::from(TX_REVEAL_PK);
            let chain_id = CHAIN_ID_OPT.parse(matches);
            let password = None;
            Self {
                dry_run,
                dry_run_wrapper,
                dump_tx,
                force,
                broadcast_only,
                ledger_address,
                initialized_account_alias,
                wallet_alias_force,
                fee_amount,
                fee_token,
                fee_unshield,
                gas_limit,
                expiration,
                disposable_signing_key,
                signing_key,
                signer,
                tx_reveal_code_path,
                password,
                chain_id,
            }
        }
    }

    impl CliToSdk<Query<SdkTypes>> for Query<CliTypes> {
        fn to_sdk(self, _ctx: &mut Context) -> Query<SdkTypes> {
            Query::<SdkTypes> { ledger_address: () }
        }
    }

    impl Args for Query<CliTypes> {
        fn def(app: App) -> App {
            app.arg(
                LEDGER_ADDRESS_DEFAULT
                    .def()
                    .about(LEDGER_ADDRESS_ABOUT)
                    // This used to be "ledger-address", alias for compatibility
                    .alias("ledger-address"),
            )
        }

        fn parse(matches: &ArgMatches) -> Self {
            let ledger_address = LEDGER_ADDRESS_DEFAULT.parse(matches);
            Self { ledger_address }
        }
    }

    impl Args for MaspAddrKeyAdd {
        fn parse(matches: &ArgMatches) -> Self {
            let alias = ALIAS.parse(matches);
            let alias_force = ALIAS_FORCE.parse(matches);
            let value = MASP_VALUE.parse(matches);
            let unsafe_dont_encrypt = UNSAFE_DONT_ENCRYPT.parse(matches);
            Self {
                alias,
                alias_force,
                value,
                unsafe_dont_encrypt,
            }
        }

        fn def(app: App) -> App {
            app.arg(
                ALIAS
                    .def()
                    .about("An alias to be associated with the new entry."),
            )
            .arg(ALIAS_FORCE.def().about(
                "Override the alias without confirmation if it already exists.",
            ))
            .arg(
                MASP_VALUE
                    .def()
                    .about("A spending key, viewing key, or payment address."),
            )
            .arg(UNSAFE_DONT_ENCRYPT.def().about(
                "UNSAFE: Do not encrypt the keypair. Do not use this for keys \
                 used in a live network.",
            ))
        }
    }

    impl Args for MaspSpendKeyGen {
        fn parse(matches: &ArgMatches) -> Self {
            let alias = ALIAS.parse(matches);
            let alias_force = ALIAS_FORCE.parse(matches);
            let unsafe_dont_encrypt = UNSAFE_DONT_ENCRYPT.parse(matches);
            Self {
                alias,
                alias_force,
                unsafe_dont_encrypt,
            }
        }

        fn def(app: App) -> App {
            app.arg(
                ALIAS
                    .def()
                    .about("An alias to be associated with the spending key."),
            )
            .arg(UNSAFE_DONT_ENCRYPT.def().about(
                "UNSAFE: Do not encrypt the keypair. Do not use this for keys \
                 used in a live network.",
            ))
        }
    }

    impl CliToSdk<MaspPayAddrGen<SdkTypes>> for MaspPayAddrGen<CliTypes> {
        fn to_sdk(self, ctx: &mut Context) -> MaspPayAddrGen<SdkTypes> {
            MaspPayAddrGen::<SdkTypes> {
                alias: self.alias,
                alias_force: self.alias_force,
                viewing_key: ctx.get_cached(&self.viewing_key),
                pin: self.pin,
            }
        }
    }

    impl Args for MaspPayAddrGen<CliTypes> {
        fn parse(matches: &ArgMatches) -> Self {
            let alias = ALIAS.parse(matches);
            let alias_force = ALIAS_FORCE.parse(matches);
            let viewing_key = VIEWING_KEY.parse(matches);
            let pin = PIN.parse(matches);
            Self {
                alias,
                alias_force,
                viewing_key,
                pin,
            }
        }

        fn def(app: App) -> App {
            app.arg(
                ALIAS.def().about(
                    "An alias to be associated with the payment address.",
                ),
            )
            .arg(ALIAS_FORCE.def().about(
                "Override the alias without confirmation if it already exists.",
            ))
            .arg(VIEWING_KEY.def().about("The viewing key."))
            .arg(PIN.def().about(
                "Require that the single transaction to this address be \
                 pinned.",
            ))
        }
    }

    impl Args for KeyAndAddressRestore {
        fn parse(matches: &ArgMatches) -> Self {
            let scheme = SCHEME.parse(matches);
            let alias = ALIAS_OPT.parse(matches);
            let alias_force = ALIAS_FORCE.parse(matches);
            let unsafe_dont_encrypt = UNSAFE_DONT_ENCRYPT.parse(matches);
            let derivation_path = HD_WALLET_DERIVATION_PATH_OPT.parse(matches);
            Self {
                scheme,
                alias,
                alias_force,
                unsafe_dont_encrypt,
                derivation_path,
            }
        }

        fn def(app: App) -> App {
            app.arg(SCHEME.def().about(
                "The type of key that should be added. Argument must be \
                 either ed25519 or secp256k1. If none provided, the default \
                 key scheme is ed25519.",
            ))
            .arg(ALIAS_OPT.def().about(
                "The key and address alias. If none provided, the alias will \
                 be the public key hash.",
            ))
            .arg(
                ALIAS_FORCE
                    .def()
                    .about("Force overwrite the alias if it already exists."),
            )
            .arg(UNSAFE_DONT_ENCRYPT.def().about(
                "UNSAFE: Do not encrypt the keypair. Do not use this for keys \
                 used in a live network.",
            ))
            .arg(HD_WALLET_DERIVATION_PATH_OPT.def().about(
                "HD key derivation path. Use keyword `default` to refer to a \
                 scheme default path:\n- m/44'/60'/0'/0/0 for secp256k1 \
                 scheme\n- m/44'/877'/0'/0'/0' for ed25519 scheme.\nFor \
                 ed25519, all path indices will be promoted to hardened \
                 indexes. If none is specified, the scheme default path is \
                 used.",
            ))
        }
    }

    impl Args for KeyAndAddressGen {
        fn parse(matches: &ArgMatches) -> Self {
            let scheme = SCHEME.parse(matches);
            let alias = ALIAS_OPT.parse(matches);
            let alias_force = ALIAS_FORCE.parse(matches);
            let unsafe_dont_encrypt = UNSAFE_DONT_ENCRYPT.parse(matches);
            let derivation_path = HD_WALLET_DERIVATION_PATH_OPT.parse(matches);
            Self {
                scheme,
                alias,
                alias_force,
                unsafe_dont_encrypt,
                derivation_path,
            }
        }

        fn def(app: App) -> App {
            app.arg(SCHEME.def().about(
                "The type of key that should be generated. Argument must be \
                 either ed25519 or secp256k1. If none provided, the default \
                 key scheme is ed25519.",
            ))
            .arg(ALIAS_OPT.def().about(
                "The key and address alias. If none provided, the alias will \
                 be the public key hash.",
            ))
            .arg(ALIAS_FORCE.def().about(
                "Override the alias without confirmation if it already exists.",
            ))
            .arg(UNSAFE_DONT_ENCRYPT.def().about(
                "UNSAFE: Do not encrypt the keypair. Do not use this for keys \
                 used in a live network.",
            ))
            .arg(HD_WALLET_DERIVATION_PATH_OPT.def().about(
                "Generate a new key and wallet using BIP39 mnemonic code and \
                 HD derivation path. Use keyword `default` to refer to a \
                 scheme default path:\n- m/44'/60'/0'/0/0 for secp256k1 \
                 scheme\n- m/44'/877'/0'/0'/0' for ed25519 scheme.\nFor \
                 ed25519, all path indices will be promoted to hardened \
                 indexes. If none specified, mnemonic code and derivation \
                 path are not used.",
            ))
        }
    }

    impl Args for KeyFind {
        fn parse(matches: &ArgMatches) -> Self {
            let public_key = RAW_PUBLIC_KEY_OPT.parse(matches);
            let alias = ALIAS_OPT.parse(matches);
            let value = VALUE.parse(matches);
            let unsafe_show_secret = UNSAFE_SHOW_SECRET.parse(matches);

            Self {
                public_key,
                alias,
                value,
                unsafe_show_secret,
            }
        }

        fn def(app: App) -> App {
            app.arg(
                RAW_PUBLIC_KEY_OPT
                    .def()
                    .about("A public key associated with the keypair.")
                    .conflicts_with_all(&[ALIAS_OPT.name, VALUE.name]),
            )
            .arg(
                ALIAS_OPT
                    .def()
                    .about("An alias associated with the keypair.")
                    .conflicts_with(VALUE.name),
            )
            .arg(
                VALUE.def().about(
                    "A public key or alias associated with the keypair.",
                ),
            )
            .arg(
                UNSAFE_SHOW_SECRET
                    .def()
                    .about("UNSAFE: Print the secret key."),
            )
        }
    }

    impl Args for AddrKeyFind {
        fn parse(matches: &ArgMatches) -> Self {
            let alias = ALIAS.parse(matches);
            let unsafe_show_secret = UNSAFE_SHOW_SECRET.parse(matches);
            Self {
                alias,
                unsafe_show_secret,
            }
        }

        fn def(app: App) -> App {
            app.arg(ALIAS.def().about("The alias that is to be found."))
                .arg(
                    UNSAFE_SHOW_SECRET
                        .def()
                        .about("UNSAFE: Print the spending key values."),
                )
        }
    }

    impl Args for MaspKeysList {
        fn parse(matches: &ArgMatches) -> Self {
            let decrypt = DECRYPT.parse(matches);
            let unsafe_show_secret = UNSAFE_SHOW_SECRET.parse(matches);
            Self {
                decrypt,
                unsafe_show_secret,
            }
        }

        fn def(app: App) -> App {
            app.arg(DECRYPT.def().about("Decrypt keys that are encrypted."))
                .arg(
                    UNSAFE_SHOW_SECRET
                        .def()
                        .about("UNSAFE: Print the spending key values."),
                )
        }
    }

    impl Args for KeyList {
        fn parse(matches: &ArgMatches) -> Self {
            let decrypt = DECRYPT.parse(matches);
            let unsafe_show_secret = UNSAFE_SHOW_SECRET.parse(matches);
            Self {
                decrypt,
                unsafe_show_secret,
            }
        }

        fn def(app: App) -> App {
            app.arg(DECRYPT.def().about("Decrypt keys that are encrypted."))
                .arg(
                    UNSAFE_SHOW_SECRET
                        .def()
                        .about("UNSAFE: Print the secret keys."),
                )
        }
    }

    impl Args for KeyExport {
        fn parse(matches: &ArgMatches) -> Self {
            let alias = ALIAS.parse(matches);

            Self { alias }
        }

        fn def(app: App) -> App {
            app.arg(
                ALIAS
                    .def()
                    .about("The alias of the key you wish to export."),
            )
        }
    }

    impl Args for AddressOrAliasFind {
        fn parse(matches: &ArgMatches) -> Self {
            let alias = ALIAS_OPT.parse(matches);
            let address = RAW_ADDRESS_OPT.parse(matches);
            Self { alias, address }
        }

        fn def(app: App) -> App {
            app.arg(
                ALIAS_OPT
                    .def()
                    .about("An alias associated with the address."),
            )
            .arg(
                RAW_ADDRESS_OPT
                    .def()
                    .about("The bech32m encoded address string."),
            )
            .group(
                ArgGroup::new("find_flags")
                    .args(&[ALIAS_OPT.name, RAW_ADDRESS_OPT.name])
                    .required(true),
            )
        }
    }

    impl Args for AddressAdd {
        fn parse(matches: &ArgMatches) -> Self {
            let alias = ALIAS.parse(matches);
            let alias_force = ALIAS_FORCE.parse(matches);
            let address = RAW_ADDRESS.parse(matches);
            Self {
                alias,
                alias_force,
                address,
            }
        }

        fn def(app: App) -> App {
            app.arg(
                ALIAS
                    .def()
                    .about("An alias to be associated with the address."),
            )
            .arg(ALIAS_FORCE.def().about(
                "Override the alias without confirmation if it already exists.",
            ))
            .arg(
                RAW_ADDRESS
                    .def()
                    .about("The bech32m encoded address string."),
            )
        }
    }

    #[derive(Clone, Debug)]
    pub struct JoinNetwork {
        pub chain_id: ChainId,
        pub genesis_validator: Option<String>,
        pub pre_genesis_path: Option<PathBuf>,
        pub dont_prefetch_wasm: bool,
    }

    impl Args for JoinNetwork {
        fn parse(matches: &ArgMatches) -> Self {
            let chain_id = CHAIN_ID.parse(matches);
            let genesis_validator = GENESIS_VALIDATOR.parse(matches);
            let pre_genesis_path = PRE_GENESIS_PATH.parse(matches);
            let dont_prefetch_wasm = DONT_PREFETCH_WASM.parse(matches);
            Self {
                chain_id,
                genesis_validator,
                pre_genesis_path,
                dont_prefetch_wasm,
            }
        }

        fn def(app: App) -> App {
            app.arg(CHAIN_ID.def().about("The chain ID. The chain must be known in the repository: \
                                          https://github.com/heliaxdev/anoma-network-config"))
                .arg(GENESIS_VALIDATOR.def().about("The alias of the genesis validator that you want to set up as, if any."))
                .arg(PRE_GENESIS_PATH.def().about("The path to the pre-genesis directory for genesis validator, if any. Defaults to \"{base-dir}/pre-genesis/{genesis-validator}\"."))
            .arg(DONT_PREFETCH_WASM.def().about(
                "Do not pre-fetch WASM.",
            ))
        }
    }

    #[derive(Clone, Debug)]
    pub struct PkToTmAddress {
        pub public_key: common::PublicKey,
    }

    impl Args for PkToTmAddress {
        fn parse(matches: &ArgMatches) -> Self {
            let public_key = RAW_PUBLIC_KEY.parse(matches);
            Self { public_key }
        }

        fn def(app: App) -> App {
            app.arg(RAW_PUBLIC_KEY.def().about(
                "The consensus public key to be converted to Tendermint \
                 address.",
            ))
        }
    }

    #[derive(Clone, Debug)]
    pub struct DefaultBaseDir {}

    impl Args for DefaultBaseDir {
        fn parse(_matches: &ArgMatches) -> Self {
            Self {}
        }

        fn def(app: App) -> App {
            app
        }
    }

    #[derive(Clone, Debug)]
    pub struct FetchWasms {
        pub chain_id: ChainId,
    }

    impl Args for FetchWasms {
        fn parse(matches: &ArgMatches) -> Self {
            let chain_id = CHAIN_ID.parse(matches);
            Self { chain_id }
        }

        fn def(app: App) -> App {
            app.arg(CHAIN_ID.def().about("The chain ID. The chain must be known in the https://github.com/heliaxdev/anoma-network-config repository, in which case it should have pre-built wasms available for download."))
        }
    }

    #[derive(Clone, Debug)]
    pub struct InitNetwork {
        pub genesis_path: PathBuf,
        pub wasm_checksums_path: PathBuf,
        pub chain_id_prefix: ChainIdPrefix,
        pub unsafe_dont_encrypt: bool,
        pub consensus_timeout_commit: Timeout,
        pub localhost: bool,
        pub allow_duplicate_ip: bool,
        pub dont_archive: bool,
        pub archive_dir: Option<PathBuf>,
    }

    impl Args for InitNetwork {
        fn parse(matches: &ArgMatches) -> Self {
            let genesis_path = GENESIS_PATH.parse(matches);
            let wasm_checksums_path = WASM_CHECKSUMS_PATH.parse(matches);
            let chain_id_prefix = CHAIN_ID_PREFIX.parse(matches);
            let unsafe_dont_encrypt = UNSAFE_DONT_ENCRYPT.parse(matches);
            let consensus_timeout_commit =
                CONSENSUS_TIMEOUT_COMMIT.parse(matches);
            let localhost = LOCALHOST.parse(matches);
            let allow_duplicate_ip = ALLOW_DUPLICATE_IP.parse(matches);
            let dont_archive = DONT_ARCHIVE.parse(matches);
            let archive_dir = ARCHIVE_DIR.parse(matches);
            Self {
                genesis_path,
                wasm_checksums_path,
                chain_id_prefix,
                unsafe_dont_encrypt,
                consensus_timeout_commit,
                localhost,
                allow_duplicate_ip,
                dont_archive,
                archive_dir,
            }
        }

        fn def(app: App) -> App {
            app.arg(
                GENESIS_PATH.def().about(
                    "Path to the preliminary genesis configuration file.",
                ),
            )
            .arg(
                WASM_CHECKSUMS_PATH
                    .def()
                    .about("Path to the WASM checksums file."),
            )
            .arg(CHAIN_ID_PREFIX.def().about(
                "The chain ID prefix. Up to 19 alphanumeric, '.', '-' or '_' \
                 characters.",
            ))
            .arg(UNSAFE_DONT_ENCRYPT.def().about(
                "UNSAFE: Do not encrypt the generated keypairs. Do not use \
                 this for keys used in a live network.",
            ))
            .arg(CONSENSUS_TIMEOUT_COMMIT.def().about(
                "The Tendermint consensus timeout_commit configuration as \
                 e.g. `1s` or `1000ms`. Defaults to 10 seconds.",
            ))
            .arg(LOCALHOST.def().about(
                "Use localhost address for P2P and RPC connections for the \
                 validators ledger",
            ))
            .arg(ALLOW_DUPLICATE_IP.def().about(
                "Toggle to disable guard against peers connecting from the \
                 same IP. This option shouldn't be used in mainnet.",
            ))
            .arg(
                DONT_ARCHIVE
                    .def()
                    .about("Do NOT create the release archive."),
            )
            .arg(ARCHIVE_DIR.def().about(
                "Specify a directory into which to store the archive. Default \
                 is the current working directory.",
            ))
        }
    }

    #[derive(Clone, Debug)]
    pub struct InitGenesisValidator {
        pub alias: String,
        pub commission_rate: Decimal,
        pub max_commission_rate_change: Decimal,
        pub net_address: SocketAddr,
        pub unsafe_dont_encrypt: bool,
        pub key_scheme: SchemeType,
    }

    impl Args for InitGenesisValidator {
        fn parse(matches: &ArgMatches) -> Self {
            let alias = ALIAS.parse(matches);
            let commission_rate = COMMISSION_RATE.parse(matches);
            let max_commission_rate_change =
                MAX_COMMISSION_RATE_CHANGE.parse(matches);
            let net_address = NET_ADDRESS.parse(matches);
            let unsafe_dont_encrypt = UNSAFE_DONT_ENCRYPT.parse(matches);
            let key_scheme = SCHEME.parse(matches);
            Self {
                alias,
                net_address,
                unsafe_dont_encrypt,
                key_scheme,
                commission_rate,
                max_commission_rate_change,
            }
        }

        fn def(app: App) -> App {
            app.arg(ALIAS.def().about("The validator address alias."))
                .arg(NET_ADDRESS.def().about(
                    "Static {host:port} of your validator node's P2P address. \
                     Namada uses port `26656` for P2P connections by default, \
                     but you can configure a different value.",
                ))
                .arg(COMMISSION_RATE.def().about(
                    "The commission rate charged by the validator for \
                     delegation rewards. This is a required parameter.",
                ))
                .arg(MAX_COMMISSION_RATE_CHANGE.def().about(
                    "The maximum change per epoch in the commission rate \
                     charged by the validator for delegation rewards. This is \
                     a required parameter.",
                ))
                .arg(UNSAFE_DONT_ENCRYPT.def().about(
                    "UNSAFE: Do not encrypt the generated keypairs. Do not \
                     use this for keys used in a live network.",
                ))
                .arg(SCHEME.def().about(
                    "The key scheme/type used for the validator keys. \
                     Currently supports ed25519 and secp256k1.",
                ))
        }
    }
}

pub fn namada_cli() -> (cmds::Namada, String) {
    let app = namada_app();
    let matches = app.get_matches();
    let raw_sub_cmd =
        matches.subcommand().map(|(raw, _matches)| raw.to_string());
    let result = cmds::Namada::parse(&matches);
    match (result, raw_sub_cmd) {
        (Some(cmd), Some(raw_sub)) => return (cmd, raw_sub),
        _ => {
            namada_app().print_help().unwrap();
        }
    }
    safe_exit(2);
}

pub fn namada_node_cli() -> Result<(cmds::NamadaNode, Context)> {
    let app = namada_node_app();
    cmds::NamadaNode::parse_or_print_help(app)
}

#[allow(clippy::large_enum_variant)]
pub enum NamadaClient {
    WithoutContext(cmds::Utils, args::Global),
    WithContext(Box<(cmds::NamadaClientWithContext, Context)>),
}

pub fn namada_client_cli() -> Result<NamadaClient> {
    let app = namada_client_app();
    let mut app = cmds::NamadaClient::add_sub(app);
    let matches = app.clone().get_matches();
    match Cmd::parse(&matches) {
        Some(cmd) => {
            let global_args = args::Global::parse(&matches);
            match cmd {
                cmds::NamadaClient::WithContext(sub_cmd) => {
                    let context = Context::new(global_args)?;
                    Ok(NamadaClient::WithContext(Box::new((sub_cmd, context))))
                }
                cmds::NamadaClient::WithoutContext(sub_cmd) => {
                    Ok(NamadaClient::WithoutContext(sub_cmd, global_args))
                }
            }
        }
        None => {
            app.print_help().unwrap();
            safe_exit(2);
        }
    }
}

pub fn namada_wallet_cli() -> Result<(cmds::NamadaWallet, Context)> {
    let app = namada_wallet_app();
    cmds::NamadaWallet::parse_or_print_help(app)
}

fn namada_app() -> App {
    let app = App::new(APP_NAME)
        .version(namada_version())
        .about("Namada command line interface.")
        .setting(AppSettings::SubcommandRequiredElseHelp);
    cmds::Namada::add_sub(args::Global::def(app))
}

fn namada_node_app() -> App {
    let app = App::new(APP_NAME)
        .version(namada_version())
        .about("Namada node command line interface.")
        .setting(AppSettings::SubcommandRequiredElseHelp);
    cmds::NamadaNode::add_sub(args::Global::def(app))
}

fn namada_client_app() -> App {
    let app = App::new(APP_NAME)
        .version(namada_version())
        .about("Namada client command line interface.")
        .setting(AppSettings::SubcommandRequiredElseHelp);
    cmds::NamadaClient::add_sub(args::Global::def(app))
}

fn namada_wallet_app() -> App {
    let app = App::new(APP_NAME)
        .version(namada_version())
        .about("Namada wallet command line interface.")
        .setting(AppSettings::SubcommandRequiredElseHelp);
    cmds::NamadaWallet::add_sub(args::Global::def(app))
}<|MERGE_RESOLUTION|>--- conflicted
+++ resolved
@@ -1825,48 +1825,25 @@
         "consensus-timeout-commit",
         DefaultFn(|| Timeout::from_str("1s").unwrap()),
     );
-<<<<<<< HEAD
-    const DATA_PATH_OPT: ArgOpt<PathBuf> = arg_opt("data-path");
-    const DATA_PATH: Arg<PathBuf> = arg("data-path");
-    const DECRYPT: ArgFlag = flag("decrypt");
-    const DISPOSABLE_SIGNING_KEY: ArgFlag = flag("disposable-signing-key");
-    const DONT_ARCHIVE: ArgFlag = flag("dont-archive");
-    const DRY_RUN_TX: ArgFlag = flag("dry-run");
-    const DRY_RUN_WRAPPER_TX: ArgFlag = flag("dry-run-wrapper");
-    const DUMP_TX: ArgFlag = flag("dump-tx");
-    const EPOCH: ArgOpt<Epoch> = arg_opt("epoch");
-    const EXPIRATION_OPT: ArgOpt<DateTimeUtc> = arg_opt("expiration");
-    const FEE_UNSHIELD_SPENDING_KEY: ArgOpt<ExtendedSpendingKey> =
-        arg_opt("fee-spending-key");
-    const FORCE: ArgFlag = flag("force");
-    const DONT_PREFETCH_WASM: ArgFlag = flag("dont-prefetch-wasm");
-    const FEE_AMOUNT: ArgOpt<token::Amount> = arg_opt("fee-amount");
-    const GAS_LIMIT: ArgDefault<GasLimit> =
-        arg_default("gas-limit", DefaultFn(|| GasLimit::from(1_000_000)));
-    const FEE_TOKEN: ArgDefaultFromCtx<WalletAddress> =
-        arg_default_from_ctx("fee-token", DefaultFn(|| "NAM".into()));
-    const GENESIS_PATH: Arg<PathBuf> = arg("genesis-path");
-    const GENESIS_VALIDATOR: ArgOpt<String> = arg("genesis-validator").opt();
-    const HALT_ACTION: ArgFlag = flag("halt");
-    const HISTORIC: ArgFlag = flag("historic");
-    const LEDGER_ADDRESS_ABOUT: &str =
-=======
     pub const DATA_PATH_OPT: ArgOpt<PathBuf> = arg_opt("data-path");
     pub const DATA_PATH: Arg<PathBuf> = arg("data-path");
     pub const DECRYPT: ArgFlag = flag("decrypt");
+    pub const DISPOSABLE_SIGNING_KEY: ArgFlag = flag("disposable-signing-key");
     pub const DONT_ARCHIVE: ArgFlag = flag("dont-archive");
     pub const DRY_RUN_TX: ArgFlag = flag("dry-run");
+    pub const DRY_RUN_WRAPPER_TX: ArgFlag = flag("dry-run-wrapper");
     pub const DUMP_TX: ArgFlag = flag("dump-tx");
     pub const EPOCH: ArgOpt<Epoch> = arg_opt("epoch");
     pub const EXPIRATION_OPT: ArgOpt<DateTimeUtc> = arg_opt("expiration");
+    pub const FEE_UNSHIELD_SPENDING_KEY: ArgOpt<ExtendedSpendingKey> =
+        arg_opt("fee-spending-key");
     pub const FORCE: ArgFlag = flag("force");
     pub const DONT_PREFETCH_WASM: ArgFlag = flag("dont-prefetch-wasm");
-    pub const GAS_AMOUNT: ArgDefault<token::Amount> =
-        arg_default("gas-amount", DefaultFn(|| token::Amount::from(0)));
+    pub const FEE_AMOUNT: ArgOpt<token::Amount> = arg_opt("fee-amount");
     pub const GAS_LIMIT: ArgDefault<token::Amount> =
         arg_default("gas-limit", DefaultFn(|| token::Amount::from(0)));
-    pub const GAS_TOKEN: ArgDefaultFromCtx<WalletAddress> =
-        arg_default_from_ctx("gas-token", DefaultFn(|| "NAM".parse().unwrap()));
+    pub const FEE_TOKEN: ArgDefaultFromCtx<WalletAddress> =
+        arg_default_from_ctx("fee-token", DefaultFn(|| "NAM".into()));
     pub const GENESIS_PATH: Arg<PathBuf> = arg("genesis-path");
     pub const GENESIS_VALIDATOR: ArgOpt<String> =
         arg("genesis-validator").opt();
@@ -1876,7 +1853,6 @@
         HD_WALLET_DERIVATION_PATH.opt();
     pub const HISTORIC: ArgFlag = flag("historic");
     pub const LEDGER_ADDRESS_ABOUT: &str =
->>>>>>> fdeaf23f
         "Address of a ledger node as \"{scheme}://{host}:{port}\". If the \
          scheme is not supplied, it is assumed to be TCP.";
     pub const LEDGER_ADDRESS_DEFAULT: ArgDefault<TendermintAddress> =
@@ -2763,11 +2739,7 @@
         }
 
         fn def(app: App) -> App {
-<<<<<<< HEAD
-            app.add_args::<Query>()
-=======
             app.add_args::<Tx<CliTypes>>()
->>>>>>> fdeaf23f
                 .arg(PROPOSAL_ID_OPT.def().about("The proposal identifier."))
         }
     }
@@ -3296,45 +3268,6 @@
                 .arg(STORAGE_KEY.def().about("Storage key"))
         }
     }
-<<<<<<< HEAD
-    /// Common transaction arguments
-    #[derive(Clone, Debug)]
-    pub struct Tx {
-        /// Simulate applying the transaction
-        pub dry_run: bool,
-        /// Simulate applying both the wrapper and inner transactions
-        pub dry_run_wrapper: bool,
-        /// Dump the transaction bytes
-        pub dump_tx: bool,
-        /// Submit the transaction even if it doesn't pass client checks
-        pub force: bool,
-        /// Do not wait for the transaction to be added to the blockchain
-        pub broadcast_only: bool,
-        /// The address of the ledger node as host:port
-        pub ledger_address: TendermintAddress,
-        /// If any new account is initialized by the tx, use the given alias to
-        /// save it in the wallet.
-        pub initialized_account_alias: Option<String>,
-        /// The amount being payed (for gas unit) to include the transaction
-        pub fee_amount: Option<token::Amount>,
-        /// The token in which the fee is being paid
-        pub fee_token: WalletAddress,
-        /// The optional spending key for fee unshielding
-        pub fee_unshield: Option<ExtendedSpendingKey>,
-        /// The max amount of gas used to process tx
-        pub gas_limit: GasLimit,
-        /// The optional expiration of the transaction
-        pub expiration: Option<DateTimeUtc>,
-        /// Generate an ephimeral signing key to be used only once to sign a wrapper tx
-        pub disposable_signing_key: bool,
-        /// Sign the tx with the key for the given alias from your wallet
-        pub signing_key: Option<WalletKeypair>,
-        /// Sign the tx with the keypair of the public key of the given address
-        pub signer: Option<WalletAddress>,
-    }
-
-    impl Args for Tx {
-=======
 
     /// The concrete types being used in the CLI
     #[derive(Clone, Debug)]
@@ -3357,6 +3290,7 @@
         fn to_sdk(self, ctx: &mut Context) -> Tx<SdkTypes> {
             Tx::<SdkTypes> {
                 dry_run: self.dry_run,
+                dry_run_wrapper: self.dry_run_wrapper,
                 dump_tx: self.dump_tx,
                 force: self.force,
                 broadcast_only: self.broadcast_only,
@@ -3365,9 +3299,11 @@
                 wallet_alias_force: self.wallet_alias_force,
                 fee_amount: self.fee_amount,
                 fee_token: ctx.get(&self.fee_token),
+                fee_unshield, self.fee_unshield,
                 gas_limit: self.gas_limit,
                 signing_key: self.signing_key.map(|x| ctx.get_cached(&x)),
                 signer: self.signer.map(|x| ctx.get(&x)),
+                disposable_signing_key: self.disposable_signing_key,
                 tx_reveal_code_path: self.tx_reveal_code_path,
                 password: self.password,
                 expiration: self.expiration,
@@ -3377,7 +3313,6 @@
     }
 
     impl Args for Tx<CliTypes> {
->>>>>>> fdeaf23f
         fn def(app: App) -> App {
             app.arg(
                 DRY_RUN_TX
@@ -3406,7 +3341,6 @@
                  initialized, the alias will be the prefix of each new \
                  address joined with a number.",
             ))
-<<<<<<< HEAD
             .arg(FEE_AMOUNT.def().about(
                 "The amount being paid, per gas unit, for the inclusion of \
                  this transaction",
@@ -3419,13 +3353,9 @@
             .arg(GAS_LIMIT.def().about(
                 "The multiplier of the gas limit resolution defining the \
                  maximum amount of gas needed to run transaction.",
-=======
             .arg(WALLET_ALIAS_FORCE.def().about(
                 "Override the alias without confirmation if it already exists.",
             ))
-            .arg(GAS_AMOUNT.def().about(
-                "The amount being paid for the inclusion of this transaction",
->>>>>>> fdeaf23f
             ))
             .arg(EXPIRATION_OPT.def().about(
                 "The expiration datetime of the transaction, after which the \
@@ -3463,21 +3393,13 @@
             let broadcast_only = BROADCAST_ONLY.parse(matches);
             let ledger_address = LEDGER_ADDRESS_DEFAULT.parse(matches);
             let initialized_account_alias = ALIAS_OPT.parse(matches);
-<<<<<<< HEAD
             let fee_amount = FEE_AMOUNT.parse(matches);
             let fee_token = FEE_TOKEN.parse(matches);
             let fee_unshield = FEE_UNSHIELD_SPENDING_KEY.parse(matches);
-            let gas_limit = GAS_LIMIT.parse(matches);
-            let expiration = EXPIRATION_OPT.parse(matches);
-
-            let disposable_signing_key = DISPOSABLE_SIGNING_KEY.parse(matches);
-=======
             let wallet_alias_force = WALLET_ALIAS_FORCE.parse(matches);
-            let fee_amount = GAS_AMOUNT.parse(matches);
-            let fee_token = GAS_TOKEN.parse(matches);
             let gas_limit = GAS_LIMIT.parse(matches).into();
             let expiration = EXPIRATION_OPT.parse(matches);
->>>>>>> fdeaf23f
+            let disposable_signing_key = DISPOSABLE_SIGNING_KEY.parse(matches);
             let signing_key = SIGNING_KEY_OPT.parse(matches);
             let signer = SIGNER.parse(matches);
             let tx_reveal_code_path = PathBuf::from(TX_REVEAL_PK);
