//! MASP verification wrappers.

use std::collections::{btree_map, BTreeMap, BTreeSet, HashMap, HashSet};
use std::env;
use std::fmt::Debug;
use std::ops::Deref;
use std::path::PathBuf;

// use async_std::io::prelude::WriteExt;
// use async_std::io::{self};
use borsh::{BorshDeserialize, BorshSerialize};
use borsh_ext::BorshSerializeExt;
use itertools::Either;
use masp_primitives::asset_type::AssetType;
#[cfg(feature = "mainnet")]
use masp_primitives::consensus::MainNetwork;
#[cfg(not(feature = "mainnet"))]
use masp_primitives::consensus::TestNetwork;
use masp_primitives::convert::AllowedConversion;
use masp_primitives::ff::PrimeField;
use masp_primitives::group::GroupEncoding;
use masp_primitives::memo::MemoBytes;
use masp_primitives::merkle_tree::{
    CommitmentTree, IncrementalWitness, MerklePath,
};
use masp_primitives::sapling::keys::FullViewingKey;
use masp_primitives::sapling::note_encryption::*;
use masp_primitives::sapling::redjubjub::PublicKey;
use masp_primitives::sapling::{
    Diversifier, Node, Note, Nullifier, ViewingKey,
};
use masp_primitives::transaction::builder::{self, *};
use masp_primitives::transaction::components::sapling::builder::SaplingMetadata;
use masp_primitives::transaction::components::transparent::builder::TransparentBuilder;
use masp_primitives::transaction::components::{
    ConvertDescription, I128Sum, OutputDescription, SpendDescription, TxOut,
    U64Sum,
};
use masp_primitives::transaction::fees::fixed::FeeRule;
use masp_primitives::transaction::sighash::{signature_hash, SignableInput};
use masp_primitives::transaction::txid::TxIdDigester;
use masp_primitives::transaction::{
    Authorization, Authorized, Transaction, TransactionData,
    TransparentAddress, Unauthorized,
};
use masp_primitives::zip32::{ExtendedFullViewingKey, ExtendedSpendingKey};
use masp_proofs::bellman::groth16::PreparedVerifyingKey;
use masp_proofs::bls12_381::Bls12;
use masp_proofs::prover::LocalTxProver;
use masp_proofs::sapling::SaplingVerificationContext;
use namada_core::types::address::{masp, Address};
use namada_core::types::masp::{
    BalanceOwner, ExtendedViewingKey, PaymentAddress, TransferSource,
    TransferTarget,
};
use namada_core::types::storage::{BlockHeight, Epoch, Key, KeySeg, TxIndex};
use namada_core::types::token;
use namada_core::types::token::{
    Change, MaspDenom, Transfer, HEAD_TX_KEY, PIN_KEY_PREFIX, TX_KEY_PREFIX,
};
<<<<<<< HEAD
use namada_core::types::transaction::WrapperTx;
#[cfg(feature = "masp-tx-gen")]
=======
use namada_core::types::transaction::{
    AffineCurve, EllipticCurve, PairingEngine, WrapperTx,
};
>>>>>>> 4944b0e2
use rand_core::{CryptoRng, OsRng, RngCore};
use ripemd::Digest as RipemdDigest;
use sha2::Digest;
use thiserror::Error;

#[cfg(feature = "testing")]
use crate::error::EncodingError;
use crate::error::{Error, PinnedBalanceError, QueryError};
use crate::io::Io;
use crate::proto::Tx;
use crate::queries::Client;
use crate::rpc::{query_conversion, query_storage_value};
use crate::tendermint_rpc::query::Query;
use crate::tendermint_rpc::Order;
use crate::tx::decode_component;
use crate::{display_line, edisplay_line, rpc, Namada};

/// Env var to point to a dir with MASP parameters. When not specified,
/// the default OS specific path is used.
pub const ENV_VAR_MASP_PARAMS_DIR: &str = "NAMADA_MASP_PARAMS_DIR";

/// Env var to either "save" proofs into files or to "load" them from
/// files.
pub const ENV_VAR_MASP_TEST_PROOFS: &str = "NAMADA_MASP_TEST_PROOFS";

/// Randomness seed for MASP integration tests to build proofs with
/// deterministic rng.
pub const ENV_VAR_MASP_TEST_SEED: &str = "NAMADA_MASP_TEST_SEED";

/// A directory to save serialized proofs for tests.
pub const MASP_TEST_PROOFS_DIR: &str = "test_fixtures/masp_proofs";

/// The network to use for MASP
#[cfg(feature = "mainnet")]
const NETWORK: MainNetwork = MainNetwork;
#[cfg(not(feature = "mainnet"))]
const NETWORK: TestNetwork = TestNetwork;

// TODO these could be exported from masp_proof crate
/// Spend circuit name
pub const SPEND_NAME: &str = "masp-spend.params";
/// Output circuit name
pub const OUTPUT_NAME: &str = "masp-output.params";
/// Convert circuit name
pub const CONVERT_NAME: &str = "masp-convert.params";

/// Shielded transfer
#[derive(Clone, Debug, BorshSerialize, BorshDeserialize)]
pub struct ShieldedTransfer {
    /// Shielded transfer builder
    pub builder: Builder<(), (), ExtendedFullViewingKey, ()>,
    /// MASP transaction
    pub masp_tx: Transaction,
    /// Metadata
    pub metadata: SaplingMetadata,
    /// Epoch in which the transaction was created
    pub epoch: Epoch,
}

#[cfg(feature = "testing")]
#[derive(Clone, Copy, Debug)]
enum LoadOrSaveProofs {
    Load,
    Save,
    Neither,
}

/// A return type for gen_shielded_transfer
#[derive(Error, Debug)]
pub enum TransferErr {
    /// Build error for masp errors
    #[error("{0}")]
    Build(#[from] builder::Error<std::convert::Infallible>),
    /// errors
    #[error("{0}")]
    General(#[from] Error),
}

fn load_pvks() -> (
    PreparedVerifyingKey<Bls12>,
    PreparedVerifyingKey<Bls12>,
    PreparedVerifyingKey<Bls12>,
) {
    let params_dir = get_params_dir();
    let [spend_path, convert_path, output_path] =
        [SPEND_NAME, CONVERT_NAME, OUTPUT_NAME].map(|p| params_dir.join(p));

    if !spend_path.exists() || !convert_path.exists() || !output_path.exists() {
        let paths = masp_proofs::download_masp_parameters(None).expect(
            "MASP parameters were not present, expected the download to \
             succeed",
        );
        if paths.spend != spend_path
            || paths.convert != convert_path
            || paths.output != output_path
        {
            panic!(
                "unrecoverable: downloaded missing masp params, but to an \
                 unfamiliar path"
            )
        }
    }
    // size and blake2b checked here
    let params = masp_proofs::load_parameters(
        spend_path.as_path(),
        output_path.as_path(),
        convert_path.as_path(),
    );
    (params.spend_vk, params.convert_vk, params.output_vk)
}

/// check_spend wrapper
pub fn check_spend(
    spend: &SpendDescription<<Authorized as Authorization>::SaplingAuth>,
    sighash: &[u8; 32],
    ctx: &mut SaplingVerificationContext,
    parameters: &PreparedVerifyingKey<Bls12>,
) -> bool {
    let zkproof =
        masp_proofs::bellman::groth16::Proof::read(spend.zkproof.as_slice());
    let zkproof = match zkproof {
        Ok(zkproof) => zkproof,
        _ => return false,
    };
    ctx.check_spend(
        spend.cv,
        spend.anchor,
        &spend.nullifier.0,
        PublicKey(spend.rk.0),
        sighash,
        spend.spend_auth_sig,
        zkproof,
        parameters,
    )
}

/// check_output wrapper
pub fn check_output(
    output: &OutputDescription<<<Authorized as Authorization>::SaplingAuth as masp_primitives::transaction::components::sapling::Authorization>::Proof>,
    ctx: &mut SaplingVerificationContext,
    parameters: &PreparedVerifyingKey<Bls12>,
) -> bool {
    let zkproof =
        masp_proofs::bellman::groth16::Proof::read(output.zkproof.as_slice());
    let zkproof = match zkproof {
        Ok(zkproof) => zkproof,
        _ => return false,
    };
    let epk =
        masp_proofs::jubjub::ExtendedPoint::from_bytes(&output.ephemeral_key.0);
    let epk = match epk.into() {
        Some(p) => p,
        None => return false,
    };
    ctx.check_output(output.cv, output.cmu, epk, zkproof, parameters)
}

/// check convert wrapper
pub fn check_convert(
    convert: &ConvertDescription<<<Authorized as Authorization>::SaplingAuth as masp_primitives::transaction::components::sapling::Authorization>::Proof>,
    ctx: &mut SaplingVerificationContext,
    parameters: &PreparedVerifyingKey<Bls12>,
) -> bool {
    let zkproof =
        masp_proofs::bellman::groth16::Proof::read(convert.zkproof.as_slice());
    let zkproof = match zkproof {
        Ok(zkproof) => zkproof,
        _ => return false,
    };
    ctx.check_convert(convert.cv, convert.anchor, zkproof, parameters)
}

/// Represents an authorization where the Sapling bundle is authorized and the
/// transparent bundle is unauthorized.
pub struct PartialAuthorized;

impl Authorization for PartialAuthorized {
    type SaplingAuth = <Authorized as Authorization>::SaplingAuth;
    type TransparentAuth = <Unauthorized as Authorization>::TransparentAuth;
}

/// Partially deauthorize the transparent bundle
fn partial_deauthorize(
    tx_data: &TransactionData<Authorized>,
) -> Option<TransactionData<PartialAuthorized>> {
    let transp = tx_data.transparent_bundle().and_then(|x| {
        let mut tb = TransparentBuilder::empty();
        for vin in &x.vin {
            tb.add_input(TxOut {
                asset_type: vin.asset_type,
                value: vin.value,
                address: vin.address,
            })
            .ok()?;
        }
        for vout in &x.vout {
            tb.add_output(&vout.address, vout.asset_type, vout.value)
                .ok()?;
        }
        tb.build()
    });
    if tx_data.transparent_bundle().is_some() != transp.is_some() {
        return None;
    }
    Some(TransactionData::from_parts(
        tx_data.version(),
        tx_data.consensus_branch_id(),
        tx_data.lock_time(),
        tx_data.expiry_height(),
        transp,
        tx_data.sapling_bundle().cloned(),
    ))
}

/// Verify a shielded transaction.
pub fn verify_shielded_tx(transaction: &Transaction) -> bool {
    tracing::info!("entered verify_shielded_tx()");

    let sapling_bundle = if let Some(bundle) = transaction.sapling_bundle() {
        bundle
    } else {
        return false;
    };
    let tx_data = transaction.deref();

    // Partially deauthorize the transparent bundle
    let unauth_tx_data = match partial_deauthorize(tx_data) {
        Some(tx_data) => tx_data,
        None => return false,
    };

    let txid_parts = unauth_tx_data.digest(TxIdDigester);
    // the commitment being signed is shared across all Sapling inputs; once
    // V4 transactions are deprecated this should just be the txid, but
    // for now we need to continue to compute it here.
    let sighash =
        signature_hash(&unauth_tx_data, &SignableInput::Shielded, &txid_parts);

    tracing::info!("sighash computed");

    let (spend_pvk, convert_pvk, output_pvk) = load_pvks();

    let mut ctx = SaplingVerificationContext::new(true);
    let spends_valid = sapling_bundle.shielded_spends.iter().all(|spend| {
        check_spend(spend, sighash.as_ref(), &mut ctx, &spend_pvk)
    });
    let converts_valid = sapling_bundle
        .shielded_converts
        .iter()
        .all(|convert| check_convert(convert, &mut ctx, &convert_pvk));
    let outputs_valid = sapling_bundle
        .shielded_outputs
        .iter()
        .all(|output| check_output(output, &mut ctx, &output_pvk));

    if !(spends_valid && outputs_valid && converts_valid) {
        return false;
    }

    tracing::info!("passed spend/output verification");

    let assets_and_values: I128Sum = sapling_bundle.value_balance.clone();

    tracing::info!(
        "accumulated {} assets/values",
        assets_and_values.components().len()
    );

    let result = ctx.final_check(
        assets_and_values,
        sighash.as_ref(),
        sapling_bundle.authorization.binding_sig,
    );
    tracing::info!("final check result {result}");
    result
}

/// Get the path to MASP parameters from [`ENV_VAR_MASP_PARAMS_DIR`] env var or
/// use the default.
pub fn get_params_dir() -> PathBuf {
    if let Ok(params_dir) = env::var(ENV_VAR_MASP_PARAMS_DIR) {
        println!("Using {} as masp parameter folder.", params_dir);
        PathBuf::from(params_dir)
    } else {
        masp_proofs::default_params_folder().unwrap()
    }
}

/// Freeze a Builder into the format necessary for inclusion in a Tx. This is
/// the format used by hardware wallets to validate a MASP Transaction.
struct WalletMap;

impl<P1>
    masp_primitives::transaction::components::sapling::builder::MapBuilder<
        P1,
        ExtendedSpendingKey,
        (),
        ExtendedFullViewingKey,
    > for WalletMap
{
    fn map_params(&self, _s: P1) {}

    fn map_key(&self, s: ExtendedSpendingKey) -> ExtendedFullViewingKey {
        (&s).into()
    }
}

impl<P1, R1, N1>
    MapBuilder<
        P1,
        R1,
        ExtendedSpendingKey,
        N1,
        (),
        (),
        ExtendedFullViewingKey,
        (),
    > for WalletMap
{
    fn map_rng(&self, _s: R1) {}

    fn map_notifier(&self, _s: N1) {}
}

/// Abstracts platform specific details away from the logic of shielded pool
/// operations.
#[cfg_attr(feature = "async-send", async_trait::async_trait)]
#[cfg_attr(not(feature = "async-send"), async_trait::async_trait(?Send))]
pub trait ShieldedUtils:
    Sized + BorshDeserialize + BorshSerialize + Default + Clone
{
    /// Get a MASP transaction prover
    fn local_tx_prover(&self) -> LocalTxProver;

    /// Load up the currently saved ShieldedContext
    async fn load<U: ShieldedUtils>(
        &self,
        ctx: &mut ShieldedContext<U>,
    ) -> std::io::Result<()>;

    /// Save the given ShieldedContext for future loads
    async fn save<U: ShieldedUtils>(
        &self,
        ctx: &ShieldedContext<U>,
    ) -> std::io::Result<()>;
}

/// Make a ViewingKey that can view notes encrypted by given ExtendedSpendingKey
pub fn to_viewing_key(esk: &ExtendedSpendingKey) -> FullViewingKey {
    ExtendedFullViewingKey::from(esk).fvk
}

/// Generate a valid diversifier, i.e. one that has a diversified base. Return
/// also this diversified base.
pub fn find_valid_diversifier<R: RngCore + CryptoRng>(
    rng: &mut R,
) -> (Diversifier, masp_primitives::jubjub::SubgroupPoint) {
    let mut diversifier;
    let g_d;
    // Keep generating random diversifiers until one has a diversified base
    loop {
        let mut d = [0; 11];
        rng.fill_bytes(&mut d);
        diversifier = Diversifier(d);
        if let Some(val) = diversifier.g_d() {
            g_d = val;
            break;
        }
    }
    (diversifier, g_d)
}

/// Determine if using the current note would actually bring us closer to our
/// target
pub fn is_amount_required(src: I128Sum, dest: I128Sum, delta: I128Sum) -> bool {
    let gap = dest - src;
    for (asset_type, value) in gap.components() {
        if *value >= 0 && delta[asset_type] >= 0 {
            return true;
        }
    }
    false
}

// #[derive(BorshSerialize, BorshDeserialize, Debug, Clone)]
// pub struct MaspAmount {
//     pub asset: Address,
//     pub amount: token::Amount,
// }

/// a masp change
#[derive(BorshSerialize, BorshDeserialize, Debug, Clone)]
pub struct MaspChange {
    /// the token address
    pub asset: Address,
    /// the change in the token
    pub change: token::Change,
}

/// a masp amount
#[derive(
    BorshSerialize, BorshDeserialize, Debug, Clone, Default, PartialEq, Eq,
)]
pub struct MaspAmount(HashMap<(Epoch, Address), token::Change>);

impl std::ops::Deref for MaspAmount {
    type Target = HashMap<(Epoch, Address), token::Change>;

    fn deref(&self) -> &Self::Target {
        &self.0
    }
}

impl std::ops::DerefMut for MaspAmount {
    fn deref_mut(&mut self) -> &mut Self::Target {
        &mut self.0
    }
}

impl std::ops::Add for MaspAmount {
    type Output = MaspAmount;

    fn add(mut self, mut rhs: MaspAmount) -> Self::Output {
        for (key, value) in rhs.drain() {
            self.entry(key)
                .and_modify(|val| *val += value)
                .or_insert(value);
        }
        self.retain(|_, v| !v.is_zero());
        self
    }
}

impl std::ops::AddAssign for MaspAmount {
    fn add_assign(&mut self, amount: MaspAmount) {
        *self = self.clone() + amount
    }
}

// please stop copying and pasting make a function
impl std::ops::Sub for MaspAmount {
    type Output = MaspAmount;

    fn sub(mut self, mut rhs: MaspAmount) -> Self::Output {
        for (key, value) in rhs.drain() {
            self.entry(key)
                .and_modify(|val| *val -= value)
                .or_insert(-value);
        }
        self.0.retain(|_, v| !v.is_zero());
        self
    }
}

impl std::ops::SubAssign for MaspAmount {
    fn sub_assign(&mut self, amount: MaspAmount) {
        *self = self.clone() - amount
    }
}

impl std::ops::Mul<Change> for MaspAmount {
    type Output = Self;

    fn mul(mut self, rhs: Change) -> Self::Output {
        for (_, value) in self.iter_mut() {
            *value = *value * rhs
        }
        self
    }
}

impl<'a> From<&'a MaspAmount> for I128Sum {
    fn from(masp_amount: &'a MaspAmount) -> I128Sum {
        let mut res = I128Sum::zero();
        for ((epoch, token), val) in masp_amount.iter() {
            for denom in MaspDenom::iter() {
                let asset =
                    make_asset_type(Some(*epoch), token, denom).unwrap();
                res += I128Sum::from_pair(asset, denom.denominate_i128(val))
                    .unwrap();
            }
        }
        res
    }
}

impl From<MaspAmount> for I128Sum {
    fn from(amt: MaspAmount) -> Self {
        Self::from(&amt)
    }
}

/// Represents the amount used of different conversions
pub type Conversions =
    BTreeMap<AssetType, (AllowedConversion, MerklePath<Node>, i128)>;

/// Represents the changes that were made to a list of transparent accounts
pub type TransferDelta = HashMap<Address, MaspChange>;

/// Represents the changes that were made to a list of shielded accounts
pub type TransactionDelta = HashMap<ViewingKey, MaspAmount>;

/// Represents the current state of the shielded pool from the perspective of
/// the chosen viewing keys.
#[derive(BorshSerialize, BorshDeserialize, Debug)]
pub struct ShieldedContext<U: ShieldedUtils> {
    /// Location where this shielded context is saved
    #[borsh(skip)]
    pub utils: U,
    /// The last transaction index to be processed in this context
    pub last_txidx: u64,
    /// The commitment tree produced by scanning all transactions up to tx_pos
    pub tree: CommitmentTree<Node>,
    /// Maps viewing keys to applicable note positions
    pub pos_map: HashMap<ViewingKey, BTreeSet<usize>>,
    /// Maps a nullifier to the note position to which it applies
    pub nf_map: HashMap<Nullifier, usize>,
    /// Maps note positions to their corresponding notes
    pub note_map: HashMap<usize, Note>,
    /// Maps note positions to their corresponding memos
    pub memo_map: HashMap<usize, MemoBytes>,
    /// Maps note positions to the diversifier of their payment address
    pub div_map: HashMap<usize, Diversifier>,
    /// Maps note positions to their witness (used to make merkle paths)
    pub witness_map: HashMap<usize, IncrementalWitness<Node>>,
    /// Tracks what each transaction does to various account balances
    pub delta_map: BTreeMap<
        (BlockHeight, TxIndex),
        (Epoch, TransferDelta, TransactionDelta),
    >,
    /// The set of note positions that have been spent
    pub spents: HashSet<usize>,
    /// Maps asset types to their decodings
    pub asset_types: HashMap<AssetType, (Address, MaspDenom, Epoch)>,
    /// Maps note positions to their corresponding viewing keys
    pub vk_map: HashMap<usize, ViewingKey>,
}

/// Default implementation to ease construction of TxContexts. Derive cannot be
/// used here due to CommitmentTree not implementing Default.
impl<U: ShieldedUtils + Default> Default for ShieldedContext<U> {
    fn default() -> ShieldedContext<U> {
        ShieldedContext::<U> {
            utils: U::default(),
            last_txidx: u64::default(),
            tree: CommitmentTree::empty(),
            pos_map: HashMap::default(),
            nf_map: HashMap::default(),
            note_map: HashMap::default(),
            memo_map: HashMap::default(),
            div_map: HashMap::default(),
            witness_map: HashMap::default(),
            spents: HashSet::default(),
            delta_map: BTreeMap::default(),
            asset_types: HashMap::default(),
            vk_map: HashMap::default(),
        }
    }
}

impl<U: ShieldedUtils> ShieldedContext<U> {
    /// Try to load the last saved shielded context from the given context
    /// directory. If this fails, then leave the current context unchanged.
    pub async fn load(&mut self) -> std::io::Result<()> {
        self.utils.clone().load(self).await
    }

    /// Save this shielded context into its associated context directory
    pub async fn save(&self) -> std::io::Result<()> {
        self.utils.save(self).await
    }

    /// Merge data from the given shielded context into the current shielded
    /// context. It must be the case that the two shielded contexts share the
    /// same last transaction ID and share identical commitment trees.
    pub fn merge(&mut self, new_ctx: ShieldedContext<U>) {
        debug_assert_eq!(self.last_txidx, new_ctx.last_txidx);
        // Merge by simply extending maps. Identical keys should contain
        // identical values, so overwriting should not be problematic.
        self.pos_map.extend(new_ctx.pos_map);
        self.nf_map.extend(new_ctx.nf_map);
        self.note_map.extend(new_ctx.note_map);
        self.memo_map.extend(new_ctx.memo_map);
        self.div_map.extend(new_ctx.div_map);
        self.witness_map.extend(new_ctx.witness_map);
        self.spents.extend(new_ctx.spents);
        self.asset_types.extend(new_ctx.asset_types);
        self.vk_map.extend(new_ctx.vk_map);
        // The deltas are the exception because different keys can reveal
        // different parts of the same transaction. Hence each delta needs to be
        // merged separately.
        for ((height, idx), (ep, ntfer_delta, ntx_delta)) in new_ctx.delta_map {
            let (_ep, tfer_delta, tx_delta) = self
                .delta_map
                .entry((height, idx))
                .or_insert((ep, TransferDelta::new(), TransactionDelta::new()));
            tfer_delta.extend(ntfer_delta);
            tx_delta.extend(ntx_delta);
        }
    }

    /// Fetch the current state of the multi-asset shielded pool into a
    /// ShieldedContext
    pub async fn fetch<C: Client + Sync>(
        &mut self,
        client: &C,
        sks: &[ExtendedSpendingKey],
        fvks: &[ViewingKey],
    ) -> Result<(), Error> {
        // First determine which of the keys requested to be fetched are new.
        // Necessary because old transactions will need to be scanned for new
        // keys.
        let mut unknown_keys = Vec::new();
        for esk in sks {
            let vk = to_viewing_key(esk).vk;
            if !self.pos_map.contains_key(&vk) {
                unknown_keys.push(vk);
            }
        }
        for vk in fvks {
            if !self.pos_map.contains_key(vk) {
                unknown_keys.push(*vk);
            }
        }

        // If unknown keys are being used, we need to scan older transactions
        // for any unspent notes
        let (txs, mut tx_iter);
        if !unknown_keys.is_empty() {
            // Load all transactions accepted until this point
            txs = Self::fetch_shielded_transfers(client, 0).await?;
            tx_iter = txs.iter();
            // Do this by constructing a shielding context only for unknown keys
            let mut tx_ctx = Self {
                utils: self.utils.clone(),
                ..Default::default()
            };
            for vk in unknown_keys {
                tx_ctx.pos_map.entry(vk).or_insert_with(BTreeSet::new);
            }
            // Update this unknown shielded context until it is level with self
            while tx_ctx.last_txidx != self.last_txidx {
                if let Some(((height, idx), (epoch, tx, stx))) = tx_iter.next()
                {
                    tx_ctx
                        .scan_tx(client, *height, *idx, *epoch, tx, stx)
                        .await?;
                } else {
                    break;
                }
            }
            // Merge the context data originating from the unknown keys into the
            // current context
            self.merge(tx_ctx);
        } else {
            // Load only transactions accepted from last_txid until this point
            txs =
                Self::fetch_shielded_transfers(client, self.last_txidx).await?;
            tx_iter = txs.iter();
        }
        // Now that we possess the unspent notes corresponding to both old and
        // new keys up until tx_pos, proceed to scan the new transactions.
        for ((height, idx), (epoch, tx, stx)) in &mut tx_iter {
            self.scan_tx(client, *height, *idx, *epoch, tx, stx).await?;
        }
        Ok(())
    }

    /// Obtain a chronologically-ordered list of all accepted shielded
    /// transactions from the ledger. The ledger conceptually stores
    /// transactions as a vector. More concretely, the HEAD_TX_KEY location
    /// stores the index of the last accepted transaction and each transaction
    /// is stored at a key derived from its index.
    pub async fn fetch_shielded_transfers<C: Client + Sync>(
        client: &C,
        last_txidx: u64,
    ) -> Result<
        BTreeMap<(BlockHeight, TxIndex), (Epoch, Transfer, Transaction)>,
        Error,
    > {
        // The address of the MASP account
        let masp_addr = masp();
        // Construct the key where last transaction pointer is stored
        let head_tx_key = Key::from(masp_addr.to_db_key())
            .push(&HEAD_TX_KEY.to_owned())
            .map_err(|k| {
                Error::Other(format!("Cannot obtain a storage key: {}", k))
            })?;
        // Query for the index of the last accepted transaction
        let head_txidx = query_storage_value::<C, u64>(client, &head_tx_key)
            .await
            .unwrap_or(0);
        let mut shielded_txs = BTreeMap::new();
        // Fetch all the transactions we do not have yet
        for i in last_txidx..head_txidx {
            // Construct the key for where the current transaction is stored
            let current_tx_key = Key::from(masp_addr.to_db_key())
                .push(&(TX_KEY_PREFIX.to_owned() + &i.to_string()))
                .map_err(|e| {
                    Error::Other(format!("Cannot obtain a storage key {}", e))
                })?;
            // Obtain the current transaction
            let (tx_epoch, tx_height, tx_index, current_tx, current_stx) =
                query_storage_value::<
                    C,
                    (Epoch, BlockHeight, TxIndex, Transfer, Transaction),
                >(client, &current_tx_key)
                .await?;
            // Collect the current transaction
            shielded_txs.insert(
                (tx_height, tx_index),
                (tx_epoch, current_tx, current_stx),
            );
        }
        Ok(shielded_txs)
    }

    /// Applies the given transaction to the supplied context. More precisely,
    /// the shielded transaction's outputs are added to the commitment tree.
    /// Newly discovered notes are associated to the supplied viewing keys. Note
    /// nullifiers are mapped to their originating notes. Note positions are
    /// associated to notes, memos, and diversifiers. And the set of notes that
    /// we have spent are updated. The witness map is maintained to make it
    /// easier to construct note merkle paths in other code. See
    /// <https://zips.z.cash/protocol/protocol.pdf#scan>
    pub async fn scan_tx<C: Client + Sync>(
        &mut self,
        client: &C,
        height: BlockHeight,
        index: TxIndex,
        epoch: Epoch,
        tx: &Transfer,
        shielded: &Transaction,
    ) -> Result<(), Error> {
        // For tracking the account changes caused by this Transaction
        let mut transaction_delta = TransactionDelta::new();
        // Listen for notes sent to our viewing keys
        for so in shielded
            .sapling_bundle()
            .map_or(&vec![], |x| &x.shielded_outputs)
        {
            // Create merkle tree leaf node from note commitment
            let node = Node::new(so.cmu.to_repr());
            // Update each merkle tree in the witness map with the latest
            // addition
            for (_, witness) in self.witness_map.iter_mut() {
                witness.append(node).map_err(|()| {
                    Error::Other("note commitment tree is full".to_string())
                })?;
            }
            let note_pos = self.tree.size();
            self.tree.append(node).map_err(|()| {
                Error::Other("note commitment tree is full".to_string())
            })?;
            // Finally, make it easier to construct merkle paths to this new
            // note
            let witness = IncrementalWitness::<Node>::from_tree(&self.tree);
            self.witness_map.insert(note_pos, witness);
            // Let's try to see if any of our viewing keys can decrypt latest
            // note
            let mut pos_map = HashMap::new();
            std::mem::swap(&mut pos_map, &mut self.pos_map);
            for (vk, notes) in pos_map.iter_mut() {
                let decres = try_sapling_note_decryption::<_, OutputDescription<<<Authorized as Authorization>::SaplingAuth as masp_primitives::transaction::components::sapling::Authorization>::Proof>>(
                    &NETWORK,
                    1.into(),
                    &PreparedIncomingViewingKey::new(&vk.ivk()),
                    so,
                );
                // So this current viewing key does decrypt this current note...
                if let Some((note, pa, memo)) = decres {
                    // Add this note to list of notes decrypted by this viewing
                    // key
                    notes.insert(note_pos);
                    // Compute the nullifier now to quickly recognize when spent
                    let nf = note.nf(
                        &vk.nk,
                        note_pos.try_into().map_err(|_| {
                            Error::Other("Can not get nullifier".to_string())
                        })?,
                    );
                    self.note_map.insert(note_pos, note);
                    self.memo_map.insert(note_pos, memo);
                    // The payment address' diversifier is required to spend
                    // note
                    self.div_map.insert(note_pos, *pa.diversifier());
                    self.nf_map.insert(nf, note_pos);
                    // Note the account changes
                    let balance = transaction_delta
                        .entry(*vk)
                        .or_insert_with(MaspAmount::default);
                    *balance += self
                        .decode_all_amounts(
                            client,
                            I128Sum::from_nonnegative(
                                note.asset_type,
                                note.value as i128,
                            )
                            .map_err(|()| {
                                Error::Other(
                                    "found note with invalid value or asset \
                                     type"
                                        .to_string(),
                                )
                            })?,
                        )
                        .await;

                    self.vk_map.insert(note_pos, *vk);
                    break;
                }
            }
            std::mem::swap(&mut pos_map, &mut self.pos_map);
        }
        // Cancel out those of our notes that have been spent
        for ss in shielded
            .sapling_bundle()
            .map_or(&vec![], |x| &x.shielded_spends)
        {
            // If the shielded spend's nullifier is in our map, then target note
            // is rendered unusable
            if let Some(note_pos) = self.nf_map.get(&ss.nullifier) {
                self.spents.insert(*note_pos);
                // Note the account changes
                let balance = transaction_delta
                    .entry(self.vk_map[note_pos])
                    .or_insert_with(MaspAmount::default);
                let note = self.note_map[note_pos];
                *balance -= self
                    .decode_all_amounts(
                        client,
                        I128Sum::from_nonnegative(
                            note.asset_type,
                            note.value as i128,
                        )
                        .map_err(|()| {
                            Error::Other(
                                "found note with invalid value or asset type"
                                    .to_string(),
                            )
                        })?,
                    )
                    .await;
            }
        }
        // Record the changes to the transparent accounts
        let mut transfer_delta = TransferDelta::new();
        let token_addr = tx.token.clone();
        transfer_delta.insert(
            tx.source.clone(),
            MaspChange {
                asset: token_addr,
                change: -tx.amount.amount.change(),
            },
        );
        self.last_txidx += 1;

        self.delta_map.insert(
            (height, index),
            (epoch, transfer_delta, transaction_delta),
        );
        Ok(())
    }

    /// Summarize the effects on shielded and transparent accounts of each
    /// Transfer in this context
    pub fn get_tx_deltas(
        &self,
    ) -> &BTreeMap<
        (BlockHeight, TxIndex),
        (Epoch, TransferDelta, TransactionDelta),
    > {
        &self.delta_map
    }

    /// Compute the total unspent notes associated with the viewing key in the
    /// context. If the key is not in the context, then we do not know the
    /// balance and hence we return None.
    pub async fn compute_shielded_balance<C: Client + Sync>(
        &mut self,
        client: &C,
        vk: &ViewingKey,
    ) -> Result<Option<MaspAmount>, Error> {
        // Cannot query the balance of a key that's not in the map
        if !self.pos_map.contains_key(vk) {
            return Ok(None);
        }
        let mut val_acc = I128Sum::zero();
        // Retrieve the notes that can be spent by this key
        if let Some(avail_notes) = self.pos_map.get(vk) {
            for note_idx in avail_notes {
                // Spent notes cannot contribute a new transaction's pool
                if self.spents.contains(note_idx) {
                    continue;
                }
                // Get note associated with this ID
                let note = self.note_map.get(note_idx).ok_or_else(|| {
                    Error::Other(format!("Unable to get note {note_idx}"))
                })?;
                // Finally add value to multi-asset accumulator
                val_acc += I128Sum::from_nonnegative(
                    note.asset_type,
                    note.value as i128,
                )
                .map_err(|()| {
                    Error::Other(
                        "found note with invalid value or asset type"
                            .to_string(),
                    )
                })?
            }
        }
        Ok(Some(self.decode_all_amounts(client, val_acc).await))
    }

    /// Query the ledger for the decoding of the given asset type and cache it
    /// if it is found.
    pub async fn decode_asset_type<C: Client + Sync>(
        &mut self,
        client: &C,
        asset_type: AssetType,
    ) -> Option<(Address, MaspDenom, Epoch)> {
        // Try to find the decoding in the cache
        if let decoded @ Some(_) = self.asset_types.get(&asset_type) {
            return decoded.cloned();
        }
        // Query for the ID of the last accepted transaction
        let (addr, denom, ep, _conv, _path): (
            Address,
            MaspDenom,
            _,
            I128Sum,
            MerklePath<Node>,
        ) = rpc::query_conversion(client, asset_type).await?;
        self.asset_types
            .insert(asset_type, (addr.clone(), denom, ep));
        Some((addr, denom, ep))
    }

    /// Query the ledger for the conversion that is allowed for the given asset
    /// type and cache it.
    async fn query_allowed_conversion<'a, C: Client + Sync>(
        &'a mut self,
        client: &C,
        asset_type: AssetType,
        conversions: &'a mut Conversions,
    ) {
        if let btree_map::Entry::Vacant(conv_entry) =
            conversions.entry(asset_type)
        {
            // Query for the ID of the last accepted transaction
            if let Some((addr, denom, ep, conv, path)) =
                query_conversion(client, asset_type).await
            {
                self.asset_types.insert(asset_type, (addr, denom, ep));
                // If the conversion is 0, then we just have a pure decoding
                if !conv.is_zero() {
                    conv_entry.insert((conv.into(), path, 0));
                }
            }
        }
    }

    /// Compute the total unspent notes associated with the viewing key in the
    /// context and express that value in terms of the currently timestamped
    /// asset types. If the key is not in the context, then we do not know the
    /// balance and hence we return None.
    pub async fn compute_exchanged_balance(
        &mut self,
        client: &(impl Client + Sync),
        io: &impl Io,
        vk: &ViewingKey,
        target_epoch: Epoch,
    ) -> Result<Option<MaspAmount>, Error> {
        // First get the unexchanged balance
        if let Some(balance) = self.compute_shielded_balance(client, vk).await?
        {
            let exchanged_amount = self
                .compute_exchanged_amount(
                    client,
                    io,
                    balance,
                    target_epoch,
                    BTreeMap::new(),
                )
                .await?
                .0;
            // And then exchange balance into current asset types
            Ok(Some(
                self.decode_all_amounts(client, exchanged_amount).await,
            ))
        } else {
            Ok(None)
        }
    }

    /// Try to convert as much of the given asset type-value pair using the
    /// given allowed conversion. usage is incremented by the amount of the
    /// conversion used, the conversions are applied to the given input, and
    /// the trace amount that could not be converted is moved from input to
    /// output.
    #[allow(clippy::too_many_arguments)]
    async fn apply_conversion(
        &mut self,
        client: &(impl Client + Sync),
        io: &impl Io,
        conv: AllowedConversion,
        asset_type: (Epoch, Address, MaspDenom),
        value: i128,
        usage: &mut i128,
        input: &mut MaspAmount,
        output: &mut MaspAmount,
    ) -> Result<(), Error> {
        // we do not need to convert negative values
        if value <= 0 {
            return Ok(());
        }
        // If conversion if possible, accumulate the exchanged amount
        let conv: I128Sum = I128Sum::from_sum(conv.into());
        // The amount required of current asset to qualify for conversion
        let masp_asset =
            make_asset_type(Some(asset_type.0), &asset_type.1, asset_type.2)?;
        let threshold = -conv[&masp_asset];
        if threshold == 0 {
            edisplay_line!(
                io,
                "Asset threshold of selected conversion for asset type {} is \
                 0, this is a bug, please report it.",
                masp_asset
            );
        }
        // We should use an amount of the AllowedConversion that almost
        // cancels the original amount
        let required = value / threshold;
        // Forget about the trace amount left over because we cannot
        // realize its value
        let trace = MaspAmount(HashMap::from([(
            (asset_type.0, asset_type.1),
            Change::from(value % threshold),
        )]));
        // Record how much more of the given conversion has been used
        *usage += required;
        // Apply the conversions to input and move the trace amount to output
        *input += self
            .decode_all_amounts(client, conv.clone() * required)
            .await
            - trace.clone();
        *output += trace;
        Ok(())
    }

    /// Convert the given amount into the latest asset types whilst making a
    /// note of the conversions that were used. Note that this function does
    /// not assume that allowed conversions from the ledger are expressed in
    /// terms of the latest asset types.
    pub async fn compute_exchanged_amount(
        &mut self,
        client: &(impl Client + Sync),
        io: &impl Io,
        mut input: MaspAmount,
        target_epoch: Epoch,
        mut conversions: Conversions,
    ) -> Result<(I128Sum, Conversions), Error> {
        // Where we will store our exchanged value
        let mut output = MaspAmount::default();
        // Repeatedly exchange assets until it is no longer possible
        while let Some(((asset_epoch, token_addr), value)) = input.iter().next()
        {
            let value = *value;
            let asset_epoch = *asset_epoch;
            let token_addr = token_addr.clone();
            for denom in MaspDenom::iter() {
                let target_asset_type =
                    make_asset_type(Some(target_epoch), &token_addr, denom)?;
                let asset_type =
                    make_asset_type(Some(asset_epoch), &token_addr, denom)?;
                let at_target_asset_type = target_epoch == asset_epoch;

                let denom_value = denom.denominate_i128(&value);
                self.query_allowed_conversion(
                    client,
                    target_asset_type,
                    &mut conversions,
                )
                .await;
                self.query_allowed_conversion(
                    client,
                    asset_type,
                    &mut conversions,
                )
                .await;
                if let (Some((conv, _wit, usage)), false) =
                    (conversions.get_mut(&asset_type), at_target_asset_type)
                {
                    display_line!(
                        io,
                        "converting current asset type to latest asset type..."
                    );
                    // Not at the target asset type, not at the latest asset
                    // type. Apply conversion to get from
                    // current asset type to the latest
                    // asset type.
                    self.apply_conversion(
                        client,
                        io,
                        conv.clone(),
                        (asset_epoch, token_addr.clone(), denom),
                        denom_value,
                        usage,
                        &mut input,
                        &mut output,
                    )
                    .await?;
                } else if let (Some((conv, _wit, usage)), false) = (
                    conversions.get_mut(&target_asset_type),
                    at_target_asset_type,
                ) {
                    display_line!(
                        io,
                        "converting latest asset type to target asset type..."
                    );
                    // Not at the target asset type, yet at the latest asset
                    // type. Apply inverse conversion to get
                    // from latest asset type to the target
                    // asset type.
                    self.apply_conversion(
                        client,
                        io,
                        conv.clone(),
                        (asset_epoch, token_addr.clone(), denom),
                        denom_value,
                        usage,
                        &mut input,
                        &mut output,
                    )
                    .await?;
                } else {
                    // At the target asset type. Then move component over to
                    // output.
                    let mut comp = MaspAmount::default();
                    comp.insert(
                        (asset_epoch, token_addr.clone()),
                        denom_value.into(),
                    );
                    for ((e, token), val) in input.iter() {
                        if *token == token_addr && *e == asset_epoch {
                            comp.insert((*e, token.clone()), *val);
                        }
                    }
                    output += comp.clone();
                    input -= comp;
                }
            }
        }
        Ok((output.into(), conversions))
    }

    /// Collect enough unspent notes in this context to exceed the given amount
    /// of the specified asset type. Return the total value accumulated plus
    /// notes and the corresponding diversifiers/merkle paths that were used to
    /// achieve the total value.
    pub async fn collect_unspent_notes<'a>(
        &mut self,
        context: &impl Namada<'a>,
        vk: &ViewingKey,
        target: I128Sum,
        target_epoch: Epoch,
    ) -> Result<
        (
            I128Sum,
            Vec<(Diversifier, Note, MerklePath<Node>)>,
            Conversions,
        ),
        Error,
    > {
        // Establish connection with which to do exchange rate queries
        let mut conversions = BTreeMap::new();
        let mut val_acc = I128Sum::zero();
        let mut notes = Vec::new();
        // Retrieve the notes that can be spent by this key
        if let Some(avail_notes) = self.pos_map.get(vk).cloned() {
            for note_idx in &avail_notes {
                // No more transaction inputs are required once we have met
                // the target amount
                if val_acc >= target {
                    break;
                }
                // Spent notes cannot contribute a new transaction's pool
                if self.spents.contains(note_idx) {
                    continue;
                }
                // Get note, merkle path, diversifier associated with this ID
                let note = *self.note_map.get(note_idx).ok_or_else(|| {
                    Error::Other(format!("Unable to get note {note_idx}"))
                })?;

                // The amount contributed by this note before conversion
                let pre_contr =
                    I128Sum::from_pair(note.asset_type, note.value as i128)
                        .map_err(|()| {
                            Error::Other(
                                "received note has invalid value or asset type"
                                    .to_string(),
                            )
                        })?;
                let input =
                    self.decode_all_amounts(context.client(), pre_contr).await;
                let (contr, proposed_convs) = self
                    .compute_exchanged_amount(
                        context.client(),
                        context.io(),
                        input,
                        target_epoch,
                        conversions.clone(),
                    )
                    .await?;

                // Use this note only if it brings us closer to our target
                if is_amount_required(
                    val_acc.clone(),
                    target.clone(),
                    contr.clone(),
                ) {
                    // Be sure to record the conversions used in computing
                    // accumulated value
                    val_acc += contr;
                    // Commit the conversions that were used to exchange
                    conversions = proposed_convs;
                    let merkle_path = self
                        .witness_map
                        .get(note_idx)
                        .ok_or_else(|| {
                            Error::Other(format!(
                                "Unable to get note {note_idx}"
                            ))
                        })?
                        .path()
                        .ok_or_else(|| {
                            Error::Other(format!(
                                "Unable to get path: {}",
                                line!()
                            ))
                        })?;
                    let diversifier =
                        self.div_map.get(note_idx).ok_or_else(|| {
                            Error::Other(format!(
                                "Unable to get note {note_idx}"
                            ))
                        })?;
                    // Commit this note to our transaction
                    notes.push((*diversifier, note, merkle_path));
                }
            }
        }
        Ok((val_acc, notes, conversions))
    }

    /// Compute the combined value of the output notes of the transaction pinned
    /// at the given payment address. This computation uses the supplied viewing
    /// keys to try to decrypt the output notes. If no transaction is pinned at
    /// the given payment address fails with
    /// `PinnedBalanceError::NoTransactionPinned`.
    pub async fn compute_pinned_balance<C: Client + Sync>(
        client: &C,
        owner: PaymentAddress,
        viewing_key: &ViewingKey,
    ) -> Result<(I128Sum, Epoch), Error> {
        // Check that the supplied viewing key corresponds to given payment
        // address
        let counter_owner = viewing_key.to_payment_address(
            *masp_primitives::sapling::PaymentAddress::diversifier(
                &owner.into(),
            ),
        );
        match counter_owner {
            Some(counter_owner) if counter_owner == owner.into() => {}
            _ => {
                return Err(Error::from(PinnedBalanceError::InvalidViewingKey));
            }
        }
        // The address of the MASP account
        let masp_addr = masp();
        // Construct the key for where the transaction ID would be stored
        let pin_key = Key::from(masp_addr.to_db_key())
            .push(&(PIN_KEY_PREFIX.to_owned() + &owner.hash()))
            .map_err(|_| {
                Error::Other("Cannot obtain a storage key".to_string())
            })?;
        // Obtain the transaction pointer at the key
        // If we don't discard the error message then a test fails,
        // however the error underlying this will go undetected
        let txidx = rpc::query_storage_value::<C, u64>(client, &pin_key)
            .await
            .map_err(|_| PinnedBalanceError::NoTransactionPinned)?;
        // Construct the key for where the pinned transaction is stored
        let tx_key = Key::from(masp_addr.to_db_key())
            .push(&(TX_KEY_PREFIX.to_owned() + &txidx.to_string()))
            .map_err(|_| {
                Error::Other("Cannot obtain a storage key".to_string())
            })?;
        // Obtain the pointed to transaction
        let (tx_epoch, _tx_height, _tx_index, _tx, shielded) =
            rpc::query_storage_value::<
                C,
                (Epoch, BlockHeight, TxIndex, Transfer, Transaction),
            >(client, &tx_key)
            .await
            .map_err(|_| {
                Error::Other("Ill-formed epoch, transaction pair".to_string())
            })?;
        // Accumulate the combined output note value into this Amount
        let mut val_acc = I128Sum::zero();
        for so in shielded
            .sapling_bundle()
            .map_or(&vec![], |x| &x.shielded_outputs)
        {
            // Let's try to see if our viewing key can decrypt current note
            let decres = try_sapling_note_decryption::<_, OutputDescription<<<Authorized as Authorization>::SaplingAuth as masp_primitives::transaction::components::sapling::Authorization>::Proof>>(
                &NETWORK,
                1.into(),
                &PreparedIncomingViewingKey::new(&viewing_key.ivk()),
                so,
            );
            match decres {
                // So the given viewing key does decrypt this current note...
                Some((note, pa, _memo)) if pa == owner.into() => {
                    val_acc += I128Sum::from_nonnegative(
                        note.asset_type,
                        note.value as i128,
                    )
                    .map_err(|()| {
                        Error::Other(
                            "found note with invalid value or asset type"
                                .to_string(),
                        )
                    })?;
                }
                _ => {}
            }
        }
        Ok((val_acc, tx_epoch))
    }

    /// Compute the combined value of the output notes of the pinned transaction
    /// at the given payment address if there's any. The asset types may be from
    /// the epoch of the transaction or even before, so exchange all these
    /// amounts to the epoch of the transaction in order to get the value that
    /// would have been displayed in the epoch of the transaction.
    pub async fn compute_exchanged_pinned_balance<'a>(
        &mut self,
        context: &impl Namada<'a>,
        owner: PaymentAddress,
        viewing_key: &ViewingKey,
    ) -> Result<(MaspAmount, Epoch), Error> {
        // Obtain the balance that will be exchanged
        let (amt, ep) =
            Self::compute_pinned_balance(context.client(), owner, viewing_key)
                .await?;
        display_line!(context.io(), "Pinned balance: {:?}", amt);
        // Establish connection with which to do exchange rate queries
        let amount = self.decode_all_amounts(context.client(), amt).await;
        display_line!(context.io(), "Decoded pinned balance: {:?}", amount);
        // Finally, exchange the balance to the transaction's epoch
        let computed_amount = self
            .compute_exchanged_amount(
                context.client(),
                context.io(),
                amount,
                ep,
                BTreeMap::new(),
            )
            .await?
            .0;
        display_line!(context.io(), "Exchanged amount: {:?}", computed_amount);
        Ok((
            self.decode_all_amounts(context.client(), computed_amount)
                .await,
            ep,
        ))
    }

    /// Convert an amount whose units are AssetTypes to one whose units are
    /// Addresses that they decode to. All asset types not corresponding to
    /// the given epoch are ignored.
    pub async fn decode_amount<C: Client + Sync>(
        &mut self,
        client: &C,
        amt: I128Sum,
        target_epoch: Epoch,
    ) -> HashMap<Address, token::Change> {
        let mut res = HashMap::new();
        for (asset_type, val) in amt.components() {
            // Decode the asset type
            let decoded = self.decode_asset_type(client, *asset_type).await;
            // Only assets with the target timestamp count
            match decoded {
                Some(asset_type @ (_, _, epoch)) if epoch == target_epoch => {
                    decode_component(
                        asset_type,
                        *val,
                        &mut res,
                        |address, _| address,
                    );
                }
                _ => {}
            }
        }
        res
    }

    /// Convert an amount whose units are AssetTypes to one whose units are
    /// Addresses that they decode to.
    pub async fn decode_all_amounts<C: Client + Sync>(
        &mut self,
        client: &C,
        amt: I128Sum,
    ) -> MaspAmount {
        let mut res: HashMap<(Epoch, Address), Change> = HashMap::default();
        for (asset_type, val) in amt.components() {
            // Decode the asset type
            if let Some(decoded) =
                self.decode_asset_type(client, *asset_type).await
            {
                decode_component(decoded, *val, &mut res, |address, epoch| {
                    (epoch, address)
                })
            }
        }
        MaspAmount(res)
    }

    /// Make shielded components to embed within a Transfer object. If no
    /// shielded payment address nor spending key is specified, then no
    /// shielded components are produced. Otherwise a transaction containing
    /// nullifiers and/or note commitments are produced. Dummy transparent
    /// UTXOs are sometimes used to make transactions balanced, but it is
    /// understood that transparent account changes are effected only by the
    /// amounts and signatures specified by the containing Transfer object.
    pub async fn gen_shielded_transfer<'a>(
        context: &impl Namada<'a>,
        source: &TransferSource,
        target: &TransferTarget,
        token: &Address,
        amount: token::DenominatedAmount,
    ) -> Result<Option<ShieldedTransfer>, TransferErr> {
        // No shielded components are needed when neither source nor destination
        // are shielded

        use std::str::FromStr;

        use rand::rngs::StdRng;
        use rand_core::SeedableRng;

        let spending_key = source.spending_key();
        let payment_address = target.payment_address();
        // No shielded components are needed when neither source nor
        // destination are shielded
        if spending_key.is_none() && payment_address.is_none() {
            return Ok(None);
        }
        // We want to fund our transaction solely from supplied spending key
        let spending_key = spending_key.map(|x| x.into());
        let spending_keys: Vec<_> = spending_key.into_iter().collect();
        {
            // Load the current shielded context given the spending key we
            // possess
            let mut shielded = context.shielded_mut().await;
            let _ = shielded.load().await;
            shielded
                .fetch(context.client(), &spending_keys, &[])
                .await?;
            // Save the update state so that future fetches can be
            // short-circuited
            let _ = shielded.save().await;
        }
        // Determine epoch in which to submit potential shielded transaction
        let epoch = rpc::query_epoch(context.client()).await?;
        // Context required for storing which notes are in the source's
        // possesion
        let memo = MemoBytes::empty();

        // Try to get a seed from env var, if any.
        let rng = if let Ok(seed) = env::var(ENV_VAR_MASP_TEST_SEED)
            .map_err(|e| Error::Other(e.to_string()))
            .and_then(|seed| {
                let exp_str =
                    format!("Env var {ENV_VAR_MASP_TEST_SEED} must be a u64.");
                let parsed_seed: u64 = FromStr::from_str(&seed)
                    .map_err(|_| Error::Other(exp_str))?;
                Ok(parsed_seed)
            }) {
            tracing::warn!(
                "UNSAFE: Using a seed from {ENV_VAR_MASP_TEST_SEED} env var \
                 to build proofs."
            );
            StdRng::seed_from_u64(seed)
        } else {
            StdRng::from_rng(OsRng).unwrap()
        };

        // Now we build up the transaction within this object
        let mut builder =
            Builder::<TestNetwork, _>::new_with_rng(NETWORK, 1.into(), rng);

        // Convert transaction amount into MASP types
        let (asset_types, masp_amount) =
            convert_amount(epoch, token, amount.amount)?;

        // If there are shielded inputs
        if let Some(sk) = spending_key {
            // Locate unspent notes that can help us meet the transaction amount
            let (_, unspent_notes, used_convs) = context
                .shielded_mut()
                .await
                .collect_unspent_notes(
                    context,
                    &to_viewing_key(&sk).vk,
                    I128Sum::from_sum(masp_amount),
                    epoch,
                )
                .await?;
            // Commit the notes found to our transaction
            for (diversifier, note, merkle_path) in unspent_notes {
                builder
                    .add_sapling_spend(sk, diversifier, note, merkle_path)
                    .map_err(builder::Error::SaplingBuild)?;
            }
            // Commit the conversion notes used during summation
            for (conv, wit, value) in used_convs.values() {
                if value.is_positive() {
                    builder
                        .add_sapling_convert(
                            conv.clone(),
                            *value as u64,
                            wit.clone(),
                        )
                        .map_err(builder::Error::SaplingBuild)?;
                }
            }
        } else {
            // We add a dummy UTXO to our transaction, but only the source of
            // the parent Transfer object is used to validate fund
            // availability
            let source_enc = source
                .address()
                .ok_or_else(|| {
                    Error::Other(
                        "source address should be transparent".to_string(),
                    )
                })?
                .serialize_to_vec();

            let hash = ripemd::Ripemd160::digest(sha2::Sha256::digest(
                source_enc.as_ref(),
            ));
            let script = TransparentAddress(hash.into());
            for (denom, asset_type) in MaspDenom::iter().zip(asset_types.iter())
            {
                builder
                    .add_transparent_input(TxOut {
                        asset_type: *asset_type,
                        value: denom.denominate(&amount),
                        address: script,
                    })
                    .map_err(builder::Error::TransparentBuild)?;
            }
        }

        // Now handle the outputs of this transaction
        // If there is a shielded output
        if let Some(pa) = payment_address {
            let ovk_opt = spending_key.map(|x| x.expsk.ovk);
            for (denom, asset_type) in MaspDenom::iter().zip(asset_types.iter())
            {
                builder
                    .add_sapling_output(
                        ovk_opt,
                        pa.into(),
                        *asset_type,
                        denom.denominate(&amount),
                        memo.clone(),
                    )
                    .map_err(builder::Error::SaplingBuild)?;
            }
        } else {
            // Embed the transparent target address into the shielded
            // transaction so that it can be signed
            let target_enc = target
                .address()
                .ok_or_else(|| {
                    Error::Other(
                        "source address should be transparent".to_string(),
                    )
                })?
                .serialize_to_vec();
            let hash = ripemd::Ripemd160::digest(sha2::Sha256::digest(
                target_enc.as_ref(),
            ));
            for (denom, asset_type) in MaspDenom::iter().zip(asset_types.iter())
            {
                let vout = denom.denominate(&amount);
                if vout != 0 {
                    builder
                        .add_transparent_output(
                            &TransparentAddress(hash.into()),
                            *asset_type,
                            vout,
                        )
                        .map_err(builder::Error::TransparentBuild)?;
                }
            }
        }

        // Now add outputs representing the change from this payment
        if let Some(sk) = spending_key {
            // Represents the amount of inputs we are short by
            let mut additional = I128Sum::zero();
            for (asset_type, amt) in builder
                .value_balance()
                .map_err(|e| {
                    Error::Other(format!(
                        "unable to complete value balance: {}",
                        e
                    ))
                })?
                .components()
            {
                if *amt >= 0 {
                    // Send the change in this asset type back to the sender
                    builder
                        .add_sapling_output(
                            Some(sk.expsk.ovk),
                            sk.default_address().1,
                            *asset_type,
                            *amt as u64,
                            memo.clone(),
                        )
                        .map_err(builder::Error::SaplingBuild)?;
                } else {
                    // Record how much of the current asset type we are short by
                    additional += I128Sum::from_nonnegative(*asset_type, -*amt)
                        .map_err(|()| {
                            Error::Other(format!(
                                "from non negative conversion: {}",
                                line!()
                            ))
                        })?;
                }
            }
            // If we are short by a non-zero amount, then we have insufficient
            // funds
            if !additional.is_zero() {
                return Err(TransferErr::from(
                    builder::Error::InsufficientFunds(additional),
                ));
            }
        }

        // To speed up integration tests, we can save and load proofs
        #[cfg(feature = "testing")]
        let load_or_save = if let Ok(masp_proofs) =
            env::var(ENV_VAR_MASP_TEST_PROOFS)
        {
            let parsed = match masp_proofs.to_ascii_lowercase().as_str() {
                "load" => LoadOrSaveProofs::Load,
                "save" => LoadOrSaveProofs::Save,
                env_var => Err(Error::Other(format!(
                    "Unexpected value for {ENV_VAR_MASP_TEST_PROOFS} env var. \
                     Expecting \"save\" or \"load\", but got \"{env_var}\"."
                )))?,
            };
            if env::var(ENV_VAR_MASP_TEST_SEED).is_err() {
                Err(Error::Other(format!(
                    "Ensure to set a seed with {ENV_VAR_MASP_TEST_SEED} env \
                     var when using {ENV_VAR_MASP_TEST_PROOFS} for \
                     deterministic proofs."
                )))?;
            }
            parsed
        } else {
            LoadOrSaveProofs::Neither
        };

        let builder_clone = builder.clone().map_builder(WalletMap);
        #[cfg(feature = "testing")]
        let builder_bytes = borsh::to_vec(&builder_clone).map_err(|e| {
            Error::from(EncodingError::Conversion(e.to_string()))
        })?;

        let build_transfer = |prover: LocalTxProver| -> Result<
            ShieldedTransfer,
            builder::Error<std::convert::Infallible>,
        > {
            let (masp_tx, metadata) = builder
                .build(&prover, &FeeRule::non_standard(U64Sum::zero()))?;
            Ok(ShieldedTransfer {
                builder: builder_clone,
                masp_tx,
                metadata,
                epoch,
            })
        };

        #[cfg(feature = "testing")]
        {
            let builder_hash =
                namada_core::types::hash::Hash::sha256(&builder_bytes);

            let saved_filepath = env::current_dir()
                .map_err(|e| Error::Other(e.to_string()))?
                // One up from "tests" dir to the root dir
                .parent()
                .ok_or_else(|| {
                    Error::Other(
                        "Can not get parent directory of the current dir"
                            .to_string(),
                    )
                })?
                .join(MASP_TEST_PROOFS_DIR)
                .join(format!("{builder_hash}.bin"));

            if let LoadOrSaveProofs::Load = load_or_save {
                let recommendation = format!(
                    "Re-run the tests with {ENV_VAR_MASP_TEST_PROOFS}=save to \
                     re-generate proofs."
                );
                let exp_str = format!(
                    "Read saved MASP proofs from {}. {recommendation}",
                    saved_filepath.to_string_lossy()
                );
                let loaded_bytes = tokio::fs::read(&saved_filepath)
                    .await
                    .map_err(|_e| Error::Other(exp_str))?;

                let exp_str = format!(
                    "Valid `ShieldedTransfer` bytes in {}. {recommendation}",
                    saved_filepath.to_string_lossy()
                );
                let loaded: ShieldedTransfer =
                    BorshDeserialize::try_from_slice(&loaded_bytes)
                        .map_err(|_e| Error::Other(exp_str))?;

                Ok(Some(loaded))
            } else {
                // Build and return the constructed transaction
                let built = build_transfer(
                    context.shielded().await.utils.local_tx_prover(),
                )?;
                if let LoadOrSaveProofs::Save = load_or_save {
                    let built_bytes = borsh::to_vec(&built).map_err(|e| {
                        Error::from(EncodingError::Conversion(e.to_string()))
                    })?;
                    tokio::fs::write(&saved_filepath, built_bytes)
                        .await
                        .map_err(|e| Error::Other(e.to_string()))?;
                }
                Ok(Some(built))
            }
        }

        #[cfg(not(feature = "testing"))]
        {
            // Build and return the constructed transaction
            let built = build_transfer(
                context.shielded().await.utils.local_tx_prover(),
            )?;
            Ok(Some(built))
        }
    }

    /// Obtain the known effects of all accepted shielded and transparent
    /// transactions. If an owner is specified, then restrict the set to only
    /// transactions crediting/debiting the given owner. If token is specified,
    /// then restrict set to only transactions involving the given token.
    pub async fn query_tx_deltas<C: Client + Sync>(
        &mut self,
        client: &C,
        query_owner: &Either<BalanceOwner, Vec<Address>>,
        query_token: &Option<Address>,
        viewing_keys: &HashMap<String, ExtendedViewingKey>,
    ) -> Result<
        BTreeMap<
            (BlockHeight, TxIndex),
            (Epoch, TransferDelta, TransactionDelta),
        >,
        Error,
    > {
        const TXS_PER_PAGE: u8 = 100;
        let _ = self.load().await;
        let vks = viewing_keys;
        let fvks: Vec<_> = vks
            .values()
            .map(|fvk| ExtendedFullViewingKey::from(*fvk).fvk.vk)
            .collect();
        self.fetch(client, &[], &fvks).await?;
        // Save the update state so that future fetches can be short-circuited
        let _ = self.save().await;
        // Required for filtering out rejected transactions from Tendermint
        // responses
        let block_results = rpc::query_results(client).await?;
        let mut transfers = self.get_tx_deltas().clone();
        // Construct the set of addresses relevant to user's query
        let relevant_addrs = match &query_owner {
            Either::Left(BalanceOwner::Address(owner)) => vec![owner.clone()],
            // MASP objects are dealt with outside of tx_search
            Either::Left(BalanceOwner::FullViewingKey(_viewing_key)) => vec![],
            Either::Left(BalanceOwner::PaymentAddress(_owner)) => vec![],
            // Unspecified owner means all known addresses are considered
            // relevant
            Either::Right(addrs) => addrs.clone(),
        };
        // Find all transactions to or from the relevant address set
        for addr in relevant_addrs {
            for prop in ["transfer.source", "transfer.target"] {
                // Query transactions involving the current address
                let mut tx_query = Query::eq(prop, addr.encode());
                // Elaborate the query if requested by the user
                if let Some(token) = &query_token {
                    tx_query =
                        tx_query.and_eq("transfer.token", token.encode());
                }
                for page in 1.. {
                    let txs = &client
                        .tx_search(
                            tx_query.clone(),
                            true,
                            page,
                            TXS_PER_PAGE,
                            Order::Ascending,
                        )
                        .await
                        .map_err(|e| {
                            Error::from(QueryError::General(format!(
                                "for transaction: {e}"
                            )))
                        })?
                        .txs;
                    for response_tx in txs {
                        let height = BlockHeight(response_tx.height.value());
                        let idx = TxIndex(response_tx.index);
                        // Only process yet unprocessed transactions which have
                        // been accepted by node VPs
                        let should_process = !transfers
                            .contains_key(&(height, idx))
                            && block_results[u64::from(height) as usize]
                                .is_accepted(idx.0 as usize);
                        if !should_process {
                            continue;
                        }
                        let tx = Tx::try_from(response_tx.tx.as_ref())
                            .map_err(|e| Error::Other(e.to_string()))?;
                        let mut wrapper = None;
                        let mut transfer = None;
                        extract_payload(tx, &mut wrapper, &mut transfer)?;
                        // Epoch data is not needed for transparent transactions
                        let epoch =
                            wrapper.map(|x| x.epoch).unwrap_or_default();
                        if let Some(transfer) = transfer {
                            // Skip MASP addresses as they are already handled
                            // by ShieldedContext
                            if transfer.source == masp()
                                || transfer.target == masp()
                            {
                                continue;
                            }
                            // Describe how a Transfer simply subtracts from one
                            // account and adds the same to another

                            let delta = TransferDelta::from([(
                                transfer.source.clone(),
                                MaspChange {
                                    asset: transfer.token.clone(),
                                    change: -transfer.amount.amount.change(),
                                },
                            )]);

                            // No shielded accounts are affected by this
                            // Transfer
                            transfers.insert(
                                (height, idx),
                                (epoch, delta, TransactionDelta::new()),
                            );
                        }
                    }
                    // An incomplete page signifies no more transactions
                    if (txs.len() as u8) < TXS_PER_PAGE {
                        break;
                    }
                }
            }
        }
        Ok(transfers)
    }
}

/// Extract the payload from the given Tx object
fn extract_payload(
    tx: Tx,
    wrapper: &mut Option<WrapperTx>,
    transfer: &mut Option<Transfer>,
) -> Result<(), Error> {
    *wrapper = tx.header.wrapper();
    let _ = tx.data().map(|signed| {
        Transfer::try_from_slice(&signed[..]).map(|tfer| *transfer = Some(tfer))
    });
    Ok(())
}

/// Make asset type corresponding to given address and epoch
pub fn make_asset_type(
    epoch: Option<Epoch>,
    token: &Address,
    denom: MaspDenom,
) -> Result<AssetType, Error> {
    // Typestamp the chosen token with the current epoch
    let token_bytes = match epoch {
        None => (token, denom).serialize_to_vec(),
        Some(epoch) => (token, denom, epoch.0).serialize_to_vec(),
    };
    // Generate the unique asset identifier from the unique token address
    AssetType::new(token_bytes.as_ref())
        .map_err(|_| Error::Other("unable to create asset type".to_string()))
}

/// Convert Anoma amount and token type to MASP equivalents
fn convert_amount(
    epoch: Epoch,
    token: &Address,
    val: token::Amount,
) -> Result<([AssetType; 4], U64Sum), Error> {
    let mut amount = U64Sum::zero();
    let asset_types: [AssetType; 4] = MaspDenom::iter()
        .map(|denom| {
            let asset_type = make_asset_type(Some(epoch), token, denom)?;
            // Combine the value and unit into one amount
            amount +=
                U64Sum::from_nonnegative(asset_type, denom.denominate(&val))
                    .map_err(|_| {
                        Error::Other("invalid value for amount".to_string())
                    })?;
            Ok(asset_type)
        })
        .collect::<Result<Vec<AssetType>, Error>>()?
        .try_into()
        .map_err(|_| Error::Other(format!("This can't fail: {}", line!())))?;
    Ok((asset_types, amount))
}

mod tests {
    /// quick and dirty test. will fail on size check
    #[test]
    #[should_panic(expected = "parameter file size is not correct")]
    fn test_wrong_masp_params() {
        use std::io::Write;

        use super::{CONVERT_NAME, OUTPUT_NAME, SPEND_NAME};

        let tempdir = tempfile::tempdir()
            .expect("expected a temp dir")
            .into_path();
        let fake_params_paths =
            [SPEND_NAME, CONVERT_NAME, OUTPUT_NAME].map(|p| tempdir.join(p));
        for path in fake_params_paths {
            let mut f =
                std::fs::File::create(path).expect("expected a temp file");
            f.write_all(b"fake params")
                .expect("expected a writable temp file");
            f.sync_all()
                .expect("expected a writable temp file (on sync)");
        }

        std::env::set_var(super::ENV_VAR_MASP_PARAMS_DIR, tempdir.as_os_str());
        // should panic here
        super::load_pvks();
    }

    /// a more involved test, using dummy parameters with the right
    /// size but the wrong hash.
    #[test]
    #[should_panic(expected = "parameter file is not correct")]
    fn test_wrong_masp_params_hash() {
        use masp_primitives::ff::PrimeField;
        use masp_proofs::bellman::groth16::{
            generate_random_parameters, Parameters,
        };
        use masp_proofs::bellman::{Circuit, ConstraintSystem, SynthesisError};
        use masp_proofs::bls12_381::{Bls12, Scalar};

        use super::{CONVERT_NAME, OUTPUT_NAME, SPEND_NAME};

        struct FakeCircuit<E: PrimeField> {
            x: E,
        }

        impl<E: PrimeField> Circuit<E> for FakeCircuit<E> {
            fn synthesize<CS: ConstraintSystem<E>>(
                self,
                cs: &mut CS,
            ) -> Result<(), SynthesisError> {
                let x = cs.alloc(|| "x", || Ok(self.x)).unwrap();
                cs.enforce(
                    || {
                        "this is an extra long constraint name so that rustfmt \
                         is ok with wrapping the params of enforce()"
                    },
                    |lc| lc + x,
                    |lc| lc + x,
                    |lc| lc + x,
                );
                Ok(())
            }
        }

        let dummy_circuit = FakeCircuit { x: Scalar::zero() };
        let mut rng = rand::thread_rng();
        let fake_params: Parameters<Bls12> =
            generate_random_parameters(dummy_circuit, &mut rng)
                .expect("expected to generate fake params");

        let tempdir = tempfile::tempdir()
            .expect("expected a temp dir")
            .into_path();
        // TODO: get masp to export these consts
        let fake_params_paths = [
            (SPEND_NAME, 49848572u64),
            (CONVERT_NAME, 22570940u64),
            (OUTPUT_NAME, 16398620u64),
        ]
        .map(|(p, s)| (tempdir.join(p), s));
        for (path, size) in fake_params_paths {
            let mut f =
                std::fs::File::create(path).expect("expected a temp file");
            fake_params
                .write(&mut f)
                .expect("expected a writable temp file");
            // the dummy circuit has one constraint, and therefore its
            // params should always be smaller than the large masp
            // circuit params. so this truncate extends the file, and
            // extra bytes at the end do not make it invalid.
            f.set_len(size).expect("expected to truncate the temp file");
            f.sync_all()
                .expect("expected a writable temp file (on sync)");
        }

        std::env::set_var(super::ENV_VAR_MASP_PARAMS_DIR, tempdir.as_os_str());
        // should panic here
        super::load_pvks();
    }
}

#[cfg(feature = "std")]
/// Implementation of MASP functionality depending on a standard filesystem
pub mod fs {
    use std::fs::{File, OpenOptions};
    use std::io::{Read, Write};

    use async_trait::async_trait;

    use super::*;

    /// Shielded context file name
    const FILE_NAME: &str = "shielded.dat";
    const TMP_FILE_NAME: &str = "shielded.tmp";

    #[derive(Debug, BorshSerialize, BorshDeserialize, Clone)]
    /// An implementation of ShieldedUtils for standard filesystems
    pub struct FsShieldedUtils {
        #[borsh(skip)]
        context_dir: PathBuf,
    }

    impl FsShieldedUtils {
        /// Initialize a shielded transaction context that identifies notes
        /// decryptable by any viewing key in the given set
        pub fn new(context_dir: PathBuf) -> ShieldedContext<Self> {
            // Make sure that MASP parameters are downloaded to enable MASP
            // transaction building and verification later on
            let params_dir = get_params_dir();
            let spend_path = params_dir.join(SPEND_NAME);
            let convert_path = params_dir.join(CONVERT_NAME);
            let output_path = params_dir.join(OUTPUT_NAME);
            if !(spend_path.exists()
                && convert_path.exists()
                && output_path.exists())
            {
                println!("MASP parameters not present, downloading...");
                masp_proofs::download_masp_parameters(None)
                    .expect("MASP parameters not present or downloadable");
                println!(
                    "MASP parameter download complete, resuming execution..."
                );
            }
            // Finally initialize a shielded context with the supplied directory
            let utils = Self { context_dir };
            ShieldedContext {
                utils,
                ..Default::default()
            }
        }
    }

    impl Default for FsShieldedUtils {
        fn default() -> Self {
            Self {
                context_dir: PathBuf::from(FILE_NAME),
            }
        }
    }

    #[async_trait(?Send)]
    impl ShieldedUtils for FsShieldedUtils {
        fn local_tx_prover(&self) -> LocalTxProver {
            if let Ok(params_dir) = env::var(ENV_VAR_MASP_PARAMS_DIR) {
                let params_dir = PathBuf::from(params_dir);
                let spend_path = params_dir.join(SPEND_NAME);
                let convert_path = params_dir.join(CONVERT_NAME);
                let output_path = params_dir.join(OUTPUT_NAME);
                LocalTxProver::new(&spend_path, &output_path, &convert_path)
            } else {
                LocalTxProver::with_default_location()
                    .expect("unable to load MASP Parameters")
            }
        }

        /// Try to load the last saved shielded context from the given context
        /// directory. If this fails, then leave the current context unchanged.
        async fn load<U: ShieldedUtils>(
            &self,
            ctx: &mut ShieldedContext<U>,
        ) -> std::io::Result<()> {
            // Try to load shielded context from file
            let mut ctx_file = File::open(self.context_dir.join(FILE_NAME))?;
            let mut bytes = Vec::new();
            ctx_file.read_to_end(&mut bytes)?;
            // Fill the supplied context with the deserialized object
            *ctx = ShieldedContext {
                utils: ctx.utils.clone(),
                ..ShieldedContext::<U>::deserialize(&mut &bytes[..])?
            };
            Ok(())
        }

        /// Save this shielded context into its associated context directory
        async fn save<U: ShieldedUtils>(
            &self,
            ctx: &ShieldedContext<U>,
        ) -> std::io::Result<()> {
            // TODO: use mktemp crate?
            let tmp_path = self.context_dir.join(TMP_FILE_NAME);
            {
                // First serialize the shielded context into a temporary file.
                // Inability to create this file implies a simultaneuous write
                // is in progress. In this case, immediately
                // fail. This is unproblematic because the data
                // intended to be stored can always be re-fetched
                // from the blockchain.
                let mut ctx_file = OpenOptions::new()
                    .write(true)
                    .create_new(true)
                    .open(tmp_path.clone())?;
                let mut bytes = Vec::new();
                ctx.serialize(&mut bytes)
                    .expect("cannot serialize shielded context");
                ctx_file.write_all(&bytes[..])?;
            }
            // Atomically update the old shielded context file with new data.
            // Atomicity is required to prevent other client instances from
            // reading corrupt data.
            std::fs::rename(
                tmp_path.clone(),
                self.context_dir.join(FILE_NAME),
            )?;
            // Finally, remove our temporary file to allow future saving of
            // shielded contexts.
            std::fs::remove_file(tmp_path)?;
            Ok(())
        }
    }
}<|MERGE_RESOLUTION|>--- conflicted
+++ resolved
@@ -58,14 +58,7 @@
 use namada_core::types::token::{
     Change, MaspDenom, Transfer, HEAD_TX_KEY, PIN_KEY_PREFIX, TX_KEY_PREFIX,
 };
-<<<<<<< HEAD
 use namada_core::types::transaction::WrapperTx;
-#[cfg(feature = "masp-tx-gen")]
-=======
-use namada_core::types::transaction::{
-    AffineCurve, EllipticCurve, PairingEngine, WrapperTx,
-};
->>>>>>> 4944b0e2
 use rand_core::{CryptoRng, OsRng, RngCore};
 use ripemd::Digest as RipemdDigest;
 use sha2::Digest;
