--- conflicted
+++ resolved
@@ -101,12 +101,9 @@
 
 [dev-dependencies]
 assert_matches.workspace = true
-<<<<<<< HEAD
 base58.workspace = true
-=======
 namada_core = {path = "../core", default-features = false, features = ["rand", "testing"]}
 namada_ethereum_bridge = {path = "../ethereum_bridge", default-features = false, features = ["testing"]}
 namada_proof_of_stake = {path = "../proof_of_stake", default-features = false, features = ["testing"]}
->>>>>>> 5fe4a286
 namada_test_utils = {path = "../test_utils"}
 tempfile.workspace = true