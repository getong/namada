--- conflicted
+++ resolved
@@ -191,8 +191,8 @@
     pub tx_result: TxResult<T>,
     /// The optional references to masp sections
     pub masp_tx_refs: MaspTxRefs,
-    /// The flag for IBC shielding transfer
-    pub is_ibc_shielding: bool,
+    /// The optional data section hashes of IBC transaction
+    pub ibc_tx_data_refs: IbcTxDataRefs,
 }
 
 impl<T> Default for ExtendedTxResult<T> {
@@ -200,7 +200,7 @@
         Self {
             tx_result: Default::default(),
             masp_tx_refs: Default::default(),
-            is_ibc_shielding: Default::default(),
+            ibc_tx_data_refs: Default::default(),
         }
     }
 }
@@ -283,52 +283,7 @@
     where
         D: serde::Deserializer<'de>,
     {
-<<<<<<< HEAD
         deserializer.deserialize_map(TxResultVisitor::new())
-=======
-        deserializer.deserialize_map(BatchResultVisitor::new())
-    }
-}
-
-/// The extended transaction result, containing the references to masp
-/// sections (if any)
-pub struct ExtendedTxResult<T> {
-    /// The transaction result
-    pub tx_result: TxResult<T>,
-    /// The optional references to masp sections
-    pub masp_tx_refs: MaspTxRefs,
-    /// The optional data section hashes of IBC transaction
-    pub ibc_tx_data_refs: IbcTxDataRefs,
-}
-
-impl<T> Default for ExtendedTxResult<T> {
-    fn default() -> Self {
-        Self {
-            tx_result: Default::default(),
-            masp_tx_refs: Default::default(),
-            ibc_tx_data_refs: Default::default(),
-        }
-    }
-}
-
-/// Transaction application result
-#[derive(
-    Clone, Debug, BorshSerialize, BorshDeserialize, Serialize, Deserialize,
-)]
-pub struct TxResult<T> {
-    /// Total gas used by the transaction (includes the gas used by VPs)
-    pub gas_used: Gas,
-    /// The results of the batch, indexed by the hash of each inner tx
-    pub batch_results: BatchResults<T>,
-}
-
-impl<T> Default for TxResult<T> {
-    fn default() -> Self {
-        Self {
-            gas_used: Default::default(),
-            batch_results: Default::default(),
-        }
->>>>>>> f4ee4d39
     }
 }
 
