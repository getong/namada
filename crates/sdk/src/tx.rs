//! SDK functions to construct different types of transactions

use std::borrow::Cow;
use std::collections::BTreeMap;
use std::fs::File;
use std::path::{Path, PathBuf};
use std::time::Duration;

use borsh::BorshSerialize;
use borsh_ext::BorshSerializeExt;
use masp_primitives::asset_type::AssetType;
use masp_primitives::transaction::builder::Builder;
use masp_primitives::transaction::components::sapling::fees::{
    ConvertView, InputView as SaplingInputView, OutputView as SaplingOutputView,
};
use masp_primitives::transaction::components::transparent::fees::{
    InputView as TransparentInputView, OutputView as TransparentOutputView,
};
use masp_primitives::transaction::components::I128Sum;
use masp_primitives::transaction::{builder, Transaction as MaspTransaction};
use masp_primitives::zip32::ExtendedFullViewingKey;
use namada_account::{InitAccount, UpdateAccount};
use namada_core::address::{Address, InternalAddress, MASP};
use namada_core::arith::checked;
use namada_core::collections::HashSet;
use namada_core::dec::Dec;
use namada_core::hash::Hash;
use namada_core::ibc::apps::nft_transfer::types::msgs::transfer::MsgTransfer as IbcMsgNftTransfer;
use namada_core::ibc::apps::nft_transfer::types::packet::PacketData as NftPacketData;
use namada_core::ibc::apps::nft_transfer::types::PrefixedClassId;
use namada_core::ibc::apps::transfer::types::msgs::transfer::MsgTransfer as IbcMsgTransfer;
use namada_core::ibc::apps::transfer::types::packet::PacketData;
use namada_core::ibc::apps::transfer::types::PrefixedCoin;
use namada_core::ibc::core::channel::types::timeout::TimeoutHeight;
use namada_core::ibc::core::client::types::Height as IbcHeight;
use namada_core::ibc::core::host::types::identifiers::{ChannelId, PortId};
use namada_core::ibc::primitives::Timestamp as IbcTimestamp;
use namada_core::key::{self, *};
use namada_core::masp::{
    AssetData, MaspEpoch, PaymentAddress, TransferSource, TransferTarget,
};
use namada_core::storage;
use namada_core::storage::Epoch;
use namada_core::time::DateTimeUtc;
use namada_governance::cli::onchain::{
    DefaultProposal, OnChainProposal, PgfFundingProposal, PgfStewardProposal,
};
use namada_governance::pgf::cli::steward::Commission;
use namada_governance::storage::proposal::{
    InitProposalData, ProposalType, VoteProposalData,
};
use namada_governance::storage::vote::ProposalVote;
use namada_ibc::storage::{channel_key, ibc_token};
use namada_ibc::{is_nft_trace, MsgNftTransfer, MsgTransfer};
use namada_proof_of_stake::parameters::{
    PosParams, MAX_VALIDATOR_METADATA_LEN,
};
use namada_proof_of_stake::types::{CommissionPair, ValidatorState};
use namada_token as token;
use namada_token::storage_key::balance_key;
use namada_token::DenominatedAmount;
use namada_tx::data::pgf::UpdateStewardCommission;
use namada_tx::data::pos::{BecomeValidator, ConsensusKeyChange};
use namada_tx::data::{pos, BatchedTxResult, ResultCode, TxResult};
pub use namada_tx::{Authorization, *};
use num_traits::Zero;
use rand_core::{OsRng, RngCore};

use crate::control_flow::time;
use crate::error::{EncodingError, Error, QueryError, Result, TxSubmitError};
use crate::io::Io;
use crate::masp::TransferErr::Build;
use crate::masp::{ShieldedContext, ShieldedTransfer};
use crate::queries::Client;
use crate::rpc::{
    self, get_validator_stake, query_wasm_code_hash, validate_amount,
    InnerTxResult, TxBroadcastData, TxResponse,
};
use crate::signing::{
    self, validate_fee, validate_transparent_fee, SigningTxData,
};
use crate::tendermint_rpc::endpoint::broadcast::tx_sync::Response;
use crate::tendermint_rpc::error::Error as RpcError;
use crate::wallet::WalletIo;
use crate::{args, display_line, edisplay_line, Namada};

/// Initialize account transaction WASM
pub const TX_INIT_ACCOUNT_WASM: &str = "tx_init_account.wasm";
/// Become validator transaction WASM path
pub const TX_BECOME_VALIDATOR_WASM: &str = "tx_become_validator.wasm";
/// Unjail validator transaction WASM path
pub const TX_UNJAIL_VALIDATOR_WASM: &str = "tx_unjail_validator.wasm";
/// Deactivate validator transaction WASM path
pub const TX_DEACTIVATE_VALIDATOR_WASM: &str = "tx_deactivate_validator.wasm";
/// Reactivate validator transaction WASM path
pub const TX_REACTIVATE_VALIDATOR_WASM: &str = "tx_reactivate_validator.wasm";
/// Initialize proposal transaction WASM path
pub const TX_INIT_PROPOSAL: &str = "tx_init_proposal.wasm";
/// Vote transaction WASM path
pub const TX_VOTE_PROPOSAL: &str = "tx_vote_proposal.wasm";
/// Reveal public key transaction WASM path
pub const TX_REVEAL_PK: &str = "tx_reveal_pk.wasm";
/// Update validity predicate WASM path
pub const TX_UPDATE_ACCOUNT_WASM: &str = "tx_update_account.wasm";
/// Transparent transfer transaction WASM path
pub const TX_TRANSPARENT_TRANSFER_WASM: &str = "tx_transparent_transfer.wasm";
/// Shielded transfer transaction WASM path
pub const TX_SHIELDED_TRANSFER_WASM: &str = "tx_shielded_transfer.wasm";
/// Shielding transfer transaction WASM path
pub const TX_SHIELDING_TRANSFER_WASM: &str = "tx_shielding_transfer.wasm";
/// Unshielding transfer transaction WASM path
pub const TX_UNSHIELDING_TRANSFER_WASM: &str = "tx_unshielding_transfer.wasm";
/// IBC transaction WASM path
pub const TX_IBC_WASM: &str = "tx_ibc.wasm";
/// User validity predicate WASM path
pub const VP_USER_WASM: &str = "vp_user.wasm";
/// Bond WASM path
pub const TX_BOND_WASM: &str = "tx_bond.wasm";
/// Unbond WASM path
pub const TX_UNBOND_WASM: &str = "tx_unbond.wasm";
/// Withdraw WASM path
pub const TX_WITHDRAW_WASM: &str = "tx_withdraw.wasm";
/// Claim-rewards WASM path
pub const TX_CLAIM_REWARDS_WASM: &str = "tx_claim_rewards.wasm";
/// Bridge pool WASM path
pub const TX_BRIDGE_POOL_WASM: &str = "tx_bridge_pool.wasm";
/// Change commission WASM path
pub const TX_CHANGE_COMMISSION_WASM: &str =
    "tx_change_validator_commission.wasm";
/// Change consensus key WASM path
pub const TX_CHANGE_CONSENSUS_KEY_WASM: &str = "tx_change_consensus_key.wasm";
/// Change validator metadata WASM path
pub const TX_CHANGE_METADATA_WASM: &str = "tx_change_validator_metadata.wasm";
/// Resign steward WASM path
pub const TX_RESIGN_STEWARD: &str = "tx_resign_steward.wasm";
/// Update steward commission WASM path
pub const TX_UPDATE_STEWARD_COMMISSION: &str =
    "tx_update_steward_commission.wasm";
/// Redelegate transaction WASM path
pub const TX_REDELEGATE_WASM: &str = "tx_redelegate.wasm";

/// Default timeout in seconds for requests to the `/accepted`
/// and `/applied` ABCI query endpoints.
const DEFAULT_NAMADA_EVENTS_MAX_WAIT_TIME_SECONDS: u64 = 60;

/// Capture the result of running a transaction
#[derive(Debug)]
pub enum ProcessTxResponse {
    /// Result of submitting a transaction to the blockchain
    Applied(TxResponse),
    /// Result of submitting a transaction to the mempool
    Broadcast(Response),
    /// Result of dry running transaction
    DryRun(TxResult<String>),
}

impl ProcessTxResponse {
    /// Returns a `TxResult` if the transaction applied and was it accepted by
    /// all VPs. Note that this always returns false for dry-run transactions.
    pub fn is_applied_and_valid(
        &self,
        cmt: &TxCommitments,
    ) -> Option<&BatchedTxResult> {
        match self {
            ProcessTxResponse::Applied(resp) => {
                if resp.code == ResultCode::Ok {
                    if let Some(InnerTxResult::Success(result)) =
                        resp.batch_result().get(&cmt.get_hash())
                    {
                        return Some(result);
                    }
                }
                None
            }
            ProcessTxResponse::DryRun(_) | ProcessTxResponse::Broadcast(_) => {
                None
            }
        }
    }
}

/// Build and dump a transaction either to file or to screen
pub fn dump_tx<IO: Io>(io: &IO, args: &args::Tx, tx: Tx) {
    let tx_id = tx.header_hash();
    let serialized_tx = tx.serialize();
    match args.output_folder.to_owned() {
        Some(path) => {
            let tx_filename = format!("{}.tx", tx_id);
            let tx_path = path.join(tx_filename);
            let out = File::create(&tx_path).unwrap();
            serde_json::to_writer_pretty(out, &serialized_tx)
                .expect("Should be able to write to file.");
            display_line!(
                io,
                "Transaction serialized to {}.",
                tx_path.to_string_lossy()
            );
        }
        None => {
            display_line!(io, "Below the serialized transaction: \n");
            display_line!(io, "{}", serialized_tx)
        }
    }
}

/// Prepare a transaction for signing and submission by adding a wrapper header
/// to it.
pub async fn prepare_tx(
    args: &args::Tx,
    tx: &mut Tx,
    fee_amount: DenominatedAmount,
    fee_payer: common::PublicKey,
) -> Result<()> {
    if !args.dry_run {
        signing::wrap_tx(tx, args, fee_amount, fee_payer).await
    } else {
        Ok(())
    }
}

/// Submit transaction and wait for result. Returns a list of addresses
/// initialized in the transaction if any. In dry run, this is always empty.
pub async fn process_tx(
    context: &impl Namada,
    args: &args::Tx,
    tx: Tx,
) -> Result<ProcessTxResponse> {
    // NOTE: use this to print the request JSON body:

    // let request =
    // tendermint_rpc::endpoint::broadcast::tx_commit::Request::new(
    //     tx_bytes.clone().into(),
    // );
    // use tendermint_rpc::Request;
    // let request_body = request.into_json();
    // println!("HTTP request body: {}", request_body);

    if args.dry_run || args.dry_run_wrapper {
        expect_dry_broadcast(TxBroadcastData::DryRun(tx), context).await
    } else {
        // We use this to determine when the wrapper tx makes it on-chain
        let tx_hash = tx.header_hash().to_string();
        let cmts = tx.commitments().clone();
        // We use this to determine when the decrypted inner tx makes it
        // on-chain
        let to_broadcast = TxBroadcastData::Live { tx, tx_hash };
        if args.broadcast_only {
            broadcast_tx(context, &to_broadcast)
                .await
                .map(ProcessTxResponse::Broadcast)
        } else {
            match submit_tx(context, to_broadcast).await {
                Ok(resp) => {
                    for cmt in cmts {
                        if let Some(InnerTxResult::Success(result)) =
                            resp.batch_result().get(&cmt.get_hash())
                        {
                            save_initialized_accounts(
                                context,
                                args,
                                result.initialized_accounts.clone(),
                            )
                            .await;
                        }
                    }
                    Ok(ProcessTxResponse::Applied(resp))
                }
                Err(x) => Err(x),
            }
        }
    }
}

/// Check if a reveal public key transaction is needed
pub async fn is_reveal_pk_needed<C: crate::queries::Client + Sync>(
    client: &C,
    address: &Address,
) -> Result<bool> {
    // Check if PK revealed
    Ok(!has_revealed_pk(client, address).await?)
}

/// Check if the public key for the given address has been revealed
pub async fn has_revealed_pk<C: crate::queries::Client + Sync>(
    client: &C,
    address: &Address,
) -> Result<bool> {
    rpc::is_public_key_revealed(client, address).await
}

/// Submit transaction to reveal the given public key
pub async fn build_reveal_pk(
    context: &impl Namada,
    args: &args::Tx,
    public_key: &common::PublicKey,
) -> Result<(Tx, SigningTxData)> {
    let signing_data =
        signing::aux_signing_data(context, args, None, Some(public_key.into()))
            .await?;
    let (fee_amount, _) =
        validate_transparent_fee(context, args, &signing_data.fee_payer)
            .await?;

    build(
        context,
        args,
        args.tx_reveal_code_path.clone(),
        public_key,
        do_nothing,
        fee_amount,
        &signing_data.fee_payer,
    )
    .await
    .map(|tx| (tx, signing_data))
}

/// Broadcast a transaction to be included in the blockchain and checks that
/// the tx has been successfully included into the mempool of a node
///
/// In the case of errors in any of those stages, an error message is returned
pub async fn broadcast_tx(
    context: &impl Namada,
    to_broadcast: &TxBroadcastData,
) -> Result<Response> {
    let (tx, tx_hash) = match to_broadcast {
        TxBroadcastData::Live { tx, tx_hash } => Ok((tx, tx_hash)),
        TxBroadcastData::DryRun(tx) => {
            Err(TxSubmitError::ExpectLiveRun(tx.clone()))
        }
    }?;

    tracing::debug!(
        transaction = ?to_broadcast,
        "Broadcasting transaction",
    );

    let response = lift_rpc_error(
        context.client().broadcast_tx_sync(tx.to_bytes()).await,
    )?;

    if response.code == 0.into() {
        display_line!(context.io(), "Transaction added to mempool.");
        tracing::debug!("Transaction mempool response: {response:#?}");
        // Print the transaction identifiers to enable the extraction of
        // acceptance/application results later
        {
            display_line!(context.io(), "Transaction hash: {tx_hash}",);
        }
        Ok(response)
    } else {
        Err(Error::from(TxSubmitError::TxBroadcast(RpcError::server(
            serde_json::to_string(&response).map_err(|err| {
                Error::from(EncodingError::Serde(err.to_string()))
            })?,
        ))))
    }
}

/// Broadcast a transaction to be included in the blockchain.
///
/// Checks that
/// 1. The tx has been successfully included into the mempool of a validator
/// 2. The tx with encrypted payload has been included on the blockchain
/// 3. The decrypted payload of the tx has been included on the blockchain.
///
/// In the case of errors in any of those stages, an error message is returned
pub async fn submit_tx(
    context: &impl Namada,
    to_broadcast: TxBroadcastData,
) -> Result<TxResponse> {
    let (_, tx_hash) = match &to_broadcast {
        TxBroadcastData::Live { tx, tx_hash } => Ok((tx, tx_hash)),
        TxBroadcastData::DryRun(tx) => {
            Err(TxSubmitError::ExpectLiveRun(tx.clone()))
        }
    }?;

    // Broadcast the supplied transaction
    broadcast_tx(context, &to_broadcast).await?;

    #[allow(clippy::disallowed_methods)]
    let deadline = time::Instant::now()
        + time::Duration::from_secs(
            DEFAULT_NAMADA_EVENTS_MAX_WAIT_TIME_SECONDS,
        );

    tracing::debug!(
        transaction = ?to_broadcast,
        ?deadline,
        "Awaiting transaction approval",
    );

    // The transaction is now on chain. We wait for it to be applied
    let tx_query = rpc::TxEventQuery::Applied(tx_hash.as_str());
    let event = rpc::query_tx_status(context, tx_query, deadline).await?;
    let response = TxResponse::from_event(event);
    display_batch_resp(context, &response);
    Ok(response)
}

/// Display a result of a tx batch.
pub fn display_batch_resp(context: &impl Namada, resp: &TxResponse) {
    for (cmt_hash, result) in resp.batch_result() {
        match result {
            InnerTxResult::Success(_) => {
                display_line!(
                    context.io(),
                    "Transaction {} was successfully applied at height {}.",
                    cmt_hash,
                    resp.height,
                );
            }
            InnerTxResult::VpsRejected(inner) => {
                let changed_keys: Vec<_> = inner
                    .changed_keys
                    .iter()
                    .map(storage::Key::to_string)
                    .collect();
                edisplay_line!(
                    context.io(),
                    "Transaction {} was rejected by VPs: {}\nErrors: \
                     {}\nChanged keys: {}",
                    cmt_hash,
                    serde_json::to_string_pretty(
                        &inner.vps_result.rejected_vps
                    )
                    .unwrap(),
                    serde_json::to_string_pretty(&inner.vps_result.errors)
                        .unwrap(),
                    serde_json::to_string_pretty(&changed_keys).unwrap(),
                );
            }
            InnerTxResult::OtherFailure => {
                edisplay_line!(
                    context.io(),
                    "Transaction {} failed.\nDetails: {}",
                    cmt_hash,
                    serde_json::to_string_pretty(&resp).unwrap()
                );
            }
        }
    }

    tracing::debug!(
        "Full result: {}",
        serde_json::to_string_pretty(&resp).unwrap()
    );
}

/// Save accounts initialized from a tx into the wallet, if any.
pub async fn save_initialized_accounts<N: Namada>(
    context: &N,
    args: &args::Tx,
    initialized_accounts: Vec<Address>,
) {
    let len = initialized_accounts.len();
    if len != 0 {
        // Store newly initialized account addresses in the wallet
        display_line!(
            context.io(),
            "The transaction initialized {} new account{}",
            len,
            if len == 1 { "" } else { "s" }
        );
        // Store newly initialized account addresses in the wallet
        for (ix, address) in initialized_accounts.iter().enumerate() {
            let encoded = address.encode();
            let alias: Cow<'_, str> = match &args.initialized_account_alias {
                Some(initialized_account_alias) => {
                    if len == 1 {
                        // If there's only one account, use the
                        // alias as is
                        initialized_account_alias.into()
                    } else {
                        // If there're multiple accounts, use
                        // the alias as prefix, followed by
                        // index number
                        format!("{}{}", initialized_account_alias, ix).into()
                    }
                }
                None => N::WalletUtils::read_alias(&encoded).into(),
            };
            let alias = alias.into_owned();
            let added = context.wallet_mut().await.insert_address(
                alias.clone(),
                address.clone(),
                args.wallet_alias_force,
            );
            match added {
                Some(new_alias) if new_alias != encoded => {
                    display_line!(
                        context.io(),
                        "Added alias {} for address {}.",
                        new_alias,
                        encoded
                    );
                }
                _ => {
                    display_line!(
                        context.io(),
                        "No alias added for address {}.",
                        encoded
                    )
                }
            };
        }
    }
}

/// Submit validator commission rate change
pub async fn build_change_consensus_key(
    context: &impl Namada,
    args::ConsensusKeyChange {
        tx: tx_args,
        validator,
        consensus_key,
        tx_code_path,
        unsafe_dont_encrypt: _,
    }: &args::ConsensusKeyChange,
) -> Result<(Tx, SigningTxData)> {
    let consensus_key = if let Some(consensus_key) = consensus_key {
        consensus_key
    } else {
        edisplay_line!(context.io(), "Consensus key must must be present.");
        return Err(Error::from(TxSubmitError::Other(
            "Consensus key must must be present.".to_string(),
        )));
    };

    // Check that the new consensus key is unique
    let consensus_keys = rpc::get_consensus_keys(context.client()).await?;

    if consensus_keys.contains(consensus_key) {
        edisplay_line!(
            context.io(),
            "The consensus key is already being used."
        );
        return Err(Error::from(TxSubmitError::ConsensusKeyNotUnique));
    }

    let data = ConsensusKeyChange {
        validator: validator.clone(),
        consensus_key: consensus_key.clone(),
    };

    let signing_data = signing::init_validator_signing_data(
        context,
        tx_args,
        vec![consensus_key.clone()],
    )
    .await?;

    let (fee_amount, _updated_balance) =
        validate_transparent_fee(context, tx_args, &signing_data.fee_payer)
            .await?;

    build(
        context,
        tx_args,
        tx_code_path.clone(),
        data,
        do_nothing,
        fee_amount,
        &signing_data.fee_payer,
    )
    .await
    .map(|tx| (tx, signing_data))
}

/// Submit validator commission rate change
pub async fn build_validator_commission_change(
    context: &impl Namada,
    args::CommissionRateChange {
        tx: tx_args,
        validator,
        rate,
        tx_code_path,
    }: &args::CommissionRateChange,
) -> Result<(Tx, SigningTxData)> {
    let default_signer = Some(validator.clone());
    let signing_data = signing::aux_signing_data(
        context,
        tx_args,
        Some(validator.clone()),
        default_signer,
    )
    .await?;
    let (fee_amount, _) =
        validate_transparent_fee(context, tx_args, &signing_data.fee_payer)
            .await?;

    let epoch = rpc::query_epoch(context.client()).await?;

    let params: PosParams = rpc::get_pos_params(context.client()).await?;

    let validator = validator.clone();
    if rpc::is_validator(context.client(), &validator).await? {
        if *rate < Dec::zero() || *rate > Dec::one() {
            edisplay_line!(
                context.io(),
                "Invalid new commission rate, received {}",
                rate
            );
            return Err(Error::from(TxSubmitError::InvalidCommissionRate(
                *rate,
            )));
        }

        let pipeline_epoch_minus_one =
            epoch.unchecked_add(params.pipeline_len - 1);

        let CommissionPair {
            commission_rate,
            max_commission_change_per_epoch,
            epoch: _,
        } = rpc::query_commission_rate(
            context.client(),
            &validator,
            Some(pipeline_epoch_minus_one),
        )
        .await?;

        match (commission_rate, max_commission_change_per_epoch) {
            (Some(commission_rate), Some(max_commission_change_per_epoch)) => {
                if rate.is_negative() || *rate > Dec::one() {
                    edisplay_line!(
                        context.io(),
                        "New rate is outside of the allowed range of values \
                         between 0.0 and 1.0."
                    );
                    if !tx_args.force {
                        return Err(Error::from(
                            TxSubmitError::InvalidCommissionRate(*rate),
                        ));
                    }
                }
                if rate.abs_diff(commission_rate)?
                    > max_commission_change_per_epoch
                {
                    edisplay_line!(
                        context.io(),
                        "New rate is too large of a change with respect to \
                         the predecessor epoch in which the rate will take \
                         effect."
                    );
                    if !tx_args.force {
                        return Err(Error::from(
                            TxSubmitError::InvalidCommissionRate(*rate),
                        ));
                    }
                }
            }
            (None, None) => {
                edisplay_line!(
                    context.io(),
                    "Error retrieving commission data from validator storage. \
                     This address may not yet be a validator."
                );
                if !tx_args.force {
                    return Err(Error::from(TxSubmitError::Retrieval));
                }
            }
            _ => {
                edisplay_line!(
                    context.io(),
                    "Error retrieving some of the commission data from \
                     validator storage, while other data was found. This is a \
                     bug and should be reported."
                );
                if !tx_args.force {
                    return Err(Error::from(TxSubmitError::Retrieval));
                }
            }
        }
    } else {
        edisplay_line!(
            context.io(),
            "The given address {validator} is not a validator."
        );
        if !tx_args.force {
            return Err(Error::from(TxSubmitError::InvalidValidatorAddress(
                validator,
            )));
        }
    }

    let data = pos::CommissionChange {
        validator: validator.clone(),
        new_rate: *rate,
    };

    build(
        context,
        tx_args,
        tx_code_path.clone(),
        data,
        do_nothing,
        fee_amount,
        &signing_data.fee_payer,
    )
    .await
    .map(|tx| (tx, signing_data))
}

/// Submit validator metadata change
pub async fn build_validator_metadata_change(
    context: &impl Namada,
    args::MetaDataChange {
        tx: tx_args,
        validator,
        email,
        description,
        website,
        discord_handle,
        avatar,
        name,
        commission_rate,
        tx_code_path,
    }: &args::MetaDataChange,
) -> Result<(Tx, SigningTxData)> {
    let default_signer = Some(validator.clone());
    let signing_data = signing::aux_signing_data(
        context,
        tx_args,
        Some(validator.clone()),
        default_signer,
    )
    .await?;
    let (fee_amount, _) =
        validate_transparent_fee(context, tx_args, &signing_data.fee_payer)
            .await?;

    let epoch = rpc::query_epoch(context.client()).await?;

    let params: PosParams = rpc::get_pos_params(context.client()).await?;

    // The validator must actually be a validator
    let validator =
        known_validator_or_err(validator.clone(), tx_args.force, context)
            .await?;

    // If there is a new email, it cannot be an empty string that indicates to
    // remove the data (email data cannot be removed)
    if let Some(email) = email.as_ref() {
        if email.is_empty() {
            edisplay_line!(
                context.io(),
                "Cannot remove a validator's email, which was implied by the \
                 empty string"
            );
            return Err(Error::from(TxSubmitError::InvalidEmail));
        }
        // Check that the email is within MAX_VALIDATOR_METADATA_LEN characters
        if email.len() as u64 > MAX_VALIDATOR_METADATA_LEN {
            edisplay_line!(
                context.io(),
                "Email provided is too long, must be within \
                 {MAX_VALIDATOR_METADATA_LEN} characters"
            );
            if !tx_args.force {
                return Err(Error::from(TxSubmitError::MetadataTooLong));
            }
        }
    }

    // Check that any new metadata provided is within MAX_VALIDATOR_METADATA_LEN
    // characters
    if let Some(description) = description.as_ref() {
        if description.len() as u64 > MAX_VALIDATOR_METADATA_LEN {
            edisplay_line!(
                context.io(),
                "Description provided is too long, must be within \
                 {MAX_VALIDATOR_METADATA_LEN} characters"
            );
            if !tx_args.force {
                return Err(Error::from(TxSubmitError::MetadataTooLong));
            }
        }
    }
    if let Some(website) = website.as_ref() {
        if website.len() as u64 > MAX_VALIDATOR_METADATA_LEN {
            edisplay_line!(
                context.io(),
                "Website provided is too long, must be within \
                 {MAX_VALIDATOR_METADATA_LEN} characters"
            );
            if !tx_args.force {
                return Err(Error::from(TxSubmitError::MetadataTooLong));
            }
        }
    }
    if let Some(discord_handle) = discord_handle.as_ref() {
        if discord_handle.len() as u64 > MAX_VALIDATOR_METADATA_LEN {
            edisplay_line!(
                context.io(),
                "Discord handle provided is too long, must be within \
                 {MAX_VALIDATOR_METADATA_LEN} characters"
            );
            if !tx_args.force {
                return Err(Error::from(TxSubmitError::MetadataTooLong));
            }
        }
    }
    if let Some(avatar) = avatar.as_ref() {
        if avatar.len() as u64 > MAX_VALIDATOR_METADATA_LEN {
            edisplay_line!(
                context.io(),
                "Avatar provided is too long, must be within \
                 {MAX_VALIDATOR_METADATA_LEN} characters"
            );
            if !tx_args.force {
                return Err(Error::from(TxSubmitError::MetadataTooLong));
            }
        }
    }

    // If there's a new commission rate, it must be valid
    if let Some(rate) = commission_rate.as_ref() {
        if *rate < Dec::zero() || *rate > Dec::one() {
            edisplay_line!(
                context.io(),
                "Invalid new commission rate, received {}",
                rate
            );
            if !tx_args.force {
                return Err(Error::from(TxSubmitError::InvalidCommissionRate(
                    *rate,
                )));
            }
        }
        let pipeline_epoch_minus_one =
            epoch.unchecked_add(params.pipeline_len - 1);

        let CommissionPair {
            commission_rate,
            max_commission_change_per_epoch,
            epoch: _,
        } = rpc::query_commission_rate(
            context.client(),
            &validator,
            Some(pipeline_epoch_minus_one),
        )
        .await?;

        match (commission_rate, max_commission_change_per_epoch) {
            (Some(commission_rate), Some(max_commission_change_per_epoch)) => {
                if rate.is_negative() || *rate > Dec::one() {
                    edisplay_line!(
                        context.io(),
                        "New rate is outside of the allowed range of values \
                         between 0.0 and 1.0."
                    );
                    if !tx_args.force {
                        return Err(Error::from(
                            TxSubmitError::InvalidCommissionRate(*rate),
                        ));
                    }
                }
                if rate.abs_diff(commission_rate)?
                    > max_commission_change_per_epoch
                {
                    edisplay_line!(
                        context.io(),
                        "New rate is too large of a change with respect to \
                         the predecessor epoch in which the rate will take \
                         effect."
                    );
                    if !tx_args.force {
                        return Err(Error::from(
                            TxSubmitError::InvalidCommissionRate(*rate),
                        ));
                    }
                }
            }
            (None, None) => {
                edisplay_line!(
                    context.io(),
                    "Error retrieving commission data from validator storage. \
                     This address may not yet be a validator."
                );
                if !tx_args.force {
                    return Err(Error::from(TxSubmitError::Retrieval));
                }
            }
            _ => {
                edisplay_line!(
                    context.io(),
                    "Error retrieving some of the commission data from \
                     validator storage, while other data was found. This is a \
                     bug and should be reported."
                );
                if !tx_args.force {
                    return Err(Error::from(TxSubmitError::Retrieval));
                }
            }
        }
    }

    let data = pos::MetaDataChange {
        validator: validator.clone(),
        email: email.clone(),
        website: website.clone(),
        description: description.clone(),
        discord_handle: discord_handle.clone(),
        avatar: avatar.clone(),
        name: name.clone(),
        commission_rate: *commission_rate,
    };

    build(
        context,
        tx_args,
        tx_code_path.clone(),
        data,
        do_nothing,
        fee_amount,
        &signing_data.fee_payer,
    )
    .await
    .map(|tx| (tx, signing_data))
}

/// Craft transaction to update a steward commission
pub async fn build_update_steward_commission(
    context: &impl Namada,
    args::UpdateStewardCommission {
        tx: tx_args,
        steward,
        commission,
        tx_code_path,
    }: &args::UpdateStewardCommission,
) -> Result<(Tx, SigningTxData)> {
    let default_signer = Some(steward.clone());
    let signing_data = signing::aux_signing_data(
        context,
        tx_args,
        Some(steward.clone()),
        default_signer,
    )
    .await?;
    let (fee_amount, _) =
        validate_transparent_fee(context, tx_args, &signing_data.fee_payer)
            .await?;

    if !rpc::is_steward(context.client(), steward).await {
        edisplay_line!(
            context.io(),
            "The given address {} is not a steward.",
            &steward
        );
        if !tx_args.force {
            return Err(Error::from(TxSubmitError::InvalidSteward(
                steward.clone(),
            )));
        }
    };

    let commission = Commission::try_from(commission.as_ref())
        .map_err(|e| TxSubmitError::InvalidStewardCommission(e.to_string()))?;

    if !commission.is_valid() {
        edisplay_line!(
            context.io(),
            "The sum of all percentage must not be greater than 1."
        );
        if !tx_args.force {
            return Err(Error::from(TxSubmitError::InvalidStewardCommission(
                "Commission sum is greater than 1.".to_string(),
            )));
        }
    }

    let data = UpdateStewardCommission {
        steward: steward.clone(),
        commission: commission.reward_distribution,
    };

    build(
        context,
        tx_args,
        tx_code_path.clone(),
        data,
        do_nothing,
        fee_amount,
        &signing_data.fee_payer,
    )
    .await
    .map(|tx| (tx, signing_data))
}

/// Craft transaction to resign as a steward
pub async fn build_resign_steward(
    context: &impl Namada,
    args::ResignSteward {
        tx: tx_args,
        steward,
        tx_code_path,
    }: &args::ResignSteward,
) -> Result<(Tx, SigningTxData)> {
    let default_signer = Some(steward.clone());
    let signing_data = signing::aux_signing_data(
        context,
        tx_args,
        Some(steward.clone()),
        default_signer,
    )
    .await?;
    let (fee_amount, _) =
        validate_transparent_fee(context, tx_args, &signing_data.fee_payer)
            .await?;

    if !rpc::is_steward(context.client(), steward).await {
        edisplay_line!(
            context.io(),
            "The given address {} is not a steward.",
            &steward
        );
        if !tx_args.force {
            return Err(Error::from(TxSubmitError::InvalidSteward(
                steward.clone(),
            )));
        }
    };

    build(
        context,
        tx_args,
        tx_code_path.clone(),
        steward.clone(),
        do_nothing,
        fee_amount,
        &signing_data.fee_payer,
    )
    .await
    .map(|tx| (tx, signing_data))
}

/// Submit transaction to unjail a jailed validator
pub async fn build_unjail_validator(
    context: &impl Namada,
    args::TxUnjailValidator {
        tx: tx_args,
        validator,
        tx_code_path,
    }: &args::TxUnjailValidator,
) -> Result<(Tx, SigningTxData)> {
    let default_signer = Some(validator.clone());
    let signing_data = signing::aux_signing_data(
        context,
        tx_args,
        Some(validator.clone()),
        default_signer,
    )
    .await?;
    let (fee_amount, _) =
        validate_transparent_fee(context, tx_args, &signing_data.fee_payer)
            .await?;

    if !rpc::is_validator(context.client(), validator).await? {
        edisplay_line!(
            context.io(),
            "The given address {} is not a validator.",
            &validator
        );
        if !tx_args.force {
            return Err(Error::from(TxSubmitError::InvalidValidatorAddress(
                validator.clone(),
            )));
        }
    }

    let params: PosParams = rpc::get_pos_params(context.client()).await?;
    let current_epoch = rpc::query_epoch(context.client()).await?;
    let pipeline_epoch = current_epoch.unchecked_add(params.pipeline_len);

    let (validator_state_at_pipeline, _) = rpc::get_validator_state(
        context.client(),
        validator,
        Some(pipeline_epoch),
    )
    .await?;
    if validator_state_at_pipeline != Some(ValidatorState::Jailed) {
        edisplay_line!(
            context.io(),
            "The given validator address {} is not jailed at the pipeline \
             epoch when it would be restored to one of the validator sets.",
            &validator
        );
        if !tx_args.force {
            return Err(Error::from(
                TxSubmitError::ValidatorNotCurrentlyJailed(validator.clone()),
            ));
        }
    }

    let last_slash_epoch =
        rpc::query_last_infraction_epoch(context.client(), validator).await;
    match last_slash_epoch {
        Ok(Some(last_slash_epoch)) => {
            // Jailed due to slashing
            let eligible_epoch = last_slash_epoch
                .unchecked_add(params.slash_processing_epoch_offset());
            if current_epoch < eligible_epoch {
                edisplay_line!(
                    context.io(),
                    "The given validator address {} is currently frozen and \
                     will be eligible to be unjailed starting at epoch {}.",
                    &validator,
                    eligible_epoch
                );
                if !tx_args.force {
                    return Err(Error::from(TxSubmitError::ValidatorFrozen(
                        validator.clone(),
                    )));
                }
            }
        }
        Ok(None) => {
            // Jailed due to liveness only. No checks needed.
        }
        Err(err) => {
            if !tx_args.force {
                return Err(err);
            }
        }
    }

    build(
        context,
        tx_args,
        tx_code_path.clone(),
        validator.clone(),
        do_nothing,
        fee_amount,
        &signing_data.fee_payer,
    )
    .await
    .map(|tx| (tx, signing_data))
}

/// Submit transaction to deactivate a validator
pub async fn build_deactivate_validator(
    context: &impl Namada,
    args::TxDeactivateValidator {
        tx: tx_args,
        validator,
        tx_code_path,
    }: &args::TxDeactivateValidator,
) -> Result<(Tx, SigningTxData)> {
    let default_signer = Some(validator.clone());
    let signing_data = signing::aux_signing_data(
        context,
        tx_args,
        Some(validator.clone()),
        default_signer,
    )
    .await?;
    let (fee_amount, _) =
        validate_transparent_fee(context, tx_args, &signing_data.fee_payer)
            .await?;

    // Check if the validator address is actually a validator
    if !rpc::is_validator(context.client(), validator).await? {
        edisplay_line!(
            context.io(),
            "The given address {} is not a validator.",
            &validator
        );
        if !tx_args.force {
            return Err(Error::from(TxSubmitError::InvalidValidatorAddress(
                validator.clone(),
            )));
        }
    }

    let params: PosParams = rpc::get_pos_params(context.client()).await?;
    let current_epoch = rpc::query_epoch(context.client()).await?;
    let pipeline_epoch = current_epoch.unchecked_add(params.pipeline_len);

    let (validator_state_at_pipeline, _) = rpc::get_validator_state(
        context.client(),
        validator,
        Some(pipeline_epoch),
    )
    .await?;
    if validator_state_at_pipeline == Some(ValidatorState::Inactive) {
        edisplay_line!(
            context.io(),
            "The given validator address {} is already inactive at the \
             pipeline epoch {}.",
            &validator,
            &pipeline_epoch
        );
        if !tx_args.force {
            return Err(Error::from(TxSubmitError::ValidatorInactive(
                validator.clone(),
                pipeline_epoch,
            )));
        }
    }

    build(
        context,
        tx_args,
        tx_code_path.clone(),
        validator.clone(),
        do_nothing,
        fee_amount,
        &signing_data.fee_payer,
    )
    .await
    .map(|tx| (tx, signing_data))
}

/// Submit transaction to deactivate a validator
pub async fn build_reactivate_validator(
    context: &impl Namada,
    args::TxReactivateValidator {
        tx: tx_args,
        validator,
        tx_code_path,
    }: &args::TxReactivateValidator,
) -> Result<(Tx, SigningTxData)> {
    let default_signer = Some(validator.clone());
    let signing_data = signing::aux_signing_data(
        context,
        tx_args,
        Some(validator.clone()),
        default_signer,
    )
    .await?;
    let (fee_amount, _) =
        validate_transparent_fee(context, tx_args, &signing_data.fee_payer)
            .await?;

    // Check if the validator address is actually a validator
    if !rpc::is_validator(context.client(), validator).await? {
        edisplay_line!(
            context.io(),
            "The given address {} is not a validator.",
            &validator
        );
        if !tx_args.force {
            return Err(Error::from(TxSubmitError::InvalidValidatorAddress(
                validator.clone(),
            )));
        }
    }

    let params: PosParams = rpc::get_pos_params(context.client()).await?;
    let current_epoch = rpc::query_epoch(context.client()).await?;
    let pipeline_epoch = current_epoch.unchecked_add(params.pipeline_len);

    for epoch in Epoch::iter_bounds_inclusive(current_epoch, pipeline_epoch) {
        let (validator_state, _) =
            rpc::get_validator_state(context.client(), validator, Some(epoch))
                .await?;

        if validator_state != Some(ValidatorState::Inactive) {
            edisplay_line!(
                context.io(),
                "The given validator address {} is not inactive at epoch {}.",
                &validator,
                &epoch
            );
            if !tx_args.force {
                return Err(Error::from(TxSubmitError::ValidatorNotInactive(
                    validator.clone(),
                    epoch,
                )));
            }
        }
    }

    build(
        context,
        tx_args,
        tx_code_path.clone(),
        validator.clone(),
        do_nothing,
        fee_amount,
        &signing_data.fee_payer,
    )
    .await
    .map(|tx| (tx, signing_data))
}

/// Redelegate bonded tokens from one validator to another
pub async fn build_redelegation(
    context: &impl Namada,
    args::Redelegate {
        tx: tx_args,
        src_validator,
        dest_validator,
        owner,
        amount: redel_amount,
        tx_code_path,
    }: &args::Redelegate,
) -> Result<(Tx, SigningTxData)> {
    // Require a positive amount of tokens to be redelegated
    if redel_amount.is_zero() {
        edisplay_line!(
            context.io(),
            "The requested redelegation amount is 0. A positive amount must \
             be requested."
        );
        if !tx_args.force {
            return Err(Error::from(TxSubmitError::RedelegationIsZero));
        }
    }

    // The src and dest validators must actually be validators
    let src_validator =
        known_validator_or_err(src_validator.clone(), tx_args.force, context)
            .await?;
    let dest_validator =
        known_validator_or_err(dest_validator.clone(), tx_args.force, context)
            .await?;

    // The delegator (owner) must exist on-chain and must not be a validator
    let owner =
        source_exists_or_err(owner.clone(), tx_args.force, context).await?;
    if rpc::is_validator(context.client(), &owner).await? {
        edisplay_line!(
            context.io(),
            "The given address {} is a validator. A validator is prohibited \
             from redelegating its own bonds.",
            &owner
        );
        if !tx_args.force {
            return Err(Error::from(TxSubmitError::RedelegatorIsValidator(
                owner.clone(),
            )));
        }
    }

    // Prohibit redelegation to the same validator
    if src_validator == dest_validator {
        edisplay_line!(
            context.io(),
            "The provided source and destination validators are the same. \
             Redelegation is not allowed to the same validator."
        );
        if !tx_args.force {
            return Err(Error::from(TxSubmitError::RedelegationSrcEqDest));
        }
    }

    // Prohibit chained redelegations
    let params = rpc::get_pos_params(context.client()).await?;
    let incoming_redel_epoch = rpc::query_incoming_redelegations(
        context.client(),
        &src_validator,
        &owner,
    )
    .await?;
    let current_epoch = rpc::query_epoch(context.client()).await?;
    let is_not_chained = if let Some(redel_end_epoch) = incoming_redel_epoch {
        let last_contrib_epoch =
            redel_end_epoch.prev().expect("End epoch must have a prev");
        last_contrib_epoch.unchecked_add(params.slash_processing_epoch_offset())
            <= current_epoch
    } else {
        true
    };
    if !is_not_chained {
        edisplay_line!(
            context.io(),
            "The source validator {} has an incoming redelegation from the \
             delegator {} that may still be subject to future slashing. \
             Redelegation is not allowed until this is no longer the case.",
            &src_validator,
            &owner
        );
        if !tx_args.force {
            return Err(Error::from(
                TxSubmitError::IncomingRedelIsStillSlashable(
                    src_validator.clone(),
                    owner.clone(),
                ),
            ));
        }
    }

    // Give a redelegation warning based on the pipeline state of the dest
    // validator
    let pipeline_epoch = current_epoch.unchecked_add(params.pipeline_len);
    let (dest_validator_state_at_pipeline, _) = rpc::get_validator_state(
        context.client(),
        &dest_validator,
        Some(pipeline_epoch),
    )
    .await?;
    if dest_validator_state_at_pipeline == Some(ValidatorState::Inactive) {
        edisplay_line!(
            context.io(),
            "WARNING: the given destination validator address {} is inactive \
             at the pipeline epoch {}. If you would still like to redelegate \
             to the inactive validator, use the --force option.",
            &dest_validator,
            &pipeline_epoch
        );
        if !tx_args.force {
            return Err(Error::from(TxSubmitError::ValidatorInactive(
                dest_validator.clone(),
                pipeline_epoch,
            )));
        }
    }

    // There must be at least as many tokens in the bond as the requested
    // redelegation amount
    let bond_amount =
        rpc::query_bond(context.client(), &owner, &src_validator, None).await?;
    if *redel_amount > bond_amount {
        edisplay_line!(
            context.io(),
            "There are not enough tokens available for the desired \
             redelegation at the current epoch {}. Requested to redelegate {} \
             tokens but only {} tokens are available.",
            current_epoch,
            redel_amount.to_string_native(),
            bond_amount.to_string_native()
        );
        if !tx_args.force {
            return Err(Error::from(
                TxSubmitError::RedelegationAmountTooLarge(
                    redel_amount.to_string_native(),
                    bond_amount.to_string_native(),
                ),
            ));
        }
    } else {
        display_line!(
            context.io(),
            "{} NAM tokens available for redelegation. Submitting \
             redelegation transaction for {} tokens...",
            bond_amount.to_string_native(),
            redel_amount.to_string_native()
        );
    }

    let default_address = owner.clone();
    let default_signer = Some(default_address.clone());
    let signing_data = signing::aux_signing_data(
        context,
        tx_args,
        Some(default_address),
        default_signer,
    )
    .await?;
    let (fee_amount, _) =
        validate_transparent_fee(context, tx_args, &signing_data.fee_payer)
            .await?;

    let data = pos::Redelegation {
        src_validator,
        dest_validator,
        owner,
        amount: *redel_amount,
    };

    build(
        context,
        tx_args,
        tx_code_path.clone(),
        data,
        do_nothing,
        fee_amount,
        &signing_data.fee_payer,
    )
    .await
    .map(|tx| (tx, signing_data))
}

/// Submit transaction to withdraw an unbond
pub async fn build_withdraw(
    context: &impl Namada,
    args::Withdraw {
        tx: tx_args,
        validator,
        source,
        tx_code_path,
    }: &args::Withdraw,
) -> Result<(Tx, SigningTxData)> {
    let default_address = source.clone().unwrap_or(validator.clone());
    let default_signer = Some(default_address.clone());
    let signing_data = signing::aux_signing_data(
        context,
        tx_args,
        Some(default_address),
        default_signer,
    )
    .await?;
    let (fee_amount, _) =
        validate_transparent_fee(context, tx_args, &signing_data.fee_payer)
            .await?;

    let epoch = rpc::query_epoch(context.client()).await?;

    // Check that the validator address is actually a validator
    let validator =
        known_validator_or_err(validator.clone(), tx_args.force, context)
            .await?;

    // Check that the source address exists on chain
    let source = match source.clone() {
        Some(source) => source_exists_or_err(source, tx_args.force, context)
            .await
            .map(Some),
        None => Ok(source.clone()),
    }?;

    // Check the source's current unbond amount
    let bond_source = source.clone().unwrap_or_else(|| validator.clone());
    let tokens = rpc::query_withdrawable_tokens(
        context.client(),
        &bond_source,
        &validator,
        Some(epoch),
    )
    .await?;

    if tokens.is_zero() {
        edisplay_line!(
            context.io(),
            "There are no unbonded bonds ready to withdraw in the current \
             epoch {}.",
            epoch
        );
        rpc::query_and_print_unbonds(context, &bond_source, &validator).await?;
        if !tx_args.force {
            return Err(Error::from(TxSubmitError::NoUnbondReady(epoch)));
        }
    } else {
        display_line!(
            context.io(),
            "Found {} tokens that can be withdrawn.",
            tokens.to_string_native()
        );
        display_line!(
            context.io(),
            "Submitting transaction to withdraw them..."
        );
    }

    let data = pos::Withdraw { validator, source };

    build(
        context,
        tx_args,
        tx_code_path.clone(),
        data,
        do_nothing,
        fee_amount,
        &signing_data.fee_payer,
    )
    .await
    .map(|tx| (tx, signing_data))
}

/// Submit transaction to withdraw an unbond
pub async fn build_claim_rewards(
    context: &impl Namada,
    args::ClaimRewards {
        tx: tx_args,
        validator,
        source,
        tx_code_path,
    }: &args::ClaimRewards,
) -> Result<(Tx, SigningTxData)> {
    let default_address = source.clone().unwrap_or(validator.clone());
    let default_signer = Some(default_address.clone());
    let signing_data = signing::aux_signing_data(
        context,
        tx_args,
        Some(default_address),
        default_signer,
    )
    .await?;
    let (fee_amount, _) =
        validate_transparent_fee(context, tx_args, &signing_data.fee_payer)
            .await?;

    // Check that the validator address is actually a validator
    let validator =
        known_validator_or_err(validator.clone(), tx_args.force, context)
            .await?;

    // Check that the source address exists on chain
    let source = match source.clone() {
        Some(source) => source_exists_or_err(source, tx_args.force, context)
            .await
            .map(Some),
        None => Ok(source.clone()),
    }?;

    let data = pos::ClaimRewards { validator, source };

    build(
        context,
        tx_args,
        tx_code_path.clone(),
        data,
        do_nothing,
        fee_amount,
        &signing_data.fee_payer,
    )
    .await
    .map(|tx| (tx, signing_data))
}

/// Submit a transaction to unbond
pub async fn build_unbond(
    context: &impl Namada,
    args::Unbond {
        tx: tx_args,
        validator,
        amount,
        source,
        tx_code_path,
    }: &args::Unbond,
) -> Result<(Tx, SigningTxData, Option<(Epoch, token::Amount)>)> {
    // Require a positive amount of tokens to be bonded
    if amount.is_zero() {
        edisplay_line!(
            context.io(),
            "The requested bond amount is 0. A positive amount must be \
             requested."
        );
        if !tx_args.force {
            return Err(Error::from(TxSubmitError::BondIsZero));
        }
    }

    // The validator must actually be a validator
    let validator =
        known_validator_or_err(validator.clone(), tx_args.force, context)
            .await?;

    // Check that the source address exists on chain
    let source = match source.clone() {
        Some(source) => source_exists_or_err(source, tx_args.force, context)
            .await
            .map(Some),
        None => Ok(source.clone()),
    }?;

    // Check that the validator is not frozen due to slashes
    let last_slash_epoch =
        rpc::query_last_infraction_epoch(context.client(), &validator).await?;
    if let Some(infraction_epoch) = last_slash_epoch {
        let params = rpc::get_pos_params(context.client()).await?;
        let current_epoch = rpc::query_epoch(context.client()).await?;

        let eligible_epoch = infraction_epoch
            .unchecked_add(params.slash_processing_epoch_offset());
        if current_epoch < eligible_epoch {
            edisplay_line!(
                context.io(),
                "The validator {} is currently frozen due to an infraction in \
                 epoch {}. Unbonds can be processed starting at epoch {}.",
                &validator,
                infraction_epoch,
                eligible_epoch
            );
            if !tx_args.force {
                return Err(Error::from(TxSubmitError::ValidatorFrozen(
                    validator.clone(),
                )));
            }
        }
    }

    let default_address = source.clone().unwrap_or(validator.clone());
    let default_signer = Some(default_address.clone());
    let signing_data = signing::aux_signing_data(
        context,
        tx_args,
        Some(default_address),
        default_signer,
    )
    .await?;
    let (fee_amount, _) =
        validate_transparent_fee(context, tx_args, &signing_data.fee_payer)
            .await?;

    // Check the source's current bond amount
    let bond_source = source.clone().unwrap_or_else(|| validator.clone());

    let bond_amount =
        rpc::query_bond(context.client(), &bond_source, &validator, None)
            .await?;
    display_line!(
        context.io(),
        "Bond amount available for unbonding: {} NAM",
        bond_amount.to_string_native()
    );

    if *amount > bond_amount {
        edisplay_line!(
            context.io(),
            "The total bonds of the source {} is lower than the amount to be \
             unbonded. Amount to unbond is {} and the total bonds is {}.",
            bond_source,
            amount.to_string_native(),
            bond_amount.to_string_native(),
        );
        if !tx_args.force {
            return Err(Error::from(TxSubmitError::LowerBondThanUnbond(
                bond_source,
                amount.to_string_native(),
                bond_amount.to_string_native(),
            )));
        }
    }

    // Query the unbonds before submitting the tx
    let unbonds = rpc::query_unbond_with_slashing(
        context.client(),
        &bond_source,
        &validator,
    )
    .await?;
    let mut withdrawable = BTreeMap::<Epoch, token::Amount>::new();
    for ((_start_epoch, withdraw_epoch), amount) in unbonds.into_iter() {
        let to_withdraw = withdrawable.entry(withdraw_epoch).or_default();
        *to_withdraw = checked!(to_withdraw + amount)?;
    }
    let latest_withdrawal_pre = withdrawable.into_iter().last();

    let data = pos::Unbond {
        validator: validator.clone(),
        amount: *amount,
        source: source.clone(),
    };

    let tx = build(
        context,
        tx_args,
        tx_code_path.clone(),
        data,
        do_nothing,
        fee_amount,
        &signing_data.fee_payer,
    )
    .await?;
    Ok((tx, signing_data, latest_withdrawal_pre))
}

/// Query the unbonds post-tx
pub async fn query_unbonds(
    context: &impl Namada,
    args: args::Unbond,
    latest_withdrawal_pre: Option<(Epoch, token::Amount)>,
) -> Result<()> {
    let source = args.source.clone();
    // Check the source's current bond amount
    let bond_source = source.clone().unwrap_or_else(|| args.validator.clone());

    // Query the unbonds post-tx
    let unbonds = rpc::query_unbond_with_slashing(
        context.client(),
        &bond_source,
        &args.validator,
    )
    .await?;
    let mut withdrawable = BTreeMap::<Epoch, token::Amount>::new();
    for ((_start_epoch, withdraw_epoch), amount) in unbonds.into_iter() {
        let to_withdraw = withdrawable.entry(withdraw_epoch).or_default();
        *to_withdraw = checked!(to_withdraw + amount)?;
    }
    let (latest_withdraw_epoch_post, latest_withdraw_amount_post) =
        withdrawable.into_iter().last().ok_or_else(|| {
            Error::Other("No withdrawable amount".to_string())
        })?;

    if let Some((latest_withdraw_epoch_pre, latest_withdraw_amount_pre)) =
        latest_withdrawal_pre
    {
        match latest_withdraw_epoch_post.cmp(&latest_withdraw_epoch_pre) {
            std::cmp::Ordering::Less => {
                if args.tx.force {
                    edisplay_line!(
                        context.io(),
                        "Unexpected behavior reading the unbonds data has \
                         occurred"
                    );
                } else {
                    return Err(Error::from(TxSubmitError::UnbondError));
                }
            }
            std::cmp::Ordering::Equal => {
                display_line!(
                    context.io(),
                    "Amount {} withdrawable starting from epoch {}",
                    checked!(
                        latest_withdraw_amount_post
                            - latest_withdraw_amount_pre
                    )?
                    .to_string_native(),
                    latest_withdraw_epoch_post
                );
            }
            std::cmp::Ordering::Greater => {
                display_line!(
                    context.io(),
                    "Amount {} withdrawable starting from epoch {}",
                    latest_withdraw_amount_post.to_string_native(),
                    latest_withdraw_epoch_post,
                );
            }
        }
    } else {
        display_line!(
            context.io(),
            "Amount {} withdrawable starting from epoch {}",
            latest_withdraw_amount_post.to_string_native(),
            latest_withdraw_epoch_post,
        );
    }
    Ok(())
}

/// Submit a transaction to bond
pub async fn build_bond(
    context: &impl Namada,
    args::Bond {
        tx: tx_args,
        validator,
        amount,
        source,
        tx_code_path,
    }: &args::Bond,
) -> Result<(Tx, SigningTxData)> {
    // Require a positive amount of tokens to be bonded
    if amount.is_zero() {
        edisplay_line!(
            context.io(),
            "The requested bond amount is 0. A positive amount must be \
             requested."
        );
        if !tx_args.force {
            return Err(Error::from(TxSubmitError::BondIsZero));
        }
    }

    // The validator must actually be a validator
    let validator =
        known_validator_or_err(validator.clone(), tx_args.force, context)
            .await?;

    // Check that the source address exists on chain
    let mut is_src_also_val = false;
    let source = match source.clone() {
        Some(source) => {
            is_src_also_val =
                rpc::is_validator(context.client(), &source).await?;
            source_exists_or_err(source, tx_args.force, context)
                .await
                .map(Some)
        }
        None => Ok(source.clone()),
    }?;

    // Check that the source is not a different validator bonding to validator
    if is_src_also_val && source != Some(validator.clone()) {
        edisplay_line!(
            context.io(),
            "The given source address {} is a validator. A validator is \
             prohibited from bonding to another validator.",
            &source.clone().unwrap()
        );
        if !tx_args.force {
            return Err(Error::from(TxSubmitError::InvalidBondPair(
                source.clone().unwrap(),
                validator.clone(),
            )));
        }
    }

    // Give a bonding warning based on the pipeline state
    let params: PosParams = rpc::get_pos_params(context.client()).await?;
    let current_epoch = rpc::query_epoch(context.client()).await?;
    let pipeline_epoch = current_epoch.unchecked_add(params.pipeline_len);
    let (validator_state_at_pipeline, _) = rpc::get_validator_state(
        context.client(),
        &validator,
        Some(pipeline_epoch),
    )
    .await?;
    if validator_state_at_pipeline == Some(ValidatorState::Inactive) {
        edisplay_line!(
            context.io(),
            "WARNING: the given validator address {} is inactive at the \
             pipeline epoch {}. If you would still like to bond to the \
             inactive validator, use the --force option.",
            &validator,
            &pipeline_epoch
        );
        if !tx_args.force {
            return Err(Error::from(TxSubmitError::ValidatorInactive(
                validator.clone(),
                pipeline_epoch,
            )));
        }
    }

    let default_address = source.clone().unwrap_or(validator.clone());
    let default_signer = Some(default_address.clone());
    let signing_data = signing::aux_signing_data(
        context,
        tx_args,
        Some(default_address.clone()),
        default_signer,
    )
    .await?;
    let (fee_amount, updated_balance) =
        validate_transparent_fee(context, tx_args, &signing_data.fee_payer)
            .await?;

    // Check bond's source (source for delegation or validator for self-bonds)
    // balance
    let bond_source = source.as_ref().unwrap_or(&validator);
    let native_token = context.native_token();
    let check_balance = if &updated_balance.source == bond_source
        && updated_balance.token == native_token
    {
        CheckBalance::Balance(updated_balance.post_balance)
    } else {
        CheckBalance::Query(balance_key(&native_token, bond_source))
    };
    check_balance_too_low_err(
        &native_token,
        bond_source,
        *amount,
        check_balance,
        tx_args.force,
        context,
    )
    .await?;

    let data = pos::Bond {
        validator,
        amount: *amount,
        source,
    };

    build(
        context,
        tx_args,
        tx_code_path.clone(),
        data,
        do_nothing,
        fee_amount,
        &signing_data.fee_payer,
    )
    .await
    .map(|tx| (tx, signing_data))
}

/// Build a default proposal governance
pub async fn build_default_proposal(
    context: &impl Namada,
    args::InitProposal {
        tx,
        proposal_data: _,
        is_pgf_stewards: _,
        is_pgf_funding: _,
        tx_code_path,
    }: &args::InitProposal,
    proposal: DefaultProposal,
) -> Result<(Tx, SigningTxData)> {
    let default_signer = Some(proposal.proposal.author.clone());
    let signing_data = signing::aux_signing_data(
        context,
        tx,
        Some(proposal.proposal.author.clone()),
        default_signer,
    )
    .await?;
    let (fee_amount, _updated_balance) =
        validate_transparent_fee(context, tx, &signing_data.fee_payer).await?;

    let init_proposal_data = InitProposalData::try_from(proposal.clone())
        .map_err(|e| TxSubmitError::InvalidProposal(e.to_string()))?;

    let push_data =
        |tx_builder: &mut Tx, init_proposal_data: &mut InitProposalData| {
            let (_, extra_section_hash) = tx_builder
                .add_extra_section(proposal_to_vec(proposal.proposal)?, None);
            init_proposal_data.content = extra_section_hash;

            if let Some(init_proposal_code) = proposal.data {
                let (_, extra_section_hash) =
                    tx_builder.add_extra_section(init_proposal_code, None);
                init_proposal_data.r#type =
                    ProposalType::DefaultWithWasm(extra_section_hash);
            };
            Ok(())
        };
    build(
        context,
        tx,
        tx_code_path.clone(),
        init_proposal_data,
        push_data,
        fee_amount,
        &signing_data.fee_payer,
    )
    .await
    .map(|tx| (tx, signing_data))
}

/// Build a proposal vote
pub async fn build_vote_proposal(
    context: &impl Namada,
    args::VoteProposal {
        tx,
        proposal_id,
        vote,
        voter_address,
        tx_code_path,
    }: &args::VoteProposal,
    current_epoch: Epoch,
) -> Result<(Tx, SigningTxData)> {
    let default_signer = Some(voter_address.clone());
    let signing_data = signing::aux_signing_data(
        context,
        tx,
        default_signer.clone(),
        default_signer.clone(),
    )
    .await?;
    let (fee_amount, _) =
        validate_transparent_fee(context, tx, &signing_data.fee_payer).await?;

    let proposal_vote = ProposalVote::try_from(vote.clone())
        .map_err(|_| TxSubmitError::InvalidProposalVote)?;

    let proposal = if let Some(proposal) =
        rpc::query_proposal_by_id(context.client(), *proposal_id).await?
    {
        proposal
    } else {
        return Err(Error::from(TxSubmitError::ProposalDoesNotExist(
            *proposal_id,
        )));
    };

    let is_validator =
        rpc::is_validator(context.client(), voter_address).await?;

    // Check if the voting period is still valid for the voter
    if !proposal.can_be_voted(current_epoch, is_validator) {
        edisplay_line!(
            context.io(),
            "Proposal {} cannot be voted on anymore.",
            proposal_id
        );
        if is_validator {
            edisplay_line!(
                context.io(),
                "NB: voter address {} is a validator, and validators can only \
                 vote on proposals within the first 2/3 of the voting period. \
                 The voting period specifically for validators has ended.",
                voter_address
            );
        }
        if !tx.force {
            return Err(Error::from(
                TxSubmitError::InvalidProposalVotingPeriod(*proposal_id),
            ));
        }
    }

    if is_validator {
        // Prevent a validator voter from voting if they are jailed or inactive
        // right now
        let state = rpc::get_validator_state(
            context.client(),
            voter_address,
            Some(current_epoch),
        )
        .await?
        .0
        .expect("Expected to find the state of the validator");

        if matches!(state, ValidatorState::Jailed | ValidatorState::Inactive) {
            edisplay_line!(
                context.io(),
                "The voter {} is a validator who is currently jailed or \
                 inactive. Thus, this address is prohibited from voting in \
                 governance right now. Please try again when not jailed or \
                 inactive.",
                voter_address
            );
            if !tx.force {
                return Err(Error::from(
                    TxSubmitError::CannotVoteInGovernance(
                        voter_address.clone(),
                        current_epoch,
                    ),
                ));
            }
        }

        let stake =
            get_validator_stake(context.client(), current_epoch, voter_address)
                .await?;

        if stake.is_zero() {
            edisplay_line!(
                context.io(),
                "Voter address {voter_address} is a validator but has no \
                 stake, so it has no votes.",
            );
            if !tx.force {
                return Err(Error::Other(
                    "Voter address must have delegations".to_string(),
                ));
            }
        }
    } else {
        // Check that there are delegations to vote with
        let delegation_validators = rpc::get_delegation_validators(
            context.client(),
            voter_address,
            current_epoch,
        )
        .await?;

        if delegation_validators.is_empty() {
            edisplay_line!(
                context.io(),
                "Voter address {voter_address} does not have any delegations.",
            );
            if !tx.force {
                return Err(Error::from(TxSubmitError::NoDelegationsFound(
                    voter_address.clone(),
                    current_epoch,
                )));
            }
        }
    };

    let data = VoteProposalData {
        id: *proposal_id,
        vote: proposal_vote,
        voter: voter_address.clone(),
    };

    build(
        context,
        tx,
        tx_code_path.clone(),
        data,
        do_nothing,
        fee_amount,
        &signing_data.fee_payer,
    )
    .await
    .map(|tx| (tx, signing_data))
}

/// Build a pgf funding proposal governance
pub async fn build_become_validator(
    context: &impl Namada,
    args::TxBecomeValidator {
        tx: tx_args,
        address,
        scheme: _,
        consensus_key,
        eth_cold_key,
        eth_hot_key,
        protocol_key,
        commission_rate,
        max_commission_rate_change,
        email,
        website,
        description,
        discord_handle,
        avatar,
        name,
        unsafe_dont_encrypt: _,
        tx_code_path,
    }: &args::TxBecomeValidator,
) -> Result<(Tx, SigningTxData)> {
    // Check that the address is established
    if !address.is_established() {
        edisplay_line!(
            context.io(),
            "The given address {address} is not established. Only an \
             established address can become a validator.",
        );
        if !tx_args.force {
            return Err(Error::Other(
                "The given address must be enstablished".to_string(),
            ));
        }
    };

    // Check that the address is not already a validator
    if rpc::is_validator(context.client(), address).await? {
        edisplay_line!(
            context.io(),
            "The given address {address} is already a validator",
        );
        if !tx_args.force {
            return Err(Error::Other(
                "The given address must not be a validator already".to_string(),
            ));
        }
    };

    // If the address is not yet a validator, it cannot have self-bonds, but it
    // may have delegations. It has to unbond those before it can become a
    // validator.
    if rpc::has_bonds(context.client(), address).await? {
        edisplay_line!(
            context.io(),
            "The given address {address} has delegations and therefore cannot \
             become a validator. To become a validator, you have to unbond \
             your delegations first.",
        );
        if !tx_args.force {
            return Err(Error::Other(
                "The given address must not have delegations".to_string(),
            ));
        }
    }

    // Validate the commission rate data
    if *commission_rate > Dec::one() || *commission_rate < Dec::zero() {
        edisplay_line!(
            context.io(),
            "The validator commission rate must not exceed 1.0 or 100%, and \
             it must be 0 or positive."
        );
        if !tx_args.force {
            return Err(Error::Other(
                "Invalid validator commission rate".to_string(),
            ));
        }
    }

    if *max_commission_rate_change > Dec::one()
        || *max_commission_rate_change < Dec::zero()
    {
        edisplay_line!(
            context.io(),
            "The validator maximum change in commission rate per epoch must \
             not exceed 1.0 or 100%, and it must be 0 or positive."
        );
        if !tx_args.force {
            return Err(Error::Other(
                "Invalid validator maximum change".to_string(),
            ));
        }
    }

    // Validate the email
    if email.is_empty() {
        edisplay_line!(
            context.io(),
            "The validator email must not be an empty string."
        );
        if !tx_args.force {
            return Err(Error::Other(
                "Validator email must not be empty".to_string(),
            ));
        }
    }

    // check that all keys have been supplied correctly
    if [
        consensus_key.clone(),
        eth_cold_key.clone(),
        eth_hot_key.clone(),
        protocol_key.clone(),
    ]
    .iter()
    .any(|key| key.is_none())
    {
        edisplay_line!(
            context.io(),
            "All validator keys must be supplied to create a validator."
        );
        return Err(Error::Other("Validator key must be present".to_string()));
    }

    let data = BecomeValidator {
        address: address.clone(),
        consensus_key: consensus_key.clone().unwrap(),
        eth_cold_key: key::secp256k1::PublicKey::try_from_pk(
            &eth_cold_key.clone().unwrap(),
        )
        .unwrap(),
        eth_hot_key: key::secp256k1::PublicKey::try_from_pk(
            &eth_hot_key.clone().unwrap(),
        )
        .unwrap(),
        protocol_key: protocol_key.clone().unwrap(),
        commission_rate: *commission_rate,
        max_commission_rate_change: *max_commission_rate_change,
        email: email.to_owned(),
        description: description.clone(),
        website: website.clone(),
        discord_handle: discord_handle.clone(),
        avatar: avatar.clone(),
        name: name.clone(),
    };

    // Put together all the PKs that we have to sign with to verify ownership
    let account = if let Some(account) =
        rpc::get_account_info(context.client(), address).await?
    {
        account
    } else {
        edisplay_line!(
            context.io(),
            "Unable to query account keys for address {address}."
        );
        return Err(Error::Other("Invalid address".to_string()));
    };

    let mut all_pks = account.get_all_public_keys();
    all_pks.push(consensus_key.clone().unwrap().clone());
    all_pks.push(eth_cold_key.clone().unwrap());
    all_pks.push(eth_hot_key.clone().unwrap());
    all_pks.push(protocol_key.clone().unwrap().clone());

    let signing_data =
        signing::init_validator_signing_data(context, tx_args, all_pks).await?;

    let (fee_amount, _updated_balance) =
        validate_transparent_fee(context, tx_args, &signing_data.fee_payer)
            .await?;

    build(
        context,
        tx_args,
        tx_code_path.clone(),
        data,
        do_nothing,
        fee_amount,
        &signing_data.fee_payer,
    )
    .await
    .map(|tx| (tx, signing_data))
}

/// Build a pgf funding proposal governance
pub async fn build_pgf_funding_proposal(
    context: &impl Namada,
    args::InitProposal {
        tx,
        proposal_data: _,
        is_pgf_stewards: _,
        is_pgf_funding: _,
        tx_code_path,
    }: &args::InitProposal,
    proposal: PgfFundingProposal,
) -> Result<(Tx, SigningTxData)> {
    let default_signer = Some(proposal.proposal.author.clone());
    let signing_data = signing::aux_signing_data(
        context,
        tx,
        Some(proposal.proposal.author.clone()),
        default_signer,
    )
    .await?;
    let (fee_amount, _updated_balance) =
        validate_transparent_fee(context, tx, &signing_data.fee_payer).await?;

    let init_proposal_data = InitProposalData::try_from(proposal.clone())
        .map_err(|e| TxSubmitError::InvalidProposal(e.to_string()))?;

    let add_section = |tx: &mut Tx, data: &mut InitProposalData| {
        let (_, extra_section_hash) =
            tx.add_extra_section(proposal_to_vec(proposal.proposal)?, None);
        data.content = extra_section_hash;
        Ok(())
    };
    build(
        context,
        tx,
        tx_code_path.clone(),
        init_proposal_data,
        add_section,
        fee_amount,
        &signing_data.fee_payer,
    )
    .await
    .map(|tx| (tx, signing_data))
}

/// Build a pgf funding proposal governance
pub async fn build_pgf_stewards_proposal(
    context: &impl Namada,
    args::InitProposal {
        tx,
        proposal_data: _,
        is_pgf_stewards: _,
        is_pgf_funding: _,
        tx_code_path,
    }: &args::InitProposal,
    proposal: PgfStewardProposal,
) -> Result<(Tx, SigningTxData)> {
    let default_signer = Some(proposal.proposal.author.clone());
    let signing_data = signing::aux_signing_data(
        context,
        tx,
        Some(proposal.proposal.author.clone()),
        default_signer,
    )
    .await?;
    let (fee_amount, _updated_balance) =
        validate_transparent_fee(context, tx, &signing_data.fee_payer).await?;

    let init_proposal_data = InitProposalData::try_from(proposal.clone())
        .map_err(|e| TxSubmitError::InvalidProposal(e.to_string()))?;

    let add_section = |tx: &mut Tx, data: &mut InitProposalData| {
        let (_, extra_section_hash) =
            tx.add_extra_section(proposal_to_vec(proposal.proposal)?, None);
        data.content = extra_section_hash;
        Ok(())
    };

    build(
        context,
        tx,
        tx_code_path.clone(),
        init_proposal_data,
        add_section,
        fee_amount,
        &signing_data.fee_payer,
    )
    .await
    .map(|tx| (tx, signing_data))
}

/// Submit an IBC transfer
pub async fn build_ibc_transfer(
    context: &impl Namada,
    args: &args::TxIbcTransfer,
) -> Result<(Tx, SigningTxData, Option<MaspEpoch>)> {
    let refund_target =
        get_refund_target(context, &args.source, &args.refund_target).await?;

    let source = args.source.effective_address();
    let signing_data = signing::aux_signing_data(
        context,
        &args.tx,
        Some(source.clone()),
        Some(source.clone()),
    )
    .await?;
    let (fee_amount, updated_balance) =
        if let TransferSource::ExtendedSpendingKey(_) = args.source {
            // MASP fee payment
            (validate_fee(context, &args.tx).await?, None)
        } else {
            // Transparent fee payment
            validate_transparent_fee(context, &args.tx, &signing_data.fee_payer)
                .await
                .map(|(fee_amount, updated_balance)| {
                    (fee_amount, Some(updated_balance))
                })?
        };

    // Check that the source address exists on chain
    let source =
        source_exists_or_err(source.clone(), args.tx.force, context).await?;
    // We cannot check the receiver

    // validate the amount given
    let validated_amount =
        validate_amount(context, args.amount, &args.token, args.tx.force)
            .await
            .expect("expected to validate amount");
    if validated_amount.canonical().denom().0 != 0 {
        return Err(Error::Other(format!(
            "The amount for the IBC transfer should be an integer: {}",
            validated_amount
        )));
    }

    // If source is transparent check the balance (MASP balance is checked when
    // constructing the shielded part)
    if let Some(updated_balance) = updated_balance {
        let check_balance = if updated_balance.source == source
            && updated_balance.token == args.token
        {
            CheckBalance::Balance(updated_balance.post_balance)
        } else {
            CheckBalance::Query(balance_key(&args.token, &source))
        };

        check_balance_too_low_err(
            &args.token,
            &source,
            validated_amount.amount(),
            check_balance,
            args.tx.force,
            context,
        )
        .await?;
    }

    let tx_code_hash =
        query_wasm_code_hash(context, args.tx_code_path.to_str().unwrap())
            .await
            .map_err(|e| Error::from(QueryError::Wasm(e.to_string())))?;

    // For transfer from a spending key
    let shielded_parts = construct_shielded_parts(
        context,
        &args.source,
        // The token will be escrowed to IBC address
        &TransferTarget::Address(Address::Internal(InternalAddress::Ibc)),
        &args.token,
        validated_amount,
        !(args.tx.dry_run || args.tx.dry_run_wrapper),
    )
    .await?;
    let shielded_tx_epoch = shielded_parts.as_ref().map(|trans| trans.0.epoch);

    // this height should be that of the destination chain, not this chain
    let timeout_height = match args.timeout_height {
        Some(h) => {
            TimeoutHeight::At(IbcHeight::new(0, h).map_err(|err| {
                Error::Other(format!("Invalid height: {err}"))
            })?)
        }
        None => TimeoutHeight::Never,
    };

    let now: std::result::Result<
        crate::tendermint::Time,
        namada_core::tendermint::Error,
    > = {
        #[allow(clippy::disallowed_methods)]
        DateTimeUtc::now()
    }
    .try_into();
    let now = now.map_err(|e| Error::Other(e.to_string()))?;
    let now: IbcTimestamp = now.into();
    let timeout_timestamp = if let Some(offset) = args.timeout_sec_offset {
        (now + Duration::new(offset, 0))
            .map_err(|e| Error::Other(e.to_string()))?
    } else if timeout_height == TimeoutHeight::Never {
        // we cannot set 0 to both the height and the timestamp
        (now + Duration::new(3600, 0))
            .map_err(|e| Error::Other(e.to_string()))?
    } else {
        IbcTimestamp::none()
    };

    let chain_id = args.tx.chain_id.clone().unwrap();
    let mut tx = Tx::new(chain_id, args.tx.expiration.to_datetime());
    if let Some(memo) = &args.tx.memo {
        tx.add_memo(memo);
    }

    let transfer = shielded_parts.map(|(shielded_transfer, asset_types)| {
        let masp_tx_hash =
            tx.add_masp_tx_section(shielded_transfer.masp_tx.clone()).1;
        let transfer = token::ShieldingTransfer {
            // The token will be escrowed to IBC address
            source: source.clone(),
            token: args.token.clone(),
            amount: validated_amount,
            // Link the Transfer to the MASP Transaction by hash code
            shielded_section_hash: masp_tx_hash,
        };
        tx.add_masp_builder(MaspBuilder {
            asset_types,
            metadata: shielded_transfer.metadata,
            builder: shielded_transfer.builder,
            target: masp_tx_hash,
        });
        transfer
    });

    // Check the token and make the tx data
    let ibc_denom =
        rpc::query_ibc_denom(context, &args.token.to_string(), Some(&source))
            .await;
    // The refund target should be given or created if the source is shielded.
    // Otherwise, the refund target should be None.
    assert!(
        (args.source.spending_key().is_some() && refund_target.is_some())
            || (args.source.address().is_some() && refund_target.is_none())
    );
    // If the refund address is given, set the refund address. It is used only
    // when refunding and won't affect the actual transfer because the actual
    // source will be the MASP address and the MASP transaction is generated by
    // the shielded source address.
    let sender = refund_target
        .map(|t| t.to_string())
        .unwrap_or(source.to_string())
        .into();
    let data = if args.port_id == PortId::transfer() {
        let token = PrefixedCoin {
            denom: ibc_denom
                .parse()
                .map_err(|e| Error::Other(format!("Invalid IBC denom: {e}")))?,
            // Set the IBC amount as an integer
            amount: validated_amount.into(),
        };
        let packet_data = PacketData {
            token,
            sender,
            receiver: args.receiver.clone().into(),
            memo: args.memo.clone().unwrap_or_default().into(),
        };
        let message = IbcMsgTransfer {
            port_id_on_a: args.port_id.clone(),
            chan_id_on_a: args.channel_id.clone(),
            packet_data,
            timeout_height_on_b: timeout_height,
            timeout_timestamp_on_b: timeout_timestamp,
        };
        MsgTransfer { message, transfer }.serialize_to_vec()
    } else if let Some((trace_path, base_class_id, token_id)) =
        is_nft_trace(&ibc_denom)
    {
        let class_id = PrefixedClassId {
            trace_path,
            base_class_id: base_class_id.parse().map_err(|_| {
                Error::Other(format!("Invalid class ID: {base_class_id}"))
            })?,
        };
        let token_ids = vec![token_id.clone()].try_into().map_err(|_| {
            Error::Other(format!("Invalid token ID: {token_id}"))
        })?;
        let packet_data = NftPacketData {
            class_id,
            class_uri: None,
            class_data: None,
            token_ids,
            token_uris: None,
            token_data: None,
            sender,
            receiver: args.receiver.clone().into(),
            memo: args.memo.clone().map(|m| m.into()),
        };
        let message = IbcMsgNftTransfer {
            port_id_on_a: args.port_id.clone(),
            chan_id_on_a: args.channel_id.clone(),
            packet_data,
            timeout_height_on_b: timeout_height,
            timeout_timestamp_on_b: timeout_timestamp,
        };
        MsgNftTransfer { message, transfer }.serialize_to_vec()
    } else {
        return Err(Error::Other(format!("Invalid IBC denom: {ibc_denom}")));
    };

    tx.add_code_from_hash(
        tx_code_hash,
        Some(args.tx_code_path.to_string_lossy().into_owned()),
    )
    .add_serialized_data(data);

    prepare_tx(
        &args.tx,
        &mut tx,
        fee_amount,
        signing_data.fee_payer.clone(),
    )
    .await?;

    Ok((tx, signing_data, shielded_tx_epoch))
}

/// Abstraction for helping build transactions
#[allow(clippy::too_many_arguments)]
pub async fn build<F, D>(
    context: &impl Namada,
    tx_args: &crate::args::Tx,
    path: PathBuf,
    data: D,
    on_tx: F,
    fee_amount: DenominatedAmount,
    gas_payer: &common::PublicKey,
) -> Result<Tx>
where
    F: FnOnce(&mut Tx, &mut D) -> Result<()>,
    D: BorshSerialize,
{
    build_pow_flag(context, tx_args, path, data, on_tx, fee_amount, gas_payer)
        .await
}

#[allow(clippy::too_many_arguments)]
async fn build_pow_flag<F, D>(
    context: &impl Namada,
    tx_args: &crate::args::Tx,
    path: PathBuf,
    mut data: D,
    on_tx: F,
    fee_amount: DenominatedAmount,
    gas_payer: &common::PublicKey,
) -> Result<Tx>
where
    F: FnOnce(&mut Tx, &mut D) -> Result<()>,
    D: BorshSerialize,
{
    let chain_id = tx_args.chain_id.clone().unwrap();

    let mut tx_builder = Tx::new(chain_id, tx_args.expiration.to_datetime());
    if let Some(memo) = &tx_args.memo {
        tx_builder.add_memo(memo);
    }

    let tx_code_hash = query_wasm_code_hash(context, path.to_string_lossy())
        .await
        .map_err(|e| Error::from(QueryError::Wasm(e.to_string())))?;

    on_tx(&mut tx_builder, &mut data)?;

    tx_builder
        .add_code_from_hash(
            tx_code_hash,
            Some(path.to_string_lossy().into_owned()),
        )
        .add_data(data);

    prepare_tx(tx_args, &mut tx_builder, fee_amount, gas_payer.clone()).await?;
    Ok(tx_builder)
}

/// Try to decode the given asset type and add its decoding to the supplied set.
/// Returns true only if a new decoding has been added to the given set.
async fn add_asset_type(
    asset_types: &mut HashSet<AssetData>,
    context: &impl Namada,
    asset_type: AssetType,
) -> bool {
    if let Some(asset_type) = context
        .shielded_mut()
        .await
        .decode_asset_type(context.client(), asset_type)
        .await
    {
        asset_types.insert(asset_type)
    } else {
        false
    }
}

/// Collect the asset types used in the given Builder and decode them. This
/// function provides the data necessary for offline wallets to present asset
/// type information.
async fn used_asset_types<P, K, N>(
    context: &impl Namada,
    builder: &Builder<P, K, N>,
) -> std::result::Result<HashSet<AssetData>, RpcError> {
    let mut asset_types = HashSet::new();
    // Collect all the asset types used in the Sapling inputs
    for input in builder.sapling_inputs() {
        add_asset_type(&mut asset_types, context, input.asset_type()).await;
    }
    // Collect all the asset types used in the transparent inputs
    for input in builder.transparent_inputs() {
        add_asset_type(&mut asset_types, context, input.coin().asset_type())
            .await;
    }
    // Collect all the asset types used in the Sapling outputs
    for output in builder.sapling_outputs() {
        add_asset_type(&mut asset_types, context, output.asset_type()).await;
    }
    // Collect all the asset types used in the transparent outputs
    for output in builder.transparent_outputs() {
        add_asset_type(&mut asset_types, context, output.asset_type()).await;
    }
    // Collect all the asset types used in the Sapling converts
    for output in builder.sapling_converts() {
        for (asset_type, _) in
            I128Sum::from(output.conversion().clone()).components()
        {
            add_asset_type(&mut asset_types, context, *asset_type).await;
        }
    }
    Ok(asset_types)
}

/// Constructs the batched tx from the provided list. Returns also the data for
/// signing
pub fn build_batch(
    mut txs: Vec<(Tx, SigningTxData)>,
) -> Result<(Tx, Vec<SigningTxData>)> {
    if txs.is_empty() {
        return Err(Error::Other(
            "No transactions provided for the batch".to_string(),
        ));
    }
    let (mut batched_tx, sig_data) = txs.remove(0);
    let mut signing_data = vec![sig_data];

    for (tx, sig_data) in txs {
        if tx.commitments().len() != 1 {
            return Err(Error::Other(format!(
                "Inner tx did not contain exactly one transaction, \
                 transaction length: {}",
                tx.commitments().len()
            )));
        }

        let cmt = tx.first_commitments().unwrap().to_owned();
        if !batched_tx.add_inner_tx(tx, cmt.clone()) {
            return Err(Error::Other(format!(
                "The transaction batch already contains inner tx: {}",
                cmt.get_hash()
            )));
        }
        // Avoid redundant signing data
        if !signing_data.iter().any(|sig| sig == &sig_data) {
            signing_data.push(sig_data);
        }
    }

    Ok((batched_tx, signing_data))
}

/// Build a transparent transfer
pub async fn build_transparent_transfer<N: Namada>(
    context: &N,
<<<<<<< HEAD
    args: &mut args::TxTransparentTransfer,
) -> Result<(Tx, SigningTxData)> {
    let source = &args.source;
    let target = &args.target;

    let default_signer = Some(source.clone());
=======
    args: &mut args::TxTransfer,
) -> Result<(Tx, SigningTxData, Option<MaspEpoch>)> {
    let default_signer = Some(args.source.effective_address());
>>>>>>> 786dce45
    let signing_data = signing::aux_signing_data(
        context,
        &args.tx,
        Some(source.clone()),
        default_signer,
    )
    .await?;

    // Transparent fee payment
    let (fee_amount, updated_balance) =
        validate_transparent_fee(context, &args.tx, &signing_data.fee_payer)
            .await
            .map(|(fee_amount, updated_balance)| {
                (fee_amount, Some(updated_balance))
            })?;

    // Check that the source address exists on chain
    source_exists_or_err(source.clone(), args.tx.force, context).await?;
    // Check that the target address exists on chain
    target_exists_or_err(target.clone(), args.tx.force, context).await?;

    // Validate the amount given
    let validated_amount =
        validate_amount(context, args.amount, &args.token, args.tx.force)
            .await?;

    // Check the balance of the source
    if let Some(updated_balance) = updated_balance {
        let check_balance = if &updated_balance.source == source
            && updated_balance.token == args.token
        {
            CheckBalance::Balance(updated_balance.post_balance)
        } else {
            CheckBalance::Query(balance_key(&args.token, source))
        };

        check_balance_too_low_err(
            &args.token,
            source,
            validated_amount.amount(),
            check_balance,
            args.tx.force,
            context,
        )
        .await?;
    }

    // Construct the corresponding transparent Transfer object
    let transfer = token::TransparentTransfer {
        source: source.clone(),
        target: target.clone(),
        token: args.token.clone(),
        amount: validated_amount,
    };

    let tx = build_pow_flag(
        context,
        &args.tx,
        args.tx_code_path.clone(),
        transfer,
        do_nothing,
        fee_amount,
        &signing_data.fee_payer,
    )
    .await?;
    Ok((tx, signing_data))
}

/// Build a shielded transfer
pub async fn build_shielded_transfer<N: Namada>(
    context: &N,
    args: &mut args::TxShieldedTransfer,
) -> Result<(Tx, SigningTxData)> {
    let default_signer = Some(MASP);
    let signing_data = signing::aux_signing_data(
        context,
        &args.tx,
        Some(MASP),
        default_signer,
    )
    .await?;

    // Shielded fee payment
    let fee_amount = validate_fee(context, &args.tx).await?;

    // Validate the amount given
    let validated_amount =
        validate_amount(context, args.amount, &args.token, args.tx.force)
            .await?;

    // TODO(namada#2597): this function should also take another arg as the fees
    // token and amount
    let shielded_parts = construct_shielded_parts(
        context,
        &TransferSource::ExtendedSpendingKey(args.source),
        &TransferTarget::PaymentAddress(args.target),
        &args.token,
        validated_amount,
        !(args.tx.dry_run || args.tx.dry_run_wrapper),
    )
    .await?
    .expect("Shielded transfer must have shielded parts");

    let add_shielded_parts =
        |tx: &mut Tx, data: &mut token::ShieldedTransfer| {
            // Add the MASP Transaction and its Builder to facilitate validation
            let (
                ShieldedTransfer {
                    builder,
                    masp_tx,
                    metadata,
                    epoch: _,
                },
                asset_types,
            ) = shielded_parts;
            // Add a MASP Transaction section to the Tx and get the tx hash
            let section_hash = tx.add_masp_tx_section(masp_tx).1;

            tx.add_masp_builder(MaspBuilder {
                asset_types,
                // Store how the Info objects map to Descriptors/Outputs
                metadata,
                // Store the data that was used to construct the Transaction
                builder,
                // Link the Builder to the Transaction by hash code
                target: section_hash,
            });

            data.section_hash = section_hash;
            tracing::debug!("Transfer data {data:?}");
            Ok(())
        };

    // Construct the tx data with a placeholder shielded section hash
    let data = token::ShieldedTransfer {
        section_hash: Hash::zero(),
    };
    let tx = build_pow_flag(
        context,
        &args.tx,
        args.tx_code_path.clone(),
        data,
        add_shielded_parts,
        fee_amount,
        &signing_data.fee_payer,
    )
    .await?;
    Ok((tx, signing_data))
}

/// Build a shielding transfer
pub async fn build_shielding_transfer<N: Namada>(
    context: &N,
    args: &mut args::TxShieldingTransfer,
) -> Result<(Tx, SigningTxData, Epoch)> {
    let source = &args.source;
    let default_signer = Some(source.clone());
    let signing_data = signing::aux_signing_data(
        context,
        &args.tx,
        Some(source.clone()),
        default_signer,
    )
    .await?;

    // Transparent fee payment
    let (fee_amount, updated_balance) =
        validate_transparent_fee(context, &args.tx, &signing_data.fee_payer)
            .await
            .map(|(fee_amount, updated_balance)| {
                (fee_amount, Some(updated_balance))
            })?;

    // Validate the amount given
    let validated_amount =
        validate_amount(context, args.amount, &args.token, args.tx.force)
            .await?;

    // Check the balance of the source
    if let Some(updated_balance) = updated_balance {
        let check_balance = if &updated_balance.source == source
            && updated_balance.token == args.token
        {
            CheckBalance::Balance(updated_balance.post_balance)
        } else {
            CheckBalance::Query(balance_key(&args.token, source))
        };

        check_balance_too_low_err(
            &args.token,
            source,
            validated_amount.amount(),
            check_balance,
            args.tx.force,
            context,
        )
        .await?;
    }

    let shielded_parts = construct_shielded_parts(
        context,
        &TransferSource::Address(source.clone()),
        &TransferTarget::PaymentAddress(args.target),
        &args.token,
        validated_amount,
        !(args.tx.dry_run || args.tx.dry_run_wrapper),
    )
    .await?
    .expect("Shielding transfer must have shielded parts");
    let shielded_tx_epoch = shielded_parts.0.epoch;

    let add_shielded_parts =
        |tx: &mut Tx, data: &mut token::ShieldingTransfer| {
            // Add the MASP Transaction and its Builder to facilitate validation
            let (
                ShieldedTransfer {
                    builder,
                    masp_tx,
                    metadata,
                    epoch: _,
                },
                asset_types,
            ) = shielded_parts;
            // Add a MASP Transaction section to the Tx and get the tx hash
            let shielded_section_hash = tx.add_masp_tx_section(masp_tx).1;

            tx.add_masp_builder(MaspBuilder {
                asset_types,
                // Store how the Info objects map to Descriptors/Outputs
                metadata,
                // Store the data that was used to construct the Transaction
                builder,
                // Link the Builder to the Transaction by hash code
                target: shielded_section_hash,
            });

            data.shielded_section_hash = shielded_section_hash;
            tracing::debug!("Transfer data {data:?}");
            Ok(())
        };

    // Construct the tx data with a placeholder shielded section hash
    let data = token::ShieldingTransfer {
        source: source.clone(),
        token: args.token.clone(),
        amount: validated_amount,
        shielded_section_hash: Hash::zero(),
    };

    let tx = build_pow_flag(
        context,
        &args.tx,
        args.tx_code_path.clone(),
        data,
        add_shielded_parts,
        fee_amount,
        &signing_data.fee_payer,
    )
    .await?;
    Ok((tx, signing_data, shielded_tx_epoch))
}

/// Build an unshielding transfer
pub async fn build_unshielding_transfer<N: Namada>(
    context: &N,
    args: &mut args::TxUnshieldingTransfer,
) -> Result<(Tx, SigningTxData)> {
    let default_signer = Some(MASP);
    let signing_data = signing::aux_signing_data(
        context,
        &args.tx,
        Some(MASP),
        default_signer,
    )
    .await?;

    // Shielded fee payment
    let fee_amount = validate_fee(context, &args.tx).await?;

    // Validate the amount given
    let validated_amount =
        validate_amount(context, args.amount, &args.token, args.tx.force)
            .await?;

    // TODO(namada#2597): this function should also take another arg as the fees
    // token and amount
    let shielded_parts = construct_shielded_parts(
        context,
        &TransferSource::ExtendedSpendingKey(args.source),
        &TransferTarget::Address(args.target.clone()),
        &args.token,
        validated_amount,
        !(args.tx.dry_run || args.tx.dry_run_wrapper),
    )
    .await?
    .expect("Shielding transfer must have shielded parts");

    let add_shielded_parts =
        |tx: &mut Tx, data: &mut token::UnshieldingTransfer| {
            // Add the MASP Transaction and its Builder to facilitate validation
            let (
                ShieldedTransfer {
                    builder,
                    masp_tx,
                    metadata,
                    epoch: _,
                },
                asset_types,
            ) = shielded_parts;
            // Add a MASP Transaction section to the Tx and get the tx hash
            let shielded_section_hash = tx.add_masp_tx_section(masp_tx).1;

            tx.add_masp_builder(MaspBuilder {
                asset_types,
                // Store how the Info objects map to Descriptors/Outputs
                metadata,
                // Store the data that was used to construct the Transaction
                builder,
                // Link the Builder to the Transaction by hash code
                target: shielded_section_hash,
            });

            data.shielded_section_hash = shielded_section_hash;
            tracing::debug!("Transfer data {data:?}");
            Ok(())
        };

    // Construct the tx data with a placeholder shielded section hash
    let data = token::UnshieldingTransfer {
        target: args.target.clone(),
        token: args.token.clone(),
        amount: validated_amount,
        shielded_section_hash: Hash::zero(),
    };
    let tx = build_pow_flag(
        context,
        &args.tx,
        args.tx_code_path.clone(),
        data,
        add_shielded_parts,
        fee_amount,
        &signing_data.fee_payer,
    )
    .await?;
    Ok((tx, signing_data))
}

// Construct the shielded part of the transaction, if any
async fn construct_shielded_parts<N: Namada>(
    context: &N,
    source: &TransferSource,
    target: &TransferTarget,
    token: &Address,
    amount: token::DenominatedAmount,
    update_ctx: bool,
) -> Result<Option<(ShieldedTransfer, HashSet<AssetData>)>> {
    // Precompute asset types to increase chances of success in decoding
    let token_map = context.wallet().await.get_addresses();
    let tokens = token_map.values().collect();
    let _ = context
        .shielded_mut()
        .await
        .precompute_asset_types(context.client(), tokens)
        .await;
    let stx_result =
        ShieldedContext::<N::ShieldedUtils>::gen_shielded_transfer(
            context, source, target, token, amount, update_ctx,
        )
        .await;

    let shielded_parts = match stx_result {
        Ok(Some(stx)) => stx,
        Ok(None) => return Ok(None),
        Err(Build(builder::Error::InsufficientFunds(_))) => {
            return Err(TxSubmitError::NegativeBalanceAfterTransfer(
                Box::new(source.effective_address()),
                amount.to_string(),
                Box::new(token.clone()),
            )
            .into());
        }
        Err(err) => {
            return Err(TxSubmitError::MaspError(err.to_string()).into());
        }
    };

    // Get the decoded asset types used in the transaction to give offline
    // wallet users more information
    let asset_types = used_asset_types(context, &shielded_parts.builder)
        .await
        .unwrap_or_default();

    Ok(Some((shielded_parts, asset_types)))
}

/// Submit a transaction to initialize an account
pub async fn build_init_account(
    context: &impl Namada,
    args::TxInitAccount {
        tx: tx_args,
        vp_code_path,
        tx_code_path,
        public_keys,
        threshold,
    }: &args::TxInitAccount,
) -> Result<(Tx, SigningTxData)> {
    let signing_data =
        signing::aux_signing_data(context, tx_args, None, None).await?;
    let (fee_amount, _) =
        validate_transparent_fee(context, tx_args, &signing_data.fee_payer)
            .await?;

    let vp_code_hash = query_wasm_code_hash_buf(context, vp_code_path).await?;

    let threshold = match threshold {
        Some(threshold) => {
            let threshold = *threshold;
            if (threshold > 0 && public_keys.len() as u8 >= threshold)
                || tx_args.force
            {
                threshold
            } else {
                edisplay_line!(
                    context.io(),
                    "Invalid account threshold: either the provided threshold \
                     is zero or the number of public keys is less than the \
                     threshold."
                );
                if !tx_args.force {
                    return Err(Error::from(
                        TxSubmitError::InvalidAccountThreshold,
                    ));
                }
                threshold
            }
        }
        None => {
            if public_keys.len() == 1 {
                1u8
            } else {
                return Err(Error::from(
                    TxSubmitError::MissingAccountThreshold,
                ));
            }
        }
    };

    let data = InitAccount {
        public_keys: public_keys.clone(),
        // We will add the hash inside the add_code_hash function
        vp_code_hash: Hash::zero(),
        threshold,
    };

    let add_code_hash = |tx: &mut Tx, data: &mut InitAccount| {
        let extra_section_hash = tx.add_extra_section_from_hash(
            vp_code_hash,
            Some(vp_code_path.to_string_lossy().into_owned()),
        );
        data.vp_code_hash = extra_section_hash;
        Ok(())
    };
    build(
        context,
        tx_args,
        tx_code_path.clone(),
        data,
        add_code_hash,
        fee_amount,
        &signing_data.fee_payer,
    )
    .await
    .map(|tx| (tx, signing_data))
}

/// Submit a transaction to update a VP
pub async fn build_update_account(
    context: &impl Namada,
    args::TxUpdateAccount {
        tx: tx_args,
        vp_code_path,
        tx_code_path,
        addr,
        public_keys,
        threshold,
    }: &args::TxUpdateAccount,
) -> Result<(Tx, SigningTxData)> {
    let default_signer = Some(addr.clone());
    let signing_data = signing::aux_signing_data(
        context,
        tx_args,
        Some(addr.clone()),
        default_signer,
    )
    .await?;
    let (fee_amount, _) =
        validate_transparent_fee(context, tx_args, &signing_data.fee_payer)
            .await?;

    let account = if let Some(account) =
        rpc::get_account_info(context.client(), addr).await?
    {
        account
    } else {
        return Err(Error::from(TxSubmitError::LocationDoesNotExist(
            addr.clone(),
        )));
    };

    let threshold = if let Some(threshold) = threshold {
        let threshold = *threshold;

        let invalid_threshold = threshold.is_zero();
        let invalid_too_few_pks: bool = (public_keys.is_empty()
            && public_keys.len() < threshold as usize)
            || (account.get_all_public_keys().len() < threshold as usize);

        if invalid_threshold || invalid_too_few_pks {
            edisplay_line!(
                context.io(),
                "Invalid account threshold: either the provided threshold is \
                 zero or the number of public keys is less than the threshold."
            );
            if !tx_args.force {
                return Err(Error::from(
                    TxSubmitError::InvalidAccountThreshold,
                ));
            }
        }

        Some(threshold)
    } else {
        let invalid_too_few_pks = (!public_keys.is_empty()
            && public_keys.len() < account.threshold as usize)
            || (account.get_all_public_keys().len()
                < account.threshold as usize);

        if invalid_too_few_pks {
            return Err(Error::from(TxSubmitError::InvalidAccountThreshold));
        }

        None
    };

    let vp_code_hash = match vp_code_path {
        Some(code_path) => {
            let vp_hash = query_wasm_code_hash_buf(context, code_path).await?;
            Some(vp_hash)
        }
        None => None,
    };

    let chain_id = tx_args.chain_id.clone().unwrap();
    let mut tx = Tx::new(chain_id, tx_args.expiration.to_datetime());
    if let Some(memo) = &tx_args.memo {
        tx.add_memo(memo);
    }
    let extra_section_hash = vp_code_path.as_ref().zip(vp_code_hash).map(
        |(code_path, vp_code_hash)| {
            tx.add_extra_section_from_hash(
                vp_code_hash,
                Some(code_path.to_string_lossy().into_owned()),
            )
        },
    );

    let data = UpdateAccount {
        addr: account.address,
        vp_code_hash: extra_section_hash,
        public_keys: public_keys.clone(),
        threshold,
    };

    let add_code_hash = |tx: &mut Tx, data: &mut UpdateAccount| {
        let extra_section_hash = vp_code_path.as_ref().zip(vp_code_hash).map(
            |(code_path, vp_code_hash)| {
                tx.add_extra_section_from_hash(
                    vp_code_hash,
                    Some(code_path.to_string_lossy().into_owned()),
                )
            },
        );
        data.vp_code_hash = extra_section_hash;
        Ok(())
    };
    build(
        context,
        tx_args,
        tx_code_path.clone(),
        data,
        add_code_hash,
        fee_amount,
        &signing_data.fee_payer,
    )
    .await
    .map(|tx| (tx, signing_data))
}

/// Submit a custom transaction
pub async fn build_custom(
    context: &impl Namada,
    args::TxCustom {
        tx: tx_args,
        code_path,
        data_path,
        serialized_tx,
        owner,
    }: &args::TxCustom,
) -> Result<(Tx, SigningTxData)> {
    let default_signer = Some(owner.clone());
    let signing_data = signing::aux_signing_data(
        context,
        tx_args,
        Some(owner.clone()),
        default_signer,
    )
    .await?;
    let fee_amount = validate_fee(context, tx_args).await?;

    let mut tx = if let Some(serialized_tx) = serialized_tx {
        Tx::deserialize(serialized_tx.as_ref()).map_err(|_| {
            Error::Other("Invalid tx deserialization.".to_string())
        })?
    } else {
        let code_path = code_path
            .as_ref()
            .ok_or(Error::Other("No code path supplied".to_string()))?;
        let tx_code_hash = query_wasm_code_hash_buf(context, code_path).await?;
        let chain_id = tx_args.chain_id.clone().unwrap();
        let mut tx = Tx::new(chain_id, tx_args.expiration.to_datetime());
        if let Some(memo) = &tx_args.memo {
            tx.add_memo(memo);
        }
        tx.add_code_from_hash(
            tx_code_hash,
            Some(code_path.to_string_lossy().into_owned()),
        );
        data_path.clone().map(|data| tx.add_serialized_data(data));
        tx
    };

    prepare_tx(tx_args, &mut tx, fee_amount, signing_data.fee_payer.clone())
        .await?;

    Ok((tx, signing_data))
}

/// Generate IBC shielded transfer
pub async fn gen_ibc_shielding_transfer<N: Namada>(
    context: &N,
    args: args::GenIbcShieldedTransfer,
) -> Result<Option<(token::ShieldingTransfer, MaspTransaction)>> {
    let source = Address::Internal(InternalAddress::Ibc);
    let (src_port_id, src_channel_id) =
        get_ibc_src_port_channel(context, &args.port_id, &args.channel_id)
            .await?;
    let ibc_denom =
        rpc::query_ibc_denom(context, &args.token, Some(&source)).await;
    let token = if args.refund {
        if ibc_denom.contains('/') {
            ibc_token(ibc_denom)
        } else {
            // the token is a base token
            Address::decode(&ibc_denom)
                .map_err(|e| Error::Other(format!("Invalid token: {e}")))?
        }
    } else {
        // Need to check the prefix
        namada_ibc::received_ibc_token(
            &ibc_denom,
            &src_port_id,
            &src_channel_id,
            &args.port_id,
            &args.channel_id,
        )
        .map_err(|e| {
            Error::Other(format!("Getting IBC Token failed: error {e}"))
        })?
    };
    let validated_amount =
        validate_amount(context, args.amount, &token, false).await?;

    // Precompute asset types to increase chances of success in decoding
    let token_map = context.wallet().await.get_addresses();
    let tokens = token_map.values().collect();
    let _ = context
        .shielded_mut()
        .await
        .precompute_asset_types(context.client(), tokens)
        .await;

    let shielded_transfer =
        ShieldedContext::<N::ShieldedUtils>::gen_shielded_transfer(
            context,
            &TransferSource::Address(source.clone()),
            &args.target,
            &token,
            validated_amount,
            true,
        )
        .await
        .map_err(|err| TxSubmitError::MaspError(err.to_string()))?;

    if let Some(shielded_transfer) = shielded_transfer {
        let masp_tx_hash =
            Section::MaspTx(shielded_transfer.masp_tx.clone()).get_hash();
        let transfer = token::ShieldingTransfer {
            source: source.clone(),
            token: token.clone(),
            amount: validated_amount,
            shielded_section_hash: masp_tx_hash,
        };
        Ok(Some((transfer, shielded_transfer.masp_tx)))
    } else {
        Ok(None)
    }
}

async fn get_ibc_src_port_channel(
    context: &impl Namada,
    dest_port_id: &PortId,
    dest_channel_id: &ChannelId,
) -> Result<(PortId, ChannelId)> {
    use crate::ibc::core::channel::types::channel::ChannelEnd;
    use crate::ibc::primitives::proto::Protobuf;

    let channel_key = channel_key(dest_port_id, dest_channel_id);
    let bytes = rpc::query_storage_value_bytes(
        context.client(),
        &channel_key,
        None,
        false,
    )
    .await?
    .0
    .ok_or_else(|| {
        Error::Other(format!(
            "No channel end: port {dest_port_id}, channel {dest_channel_id}"
        ))
    })?;
    let channel = ChannelEnd::decode_vec(&bytes).map_err(|_| {
        Error::Other(format!(
            "Decoding channel end failed: port {dest_port_id}, channel \
             {dest_channel_id}",
        ))
    })?;
    channel
        .remote
        .channel_id()
        .map(|src_channel| {
            (channel.remote.port_id.clone(), src_channel.clone())
        })
        .ok_or_else(|| {
            Error::Other(format!(
                "The source channel doesn't exist: port {dest_port_id}, \
                 channel {dest_channel_id}"
            ))
        })
}

async fn expect_dry_broadcast(
    to_broadcast: TxBroadcastData,
    context: &impl Namada,
) -> Result<ProcessTxResponse> {
    match to_broadcast {
        TxBroadcastData::DryRun(tx) => {
            let result = rpc::dry_run_tx(context, tx.to_bytes()).await?;
            Ok(ProcessTxResponse::DryRun(result))
        }
        TxBroadcastData::Live { tx, tx_hash: _ } => {
            Err(Error::from(TxSubmitError::ExpectDryRun(tx)))
        }
    }
}

fn lift_rpc_error<T>(res: std::result::Result<T, RpcError>) -> Result<T> {
    res.map_err(|err| Error::from(TxSubmitError::TxBroadcast(err)))
}

/// Returns the given validator if the given address is a validator,
/// otherwise returns an error, force forces the address through even
/// if it isn't a validator
async fn known_validator_or_err(
    validator: Address,
    force: bool,
    context: &impl Namada,
) -> Result<Address> {
    // Check that the validator address exists on chain
    let is_validator = rpc::is_validator(context.client(), &validator).await?;
    if !is_validator {
        if force {
            edisplay_line!(
                context.io(),
                "The address {} doesn't belong to any known validator account.",
                validator
            );
            Ok(validator)
        } else {
            Err(Error::from(TxSubmitError::InvalidValidatorAddress(
                validator,
            )))
        }
    } else {
        Ok(validator)
    }
}

/// general pattern for checking if an address exists on the chain, or
/// throwing an error if it's not forced. Takes a generic error
/// message and the error type.
async fn address_exists_or_err<F>(
    addr: Address,
    force: bool,
    context: &impl Namada,
    message: String,
    err: F,
) -> Result<Address>
where
    F: FnOnce(Address) -> Error,
{
    let addr_exists = rpc::known_address(context.client(), &addr).await?;
    if !addr_exists {
        if force {
            edisplay_line!(context.io(), "{}", message);
            Ok(addr)
        } else {
            Err(err(addr))
        }
    } else {
        Ok(addr)
    }
}

/// Returns the given source address if the given address exists on chain
/// otherwise returns an error, force forces the address through even
/// if it isn't on chain
async fn source_exists_or_err(
    token: Address,
    force: bool,
    context: &impl Namada,
) -> Result<Address> {
    let message =
        format!("The source address {} doesn't exist on chain.", token);
    address_exists_or_err(token, force, context, message, |err| {
        Error::from(TxSubmitError::SourceDoesNotExist(err))
    })
    .await
}

/// Returns the given target address if the given address exists on chain
/// otherwise returns an error, force forces the address through even
/// if it isn't on chain
async fn target_exists_or_err(
    token: Address,
    force: bool,
    context: &impl Namada,
) -> Result<Address> {
    let message =
        format!("The target address {} doesn't exist on chain.", token);
    address_exists_or_err(token, force, context, message, |err| {
        Error::from(TxSubmitError::TargetLocationDoesNotExist(err))
    })
    .await
}

/// Returns the given refund target address if the given address is valid for
/// the IBC shielded transfer. Returns an error if the address is transparent
/// or the address is given for non-shielded transfer.
async fn get_refund_target(
    context: &impl Namada,
    source: &TransferSource,
    refund_target: &Option<TransferTarget>,
) -> Result<Option<PaymentAddress>> {
    match (source, refund_target) {
        (
            TransferSource::ExtendedSpendingKey(_),
            Some(TransferTarget::PaymentAddress(pa)),
        ) => Ok(Some(*pa)),
        (
            TransferSource::ExtendedSpendingKey(_),
            Some(TransferTarget::Address(addr)),
        ) => Err(Error::Other(format!(
            "Transparent address can't be specified as a refund target: {}",
            addr,
        ))),
        (TransferSource::ExtendedSpendingKey(spending_key), None) => {
            // Generate a new payment address
            let viewing_key =
                ExtendedFullViewingKey::from(&(*spending_key).into()).fvk.vk;
            let mut rng = OsRng;
            let (div, _g_d) = crate::masp::find_valid_diversifier(&mut rng);
            let payment_addr: PaymentAddress = viewing_key
                .to_payment_address(div)
                .ok_or_else(|| {
                    Error::Other(
                        "Converting to a payment address failed".to_string(),
                    )
                })?
                .into();
            let alias = format!("ibc-refund-target-{}", rng.next_u64());
            let mut wallet = context.wallet_mut().await;
            wallet
                .insert_payment_addr(alias, payment_addr, false)
                .ok_or_else(|| {
                    Error::Other(
                        "Adding a new payment address failed".to_string(),
                    )
                })?;
            wallet.save().map_err(|e| {
                Error::Other(format!("Saving wallet error: {e}"))
            })?;
            Ok(Some(payment_addr))
        }
        (_, Some(_)) => Err(Error::Other(
            "Refund target can't be specified for non-shielded transfer"
                .to_string(),
        )),
        (_, None) => Ok(None),
    }
}

enum CheckBalance {
    Balance(token::Amount),
    Query(storage::Key),
}

/// Checks the balance at the given address is enough to transfer the
/// given amount, along with the balance even existing. Force
/// overrides this.
async fn check_balance_too_low_err<N: Namada>(
    token: &Address,
    source: &Address,
    amount: token::Amount,
    balance: CheckBalance,
    force: bool,
    context: &N,
) -> Result<()> {
    let balance = match balance {
        CheckBalance::Balance(amt) => amt,
        CheckBalance::Query(ref balance_key) => {
            match rpc::query_storage_value::<N::Client, token::Amount>(
                context.client(),
                balance_key,
            )
            .await
            {
                Ok(amt) => amt,
                Err(Error::Query(
                    QueryError::General(_) | QueryError::NoSuchKey(_),
                )) => {
                    if force {
                        edisplay_line!(
                            context.io(),
                            "No balance found for the source {} of token {}",
                            source,
                            token
                        );
                        return Ok(());
                    } else {
                        return Err(Error::from(
                            TxSubmitError::NoBalanceForToken(
                                source.clone(),
                                token.clone(),
                            ),
                        ));
                    }
                }
                // We're either facing a no response or a conversion error
                // either way propagate it up
                Err(err) => return Err(err),
            }
        }
    };

    match balance.checked_sub(amount) {
        Some(_) => Ok(()),
        None => {
            if force {
                edisplay_line!(
                    context.io(),
                    "The balance of the source {} of token {} is lower than \
                     the amount to be transferred. Amount to transfer is {} \
                     and the balance is {}.",
                    source,
                    token,
                    context.format_amount(token, amount).await,
                    context.format_amount(token, balance).await,
                );
                Ok(())
            } else {
                Err(Error::from(TxSubmitError::BalanceTooLow(
                    source.clone(),
                    token.clone(),
                    amount.to_string_native(),
                    balance.to_string_native(),
                )))
            }
        }
    }
}

async fn query_wasm_code_hash_buf(
    context: &impl Namada,
    path: &Path,
) -> Result<Hash> {
    query_wasm_code_hash(context, path.to_string_lossy()).await
}

/// A helper for [`fn build`] that can be used for `on_tx` arg that does nothing
fn do_nothing<D>(_tx: &mut Tx, _data: &mut D) -> Result<()>
where
    D: BorshSerialize,
{
    Ok(())
}

fn proposal_to_vec(proposal: OnChainProposal) -> Result<Vec<u8>> {
    borsh::to_vec(&proposal.content)
        .map_err(|e| Error::from(EncodingError::Conversion(e.to_string())))
}<|MERGE_RESOLUTION|>--- conflicted
+++ resolved
@@ -2829,18 +2829,12 @@
 /// Build a transparent transfer
 pub async fn build_transparent_transfer<N: Namada>(
     context: &N,
-<<<<<<< HEAD
     args: &mut args::TxTransparentTransfer,
 ) -> Result<(Tx, SigningTxData)> {
     let source = &args.source;
     let target = &args.target;
 
     let default_signer = Some(source.clone());
-=======
-    args: &mut args::TxTransfer,
-) -> Result<(Tx, SigningTxData, Option<MaspEpoch>)> {
-    let default_signer = Some(args.source.effective_address());
->>>>>>> 786dce45
     let signing_data = signing::aux_signing_data(
         context,
         &args.tx,
@@ -2995,7 +2989,7 @@
 pub async fn build_shielding_transfer<N: Namada>(
     context: &N,
     args: &mut args::TxShieldingTransfer,
-) -> Result<(Tx, SigningTxData, Epoch)> {
+) -> Result<(Tx, SigningTxData, MaspEpoch)> {
     let source = &args.source;
     let default_signer = Some(source.clone());
     let signing_data = signing::aux_signing_data(
