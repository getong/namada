use std::collections::BTreeMap;
use std::path::PathBuf;
use std::str::FromStr;

use color_eyre::eyre::Result;
use color_eyre::owo_colors::OwoColorize;
use namada::state::StorageWrite;
use namada::token::conversion::token_map_handle;
use namada::token::{self, DenominatedAmount};
use namada_apps::node::ledger::shell::testing::client::run;
use namada_apps::node::ledger::shell::testing::node::NodeResults;
use namada_apps::node::ledger::shell::testing::utils::{Bin, CapturedOutput};
use namada_apps::wallet::defaults::christel_keypair;
use namada_core::dec::Dec;
use namada_sdk::masp::fs::FsShieldedUtils;
use test_log::test;

use super::setup;
use crate::e2e::setup::constants::{
    AA_PAYMENT_ADDRESS, AA_VIEWING_KEY, AB_PAYMENT_ADDRESS, AB_VIEWING_KEY,
    AC_PAYMENT_ADDRESS, AC_VIEWING_KEY, ALBERT, ALBERT_KEY, A_SPENDING_KEY,
    BB_PAYMENT_ADDRESS, BERTHA, BERTHA_KEY, BTC, B_SPENDING_KEY, CHRISTEL,
    CHRISTEL_KEY, ETH, MASP, NAM,
};
use crate::strings::TX_APPLIED_SUCCESS;

/// In this test we verify that users of the MASP receive the correct rewards
/// for leaving their assets in the pool for varying periods of time.
#[test]
fn masp_incentives() -> Result<()> {
    // This address doesn't matter for tests. But an argument is required.
    let validator_one_rpc = "http://127.0.0.1:26567";
    // Download the shielded pool parameters before starting node
    let _ = FsShieldedUtils::new(PathBuf::new());
    // Lengthen epoch to ensure that a transaction can be constructed and
    // submitted within the same block. Necessary to ensure that conversion is
    // not invalidated.
    let (mut node, _services) = setup::setup()?;
    // Wait till epoch boundary
    node.next_epoch();
    // Send 1 BTC from Albert to PA
    run(
        &node,
        Bin::Client,
        vec![
            "transfer",
            "--source",
            ALBERT,
            "--target",
            AA_PAYMENT_ADDRESS,
            "--token",
            BTC,
            "--amount",
            "1",
            "--node",
            validator_one_rpc,
        ],
    )?;
    node.assert_success();

    // sync the shielded context
    run(
        &node,
        Bin::Client,
        vec![
            "shielded-sync",
            "--viewing-keys",
            AA_VIEWING_KEY,
            AB_VIEWING_KEY,
            "--node",
            validator_one_rpc,
        ],
    )?;
    node.assert_success();

    // Assert BTC balance at VK(A) is 1
    let captured = CapturedOutput::of(|| {
        run(
            &node,
            Bin::Client,
            vec![
                "balance",
                "--owner",
                AA_VIEWING_KEY,
                "--token",
                BTC,
                "--node",
                validator_one_rpc,
            ],
        )
    });
    assert!(captured.result.is_ok());
    assert!(captured.contains("btc: 1"));

    // Assert NAM balance at VK(A) is 0
    let captured = CapturedOutput::of(|| {
        run(
            &node,
            Bin::Client,
            vec![
                "balance",
                "--owner",
                AA_VIEWING_KEY,
                "--token",
                NAM,
                "--node",
                validator_one_rpc,
            ],
        )
    });
    assert!(captured.result.is_ok());
    assert!(captured.contains("No shielded nam balance found"));

    // Wait till epoch boundary
    node.next_epoch();

    // sync the shielded context
    run(
        &node,
        Bin::Client,
        vec!["shielded-sync", "--node", validator_one_rpc],
    )?;
    node.assert_success();

    // Assert BTC balance at VK(A) is still 1
    let captured = CapturedOutput::of(|| {
        run(
            &node,
            Bin::Client,
            vec![
                "balance",
                "--owner",
                AA_VIEWING_KEY,
                "--token",
                BTC,
                "--node",
                validator_one_rpc,
            ],
        )
    });
    assert!(captured.result.is_ok());
    assert!(captured.contains("btc: 1"));

    // Assert NAM balance is a non-zero number (rewards have been dispensed)
    let captured = CapturedOutput::of(|| {
        run(
            &node,
            Bin::Client,
            vec![
                "balance",
                "--owner",
                AA_VIEWING_KEY,
                "--token",
                NAM,
                "--node",
                validator_one_rpc,
            ],
        )
    });

    assert!(captured.result.is_ok());
    assert!(captured.contains("nam: 0.031"));

    // Assert NAM balance at MASP pool is exclusively the
    // rewards from the shielded BTC
    let captured = CapturedOutput::of(|| {
        run(
            &node,
            Bin::Client,
            vec![
                "balance",
                "--owner",
                MASP,
                "--token",
                NAM,
                "--node",
                validator_one_rpc,
            ],
        )
    });
    assert!(captured.result.is_ok());
    assert!(captured.contains("nam: 0.031"));

    // Wait till epoch boundary
    node.next_epoch();

    // sync the shielded context
    run(
        &node,
        Bin::Client,
        vec!["shielded-sync", "--node", validator_one_rpc],
    )?;
    node.assert_success();

    // Assert BTC balance at VK(A) is still 1
    let captured = CapturedOutput::of(|| {
        run(
            &node,
            Bin::Client,
            vec![
                "balance",
                "--owner",
                AA_VIEWING_KEY,
                "--token",
                BTC,
                "--node",
                validator_one_rpc,
            ],
        )
    });
    assert!(captured.result.is_ok());
    assert!(captured.contains("btc: 1"));

    // Assert NAM balance is a number greater than the last epoch's balance
    // (more rewards have been dispensed)
    let captured = CapturedOutput::of(|| {
        run(
            &node,
            Bin::Client,
            vec![
                "balance",
                "--owner",
                AA_VIEWING_KEY,
                "--token",
                NAM,
                "--node",
                validator_one_rpc,
            ],
        )
    });
    assert!(captured.result.is_ok());
    assert!(captured.contains("nam: 0.09292"));

    // Assert NAM balance at MASP pool is exclusively the
    // rewards from the shielded BTC
    let captured = CapturedOutput::of(|| {
        run(
            &node,
            Bin::Client,
            vec![
                "balance",
                "--owner",
                MASP,
                "--token",
                NAM,
                "--node",
                validator_one_rpc,
            ],
        )
    });
    assert!(captured.result.is_ok());
    assert!(captured.contains("nam: 0.09331"));

    // Wait till epoch boundary
    node.next_epoch();

    // Send 0.001 ETH from Albert to PA(B)
    run(
        &node,
        Bin::Client,
        vec![
            "transfer",
            "--source",
            ALBERT,
            "--target",
            AB_PAYMENT_ADDRESS,
            "--token",
            ETH,
            "--amount",
            "0.001",
            "--node",
            validator_one_rpc,
        ],
    )?;
    node.assert_success();

    // sync the shielded context
    run(
        &node,
        Bin::Client,
        vec!["shielded-sync", "--node", validator_one_rpc],
    )?;
    node.assert_success();

    // Assert ETH balance at VK(B) is 0.001
    let captured = CapturedOutput::of(|| {
        run(
            &node,
            Bin::Client,
            vec![
                "balance",
                "--owner",
                AB_VIEWING_KEY,
                "--token",
                ETH,
                "--node",
                validator_one_rpc,
            ],
        )
    });
    assert!(captured.result.is_ok());
    assert!(captured.contains("eth: 0.001"));

    // Assert NAM balance at VK(B) is 0
    let captured = CapturedOutput::of(|| {
        run(
            &node,
            Bin::Client,
            vec![
                "balance",
                "--owner",
                AB_VIEWING_KEY,
                "--token",
                NAM,
                "--node",
                validator_one_rpc,
            ],
        )
    });
    assert!(captured.result.is_ok());
    assert!(captured.contains("No shielded nam balance found"));

    // Wait till epoch boundary
    node.next_epoch();

    // sync the shielded context
    run(
        &node,
        Bin::Client,
        vec!["shielded-sync", "--node", validator_one_rpc],
    )?;
    node.assert_success();

    // Assert ETH balance at VK(B) is still 0.001
    let captured = CapturedOutput::of(|| {
        run(
            &node,
            Bin::Client,
            vec![
                "balance",
                "--owner",
                AB_VIEWING_KEY,
                "--token",
                ETH,
                "--node",
                validator_one_rpc,
            ],
        )
    });
    assert!(captured.result.is_ok());
    assert!(captured.contains("eth: 0.001"));

    // Assert NAM balance at VK(B) is non-zero (rewards have been
    // dispensed)
    let captured = CapturedOutput::of(|| {
        run(
            &node,
            Bin::Client,
            vec![
                "balance",
                "--owner",
                AB_VIEWING_KEY,
                "--token",
                NAM,
                "--node",
                validator_one_rpc,
            ],
        )
    });
    assert!(captured.result.is_ok());
    assert!(captured.contains("nam: 0.359578"));

    // Assert NAM balance at MASP pool is an accumulation of
    // rewards from both the shielded BTC and shielded ETH
    let captured = CapturedOutput::of(|| {
        run(
            &node,
            Bin::Client,
            vec![
                "balance",
                "--owner",
                MASP,
                "--token",
                NAM,
                "--node",
                validator_one_rpc,
            ],
        )
    });
    assert!(captured.result.is_ok());
    assert!(captured.contains("nam: 0.671183"));

    // Wait till epoch boundary
    node.next_epoch();
    // Send 0.001 ETH from SK(B) to Christel
    run(
        &node,
        Bin::Client,
        vec![
            "transfer",
            "--source",
            B_SPENDING_KEY,
            "--target",
            CHRISTEL,
            "--token",
            ETH,
            "--amount",
            "0.001",
            "--signing-keys",
            BERTHA_KEY,
            "--node",
            validator_one_rpc,
        ],
    )?;
    node.assert_success();

    // sync the shielded context
    run(
        &node,
        Bin::Client,
        vec!["shielded-sync", "--node", validator_one_rpc],
    )?;
    node.assert_success();

    // Assert ETH balance at VK(B) is 0
    let captured = CapturedOutput::of(|| {
        run(
            &node,
            Bin::Client,
            vec![
                "balance",
                "--owner",
                AB_VIEWING_KEY,
                "--token",
                ETH,
                "--node",
                validator_one_rpc,
            ],
        )
    });
    assert!(captured.result.is_ok());
    assert!(captured.contains("No shielded eth balance found"));

    node.next_epoch();
    // sync the shielded context
    run(
        &node,
        Bin::Client,
        vec!["shielded-sync", "--node", validator_one_rpc],
    )?;
    node.assert_success();

    // Assert VK(B) retains the NAM rewards dispensed in the correct
    // amount.
    let captured = CapturedOutput::of(|| {
        run(
            &node,
            Bin::Client,
            vec![
                "balance",
                "--owner",
                AB_VIEWING_KEY,
                "--token",
                NAM,
                "--node",
                validator_one_rpc,
            ],
        )
    });
    assert!(captured.result.is_ok());
    assert!(captured.contains("nam: 0.719514"));

    node.next_epoch();
    // sync the shielded context
    run(
        &node,
        Bin::Client,
        vec!["shielded-sync", "--node", validator_one_rpc],
    )?;
    node.assert_success();

    // Assert NAM balance at MASP pool is
    // the accumulation of rewards from the shielded assets (BTC and ETH)
    let captured = CapturedOutput::of(|| {
        run(
            &node,
            Bin::Client,
            vec![
                "balance",
                "--owner",
                MASP,
                "--token",
                NAM,
                "--node",
                validator_one_rpc,
            ],
        )
    });
    assert!(captured.result.is_ok());
    assert!(captured.contains("nam: 1.58943"));

    // Wait till epoch boundary
    node.next_epoch();

    // Send 1 BTC from SK(A) to Christel
    run(
        &node,
        Bin::Client,
        vec![
            "transfer",
            "--source",
            A_SPENDING_KEY,
            "--target",
            CHRISTEL,
            "--token",
            BTC,
            "--amount",
            "1",
            "--signing-keys",
            ALBERT_KEY,
            "--node",
            validator_one_rpc,
        ],
    )?;
    node.assert_success();

    // sync the shielded context
    run(
        &node,
        Bin::Client,
        vec!["shielded-sync", "--node", validator_one_rpc],
    )?;
    node.assert_success();

    // Assert BTC balance at VK(A) is 0
    let captured = CapturedOutput::of(|| {
        run(
            &node,
            Bin::Client,
            vec![
                "balance",
                "--owner",
                AA_VIEWING_KEY,
                "--token",
                BTC,
                "--node",
                validator_one_rpc,
            ],
        )
    });
    assert!(captured.result.is_ok());
    assert!(captured.contains("No shielded btc balance found"));

    // Assert VK(A) retained the NAM rewards
    let captured = CapturedOutput::of(|| {
        run(
            &node,
            Bin::Client,
            vec![
                "balance",
                "--owner",
                AA_VIEWING_KEY,
                "--token",
                NAM,
                "--node",
                validator_one_rpc,
            ],
        )
    });
    assert!(captured.result.is_ok());
    assert!(captured.contains("nam: 1.113911"));

    // Assert NAM balance at MASP pool is
    // the accumulation of rewards from the shielded assets (BTC and ETH)
    let captured = CapturedOutput::of(|| {
        run(
            &node,
            Bin::Client,
            vec![
                "balance",
                "--owner",
                MASP,
                "--token",
                NAM,
                "--node",
                validator_one_rpc,
            ],
        )
    });
    assert!(captured.result.is_ok());
    assert!(captured.contains("nam: 1.83743"));

    // Wait till epoch boundary
    node.next_epoch();
    // sync the shielded context
    run(
        &node,
        Bin::Client,
        vec!["shielded-sync", "--node", validator_one_rpc],
    )?;
    node.assert_success();

    // Assert NAM balance at VK(A) is the rewards dispensed earlier
    // (since VK(A) has no shielded assets, no further rewards should
    //  be dispensed to that account)
    let captured = CapturedOutput::of(|| {
        run(
            &node,
            Bin::Client,
            vec![
                "balance",
                "--owner",
                AA_VIEWING_KEY,
                "--token",
                NAM,
                "--node",
                validator_one_rpc,
            ],
        )
    });
    assert!(captured.result.is_ok());
    assert!(captured.contains("nam: 1.113911"));

    // Assert NAM balance at VK(B) is the rewards dispensed earlier
    // (since VK(A) has no shielded assets, no further rewards should
    //  be dispensed to that account)
    let captured = CapturedOutput::of(|| {
        run(
            &node,
            Bin::Client,
            vec![
                "balance",
                "--owner",
                AB_VIEWING_KEY,
                "--token",
                NAM,
                "--node",
                validator_one_rpc,
            ],
        )
    });
    assert!(captured.result.is_ok());
    assert!(captured.contains("nam: 0.719514"));

    // Assert NAM balance at MASP pool is
    // the accumulation of rewards from the shielded assets (BTC and ETH)
    let captured = CapturedOutput::of(|| {
        run(
            &node,
            Bin::Client,
            vec![
                "balance",
                "--owner",
                MASP,
                "--token",
                NAM,
                "--node",
                validator_one_rpc,
            ],
        )
    });
    assert!(captured.result.is_ok());
    assert!(captured.contains("nam: 1.83743"));

    // Wait till epoch boundary to prevent conversion expiry during transaction
    // construction
    node.next_epoch();
    // sync the shielded context
    run(
        &node,
        Bin::Client,
        vec!["shielded-sync", "--node", validator_one_rpc],
    )?;
    node.assert_success();
    // Send all NAM rewards from SK(B) to Christel
    run(
        &node,
        Bin::Client,
        vec![
            "transfer",
            "--source",
            B_SPENDING_KEY,
            "--target",
            CHRISTEL,
            "--token",
            NAM,
            "--amount",
            "0.719514",
            "--signing-keys",
            BERTHA_KEY,
            "--node",
            validator_one_rpc,
        ],
    )?;
    node.assert_success();

    // Wait till epoch boundary
    node.next_epoch();
    // sync the shielded context
    run(
        &node,
        Bin::Client,
        vec!["shielded-sync", "--node", validator_one_rpc],
    )?;
    node.assert_success();
    // Send all NAM rewards from SK(A) to Bertha
    run(
        &node,
        Bin::Client,
        vec![
            "transfer",
            "--source",
            A_SPENDING_KEY,
            "--target",
            BERTHA,
            "--token",
            NAM,
            "--amount",
            "1.113911",
            "--signing-keys",
            ALBERT_KEY,
            "--node",
            validator_one_rpc,
        ],
    )?;
    node.assert_success();

    // sync the shielded context
    run(
        &node,
        Bin::Client,
        vec!["shielded-sync", "--node", validator_one_rpc],
    )?;
    node.assert_success();

    // Assert NAM balance at VK(A) is 0
    let captured = CapturedOutput::of(|| {
        run(
            &node,
            Bin::Client,
            vec![
                "balance",
                "--owner",
                AA_VIEWING_KEY,
                "--token",
                NAM,
                "--node",
                validator_one_rpc,
            ],
        )
    });
    assert!(captured.result.is_ok());
    assert!(captured.contains("No shielded nam balance found"));

    // sync the shielded context
    run(
        &node,
        Bin::Client,
        vec!["shielded-sync", "--node", validator_one_rpc],
    )?;
    node.assert_success();
    // Assert NAM balance at VK(B) is 0
    let captured = CapturedOutput::of(|| {
        run(
            &node,
            Bin::Client,
            vec![
                "balance",
                "--owner",
                AB_VIEWING_KEY,
                "--token",
                NAM,
                "--node",
                validator_one_rpc,
            ],
        )
    });
    assert!(captured.result.is_ok());
    assert!(captured.contains("No shielded nam balance found"));

    // Assert NAM balance at MASP pool is nearly 0
    let captured = CapturedOutput::of(|| {
        run(
            &node,
            Bin::Client,
            vec![
                "balance",
                "--owner",
                MASP,
                "--token",
                NAM,
                "--node",
                validator_one_rpc,
            ],
        )
    });
    assert!(captured.result.is_ok());
    assert!(captured.contains("nam: 0.004005"));

    Ok(())
}

/// In this test we ensure that a non-converted asset type (i.e. from an older
/// epoch) can be correctly spent
///
/// 1. Shield some tokens to trigger rewards
/// 2. Shield the minimum amount 10^-6 native tokens
/// 3. Sleep for a few epochs
/// 4. Check the minimum amount is still in the shielded balance
/// 5. Spend this minimum amount succesfully
#[test]
fn spend_unconverted_asset_type() -> Result<()> {
    // This address doesn't matter for tests. But an argument is required.
    let validator_one_rpc = "http://127.0.0.1:26567";
    // Download the shielded pool parameters before starting node
    let _ = FsShieldedUtils::new(PathBuf::new());

    let (mut node, _services) = setup::setup()?;
    // Wait till epoch boundary
    let _ep0 = node.next_epoch();

    // 1. Shield some tokens
    run(
        &node,
        Bin::Client,
        vec![
            "transfer",
            "--source",
            ALBERT,
            "--target",
            AA_PAYMENT_ADDRESS,
            "--token",
            BTC,
            "--amount",
            "20",
            "--node",
            validator_one_rpc,
        ],
    )?;
    node.assert_success();

    // 2. Shield the minimum amount
    node.next_epoch();
    run(
        &node,
        Bin::Client,
        vec![
            "transfer",
            "--source",
            ALBERT,
            "--target",
            AB_PAYMENT_ADDRESS,
            "--token",
            NAM,
            "--amount",
            "0.000001",
            "--node",
            validator_one_rpc,
        ],
    )?;
    node.assert_success();

    // 3. Sleep for a few epochs
    for _ in 0..5 {
        node.next_epoch();
    }
    // sync the shielded context
    run(
        &node,
        Bin::Client,
        vec![
            "shielded-sync",
            "--viewing-keys",
            AA_VIEWING_KEY,
            AB_VIEWING_KEY,
            "--node",
            validator_one_rpc,
        ],
    )?;
    node.assert_success();
    // 4. Check the shielded balance
    let captured = CapturedOutput::of(|| {
        run(
            &node,
            Bin::Client,
            vec![
                "balance",
                "--owner",
                AB_VIEWING_KEY,
                "--token",
                NAM,
                "--node",
                validator_one_rpc,
            ],
        )
    });
    assert!(captured.result.is_ok());
    assert!(captured.contains("nam: 0.000001"));

    // 5. Spend the shielded balance
    run(
        &node,
        Bin::Client,
        vec![
            "transfer",
            "--source",
            B_SPENDING_KEY,
            "--target",
            AA_PAYMENT_ADDRESS,
            "--token",
            NAM,
            "--amount",
            "0.000001",
            "--gas-payer",
            CHRISTEL_KEY,
            "--node",
            validator_one_rpc,
        ],
    )?;
    node.assert_success();

    Ok(())
}

/// In this test we:
/// 1. Run the ledger node
/// 2. Assert PPA(C) cannot be recognized by incorrect viewing key
/// 3. Assert PPA(C) has not transaction pinned to it
/// 4. Send 20 BTC from Albert to PPA(C)
/// 5. Assert PPA(C) has the 20 BTC transaction pinned to it
#[test]
fn masp_pinned_txs() -> Result<()> {
    // This address doesn't matter for tests. But an argument is required.
    let validator_one_rpc = "http://127.0.0.1:26567";
    // Download the shielded pool parameters before starting node
    let _ = FsShieldedUtils::new(PathBuf::new());

    let (mut node, _services) = setup::setup()?;
    // Wait till epoch boundary
    let _ep0 = node.next_epoch();

    // sync shielded context
    run(
        &node,
        Bin::Client,
        vec![
            "shielded-sync",
            "--viewing-keys",
            AC_VIEWING_KEY,
            "--node",
            validator_one_rpc,
        ],
    )?;
    node.assert_success();

    // Assert PPA(C) cannot be recognized by incorrect viewing key
    let captured =
        CapturedOutput::with_input(AB_VIEWING_KEY.into()).run(|| {
            run(
                &node,
                Bin::Client,
                vec![
                    "balance",
                    "--owner",
                    AC_PAYMENT_ADDRESS,
                    "--token",
                    BTC,
                    "--node",
                    validator_one_rpc,
                ],
            )
        });
    assert!(captured.result.is_ok());
    assert!(
        captured.contains("Supplied viewing key cannot decode transactions to")
    );

    // Assert PPA(C) has no transaction pinned to it
    let captured =
        CapturedOutput::with_input(AC_VIEWING_KEY.into()).run(|| {
            run(
                &node,
                Bin::Client,
                vec![
                    "balance",
                    "--owner",
                    AC_PAYMENT_ADDRESS,
                    "--token",
                    BTC,
                    "--node",
                    validator_one_rpc,
                ],
            )
        });
    assert!(captured.result.is_ok());
    assert!(captured.contains("has not yet been consumed"));

    // Wait till epoch boundary
    let _ep1 = node.next_epoch();

    // Send 20 BTC from Albert to PPA(C)
    run(
        &node,
        Bin::Client,
        vec![
            "transfer",
            "--source",
            ALBERT,
            "--target",
            AC_PAYMENT_ADDRESS,
            "--token",
            BTC,
            "--amount",
            "20",
            "--node",
            validator_one_rpc,
        ],
    )?;
    node.assert_success();

    // Wait till epoch boundary
    // This makes it more consistent for some reason?
    let _ep2 = node.next_epoch();

    // sync shielded context
    run(
        &node,
        Bin::Client,
        vec!["shielded-sync", "--node", validator_one_rpc],
    )?;
    node.assert_success();

    // Assert PPA(C) has the 20 BTC transaction pinned to it
    let captured =
        CapturedOutput::with_input(AC_VIEWING_KEY.into()).run(|| {
            run(
                &node,
                Bin::Client,
                vec![
                    "balance",
                    "--owner",
                    AC_PAYMENT_ADDRESS,
                    "--token",
                    BTC,
                    "--node",
                    validator_one_rpc,
                ],
            )
        });
    assert!(captured.result.is_ok());
    assert!(captured.contains("Received 20 btc"));

    // Assert PPA(C) has no NAM pinned to it
    let captured =
        CapturedOutput::with_input(AC_VIEWING_KEY.into()).run(|| {
            run(
                &node,
                Bin::Client,
                vec![
                    "balance",
                    "--owner",
                    AC_PAYMENT_ADDRESS,
                    "--token",
                    NAM,
                    "--node",
                    validator_one_rpc,
                ],
            )
        });
    assert!(captured.result.is_ok());
    assert!(captured.contains("Received no shielded nam"));

    // Wait till epoch boundary
    let _ep1 = node.next_epoch();

    // sync shielded context
    run(
        &node,
        Bin::Client,
        vec!["shielded-sync", "--node", validator_one_rpc],
    )?;
    node.assert_success();

    // Assert PPA(C) does not NAM pinned to it on epoch boundary
    let captured =
        CapturedOutput::with_input(AC_VIEWING_KEY.into()).run(|| {
            run(
                &node,
                Bin::Client,
                vec![
                    "balance",
                    "--owner",
                    AC_PAYMENT_ADDRESS,
                    "--token",
                    NAM,
                    "--node",
                    validator_one_rpc,
                ],
            )
        });
    assert!(captured.result.is_ok());
    assert!(captured.contains("Received no shielded nam"));
    Ok(())
}

/// In this test we:
/// 1. Run the ledger node
/// 2. Attempt to spend 10 BTC at SK(A) to PA(B)
/// 3. Attempt to spend 15 BTC at SK(A) to Bertha
/// 4. Send 20 BTC from Albert to PA(A)
/// 5. Attempt to spend 10 ETH at SK(A) to PA(B)
/// 6. Spend 7 BTC at SK(A) to PA(B)
/// 7. Spend 7 BTC at SK(A) to PA(B)
/// 8. Attempt to spend 7 BTC at SK(A) to PA(B)
/// 9. Spend 6 BTC at SK(A) to PA(B)
/// 10. Assert BTC balance at VK(A) is 0
/// 11. Assert ETH balance at VK(A) is 0
/// 12. Assert balance at VK(B) is 10 BTC
/// 13. Send 10 BTC from SK(B) to Bertha
#[test]
fn masp_txs_and_queries() -> Result<()> {
    // Uncomment for better debugging
    // let _log_guard = namada_apps::logging::init_from_env_or(
    //     tracing::level_filters::LevelFilter::INFO,
    // )?;
    // This address doesn't matter for tests. But an argument is required.
    let validator_one_rpc = "http://127.0.0.1:26567";
    // Download the shielded pool parameters before starting node
    let _ = FsShieldedUtils::new(PathBuf::new());

    enum Response {
        Ok(&'static str),
        Err(&'static str),
    }

    let (mut node, _services) = setup::setup()?;
    _ = node.next_epoch();

    // add necessary viewing keys to shielded context
    run(
        &node,
        Bin::Client,
        vec![
            "shielded-sync",
            "--viewing-keys",
            AA_VIEWING_KEY,
            AB_VIEWING_KEY,
            "--node",
            validator_one_rpc,
        ],
    )?;
    node.assert_success();

    let txs_args = vec![
        // 0. Attempt to spend 10 BTC at SK(A) to PA(B)
        (
            vec![
                "transfer",
                "--source",
                A_SPENDING_KEY,
                "--target",
                AB_PAYMENT_ADDRESS,
                "--token",
                BTC,
                "--amount",
                "10",
                "--gas-payer",
                CHRISTEL_KEY,
                "--node",
                validator_one_rpc,
            ],
            Response::Err(""),
        ),
        // 1. Attempt to spend 15 BTC at SK(A) to Bertha
        (
            vec![
                "transfer",
                "--source",
                A_SPENDING_KEY,
                "--target",
                BERTHA,
                "--token",
                BTC,
                "--amount",
                "15",
                "--gas-payer",
                CHRISTEL_KEY,
                "--node",
                validator_one_rpc,
            ],
            Response::Err(""),
        ),
        // 2. Send 20 BTC from Albert to PA(A)
        (
            vec![
                "transfer",
                "--source",
                ALBERT,
                "--target",
                AA_PAYMENT_ADDRESS,
                "--token",
                BTC,
                "--amount",
                "20",
                "--node",
                validator_one_rpc,
            ],
            Response::Ok(TX_APPLIED_SUCCESS),
        ),
        // 3. Attempt to spend 10 ETH at SK(A) to PA(B)
        (
            vec![
                "transfer",
                "--source",
                A_SPENDING_KEY,
                "--target",
                AB_PAYMENT_ADDRESS,
                "--token",
                ETH,
                "--amount",
                "10",
                "--gas-payer",
                CHRISTEL_KEY,
                "--node",
                validator_one_rpc,
            ],
            Response::Err(""),
        ),
        // 4. Spend 7 BTC at SK(A) to PA(B)
        (
            vec![
                "transfer",
                "--source",
                A_SPENDING_KEY,
                "--target",
                AB_PAYMENT_ADDRESS,
                "--token",
                BTC,
                "--amount",
                "7",
                "--gas-payer",
                CHRISTEL_KEY,
                "--node",
                validator_one_rpc,
            ],
            Response::Ok(TX_APPLIED_SUCCESS),
        ),
        // 5. Spend 7 BTC at SK(A) to PA(B)
        (
            vec![
                "transfer",
                "--source",
                A_SPENDING_KEY,
                "--target",
                BB_PAYMENT_ADDRESS,
                "--token",
                BTC,
                "--amount",
                "7",
                "--gas-payer",
                CHRISTEL_KEY,
                "--node",
                validator_one_rpc,
            ],
            Response::Ok(TX_APPLIED_SUCCESS),
        ),
        // 6. Attempt to spend 7 BTC at SK(A) to PA(B)
        (
            vec![
                "transfer",
                "--source",
                A_SPENDING_KEY,
                "--target",
                BB_PAYMENT_ADDRESS,
                "--token",
                BTC,
                "--amount",
                "7",
                "--gas-payer",
                CHRISTEL_KEY,
                "--node",
                validator_one_rpc,
            ],
            Response::Err(""),
        ),
        // 7. Spend 6 BTC at SK(A) to PA(B)
        (
            vec![
                "transfer",
                "--source",
                A_SPENDING_KEY,
                "--target",
                BB_PAYMENT_ADDRESS,
                "--token",
                BTC,
                "--amount",
                "6",
                "--gas-payer",
                CHRISTEL_KEY,
                "--node",
                validator_one_rpc,
            ],
            Response::Ok(TX_APPLIED_SUCCESS),
        ),
        // 8. Assert BTC balance at VK(A) is 0
        (
            vec![
                "balance",
                "--owner",
                AA_VIEWING_KEY,
                "--token",
                BTC,
                "--node",
                validator_one_rpc,
            ],
            Response::Ok("No shielded btc balance found"),
        ),
        // 9. Assert ETH balance at VK(A) is 0
        (
            vec![
                "balance",
                "--owner",
                AA_VIEWING_KEY,
                "--token",
                ETH,
                "--node",
                validator_one_rpc,
            ],
            Response::Ok("No shielded eth balance found"),
        ),
        // 10. Assert balance at VK(B) is 20 BTC
        (
            vec![
                "balance",
                "--owner",
                AB_VIEWING_KEY,
                "--node",
                validator_one_rpc,
            ],
            Response::Ok("btc : 20"),
        ),
        // 11. Send 20 BTC from SK(B) to Bertha
        (
            vec![
                "transfer",
                "--source",
                B_SPENDING_KEY,
                "--target",
                BERTHA,
                "--token",
                BTC,
                "--amount",
                "20",
                "--gas-payer",
                CHRISTEL_KEY,
                "--node",
                validator_one_rpc,
            ],
            Response::Ok(TX_APPLIED_SUCCESS),
        ),
    ];

    for (tx_args, tx_result) in &txs_args {
        node.assert_success();
        // there is no need to dry run balance queries
        let dry_run_args = if tx_args[0] == "transfer" {
            // We ensure transfers don't cross epoch boundaries.
            node.next_epoch();
            vec![true, false]
        } else {
            vec![false]
        };
        for &dry_run in &dry_run_args {
            // sync shielded context
            run(
                &node,
                Bin::Client,
                vec!["shielded-sync", "--node", validator_one_rpc],
            )?;
            let tx_args = if dry_run && tx_args[0] == "transfer" {
                [tx_args.clone(), vec!["--dry-run"]].concat()
            } else {
                tx_args.clone()
            };
            println!(
                "{}: {:?}\n\n",
                "Running".green().underline(),
                tx_args.join(" ").yellow().underline()
            );
            let captured =
                CapturedOutput::of(|| run(&node, Bin::Client, tx_args.clone()));
            match tx_result {
                Response::Ok(TX_APPLIED_SUCCESS) => {
                    assert!(
                        captured.result.is_ok(),
                        "{:?} failed with result {:?}.\n Unread output: {}",
                        tx_args,
                        captured.result,
                        captured.output,
                    );
                    if !dry_run {
                        node.assert_success();
                    } else {
                        assert!(
                            captured.contains(TX_APPLIED_SUCCESS),
                            "{:?} failed to contain needle 'Transaction is \
                             valid',\nGot output '{}'",
                            tx_args,
                            captured.output
                        );
                    }
                }
                Response::Ok(out) => {
                    assert!(
                        captured.result.is_ok(),
                        "{:?} failed with result {:?}.\n Unread output: {}",
                        tx_args,
                        captured.result,
                        captured.output,
                    );
                    assert!(
                        captured.contains(out),
                        "{:?} failed to contain needle '{}',\nGot output '{}'",
                        tx_args,
                        out,
                        captured.output
                    );
                }
                Response::Err(msg) => {
                    assert!(
                        captured.result.is_err(),
                        "{:?} unexpectedly succeeded",
                        tx_args
                    );
                    assert!(
                        captured.contains(msg),
                        "{:?} failed to contain needle {},\nGot output {}",
                        tx_args,
                        msg,
                        captured.output
                    );
                }
            }
        }
    }

    Ok(())
}

/// Test the unshielding tx attached to a wrapper:
///
/// 1. Shield some tokens to reduce the unshielded balance
/// 2. Submit a new wrapper with a valid unshielding tx and assert
/// success
/// 3. Submit another transaction with valid fee unshielding and an inner
/// shielded transfer with the same source
/// 4. Submit a new wrapper with an invalid unshielding tx and assert the
/// failure
#[test]
fn wrapper_fee_unshielding() -> Result<()> {
    // This address doesn't matter for tests. But an argument is required.
    let validator_one_rpc = "http://127.0.0.1:26567";
    // Download the shielded pool parameters before starting node
    let _ = FsShieldedUtils::new(PathBuf::new());
    let (mut node, _services) = setup::setup()?;
    _ = node.next_epoch();

    // Add the relevant viewing keys to the wallet otherwise the shielded
    // context won't precache the masp data
    run(
        &node,
        Bin::Wallet,
        vec![
            "add",
            "--alias",
            "alias_a",
            "--value",
            AA_VIEWING_KEY,
            "--unsafe-dont-encrypt",
        ],
    )?;
    node.assert_success();
    run(
        &node,
        Bin::Wallet,
        vec![
            "add",
            "--alias",
            "alias_b",
            "--value",
            AB_VIEWING_KEY,
            "--unsafe-dont-encrypt",
        ],
    )?;
    node.assert_success();

    // 1. Shield some tokens
    run(
        &node,
        Bin::Client,
        vec![
            "transfer",
            "--source",
            ALBERT_KEY,
            "--target",
            AA_PAYMENT_ADDRESS,
            "--token",
            NAM,
            "--amount",
            "1919999", // Reduce the balance of the fee payer artificially
            "--gas-price",
            "1",
            "--gas-limit",
            "20000",
            "--ledger-address",
            validator_one_rpc,
        ],
    )?;
    node.assert_success();

    _ = node.next_epoch();

    // 2. Shield more tokens to produce another output description
    run(
        &node,
        Bin::Client,
        vec![
            "transfer",
            "--source",
            ALBERT_KEY,
            "--target",
            AA_PAYMENT_ADDRESS,
            "--token",
            NAM,
            "--amount",
            "40000", // Reduce the balance of the fee payer artificially
            "--gas-price",
            "1",
            "--gas-limit",
            "20000",
            "--ledger-address",
            validator_one_rpc,
        ],
    )?;
    node.assert_success();

    _ = node.next_epoch();

    // sync shielded context
    run(
        &node,
        Bin::Client,
        vec!["shielded-sync", "--node", validator_one_rpc],
    )?;
    node.assert_success();
    let captured = CapturedOutput::of(|| {
        run(
            &node,
            Bin::Client,
            vec![
                "balance",
                "--owner",
                ALBERT_KEY,
                "--token",
                NAM,
                "--node",
                validator_one_rpc,
            ],
        )
    });
    assert!(captured.result.is_ok());
    assert!(captured.contains("nam: 1"));
    let captured = CapturedOutput::of(|| {
        run(
            &node,
            Bin::Client,
            vec![
                "balance",
                "--owner",
                AA_VIEWING_KEY,
                "--token",
                NAM,
                "--node",
                validator_one_rpc,
            ],
        )
    });
    assert!(captured.result.is_ok());
    assert!(captured.contains("nam: 1959999"));

    _ = node.next_epoch();
    // 2. Valid unshielding
    run(
        &node,
        Bin::Client,
        vec![
            "transfer",
            "--source",
            ALBERT_KEY,
            "--target",
            BERTHA,
            "--token",
            NAM,
            "--amount",
            "1",
            "--gas-price",
            "1",
            "--gas-limit",
            "20000",
            "--gas-spending-key",
            A_SPENDING_KEY,
            "--ledger-address",
            validator_one_rpc,
        ],
    )?;
    node.assert_success();
    // sync shielded context
    run(
        &node,
        Bin::Client,
        vec!["shielded-sync", "--node", validator_one_rpc],
    )?;
    node.assert_success();
    let captured = CapturedOutput::of(|| {
        run(
            &node,
            Bin::Client,
            vec![
                "balance",
                "--owner",
                ALBERT_KEY,
                "--token",
                NAM,
                "--node",
                validator_one_rpc,
            ],
        )
    });
    assert!(captured.result.is_ok());
    assert!(captured.contains("nam: 0"));
    let captured = CapturedOutput::of(|| {
        run(
            &node,
            Bin::Client,
            vec![
                "balance",
                "--owner",
                AA_VIEWING_KEY,
                "--token",
                NAM,
                "--node",
                validator_one_rpc,
            ],
        )
    });
    assert!(captured.result.is_ok());
    assert!(captured.contains("nam: 1939999"));

    _ = node.next_epoch();
    // 3. Try another valid fee unshielding and masp transaction in the same tx,
    // with the same source. This tests that the client can properly construct
    // two valid masp transactions at the same time
    run(
        &node,
        Bin::Client,
        vec![
            "transfer",
            "--source",
            A_SPENDING_KEY,
            "--target",
            AB_PAYMENT_ADDRESS,
            "--token",
            NAM,
            "--amount",
            "1",
            "--gas-price",
            "1",
            "--gas-limit",
            "20000",
            "--gas-payer",
            ALBERT_KEY,
            "--gas-spending-key",
            A_SPENDING_KEY,
            "--ledger-address",
            validator_one_rpc,
        ],
    )?;
    node.assert_success();
    // sync shielded context
    run(
        &node,
        Bin::Client,
        vec!["shielded-sync", "--node", validator_one_rpc],
    )?;
    let captured = CapturedOutput::of(|| {
        run(
            &node,
            Bin::Client,
            vec![
                "balance",
                "--owner",
                AA_VIEWING_KEY,
                "--token",
                NAM,
                "--node",
                validator_one_rpc,
            ],
        )
    });
    assert!(captured.result.is_ok());
    assert!(captured.contains("nam: 1919998"));

    _ = node.next_epoch();
    // 4. Invalid unshielding
    let tx_args = vec![
        "transfer",
        "--source",
        ALBERT_KEY,
        "--target",
        BERTHA,
        "--token",
        NAM,
        "--amount",
        "1",
        "--gas-price",
        "1000",
        "--gas-spending-key",
        B_SPENDING_KEY,
        "--ledger-address",
        validator_one_rpc,
        // NOTE: Forcing the transaction will make the client produce a
        // transfer without a masp object attached to it, so don't expect a
        // failure from the masp vp here but from the check_fees function
        "--force",
    ];

    let captured =
        CapturedOutput::of(|| run(&node, Bin::Client, tx_args.clone()));
    assert!(
        captured.result.is_err(),
        "{:?} unexpectedly succeeded",
        tx_args
    );

    Ok(())
}

/// Tests that multiple transactions can be constructed (without fetching) from
/// the shielded context and executed in the same block
#[test]
fn multiple_unfetched_txs_same_block() -> Result<()> {
    // This address doesn't matter for tests. But an argument is required.
    let validator_one_rpc = "http://127.0.0.1:26567";
    // Download the shielded pool parameters before starting node
    let _ = FsShieldedUtils::new(PathBuf::new());
    let (mut node, _services) = setup::setup()?;
    _ = node.next_epoch();

    // Add the relevant viewing keys to the wallet otherwise the shielded
    // context won't precache the masp data
    run(
        &node,
        Bin::Wallet,
        vec![
            "add",
            "--alias",
            "alias_a",
            "--value",
            AA_VIEWING_KEY,
            "--unsafe-dont-encrypt",
        ],
    )?;
    node.assert_success();
    run(
        &node,
        Bin::Wallet,
        vec![
            "add",
            "--alias",
            "alias_b",
            "--value",
            AB_VIEWING_KEY,
            "--unsafe-dont-encrypt",
        ],
    )?;
    node.assert_success();

    // 1. Shield tokens
    _ = node.next_epoch();
    run(
        &node,
        Bin::Client,
        vec![
            "transfer",
            "--source",
            ALBERT_KEY,
            "--target",
            AA_PAYMENT_ADDRESS,
            "--token",
            NAM,
            "--amount",
            "100",
            "--ledger-address",
            validator_one_rpc,
        ],
    )?;
    node.assert_success();
    _ = node.next_epoch();
    run(
        &node,
        Bin::Client,
        vec![
            "transfer",
            "--source",
            ALBERT_KEY,
            "--target",
            AA_PAYMENT_ADDRESS,
            "--token",
            NAM,
            "--amount",
            "200",
            "--ledger-address",
            validator_one_rpc,
        ],
    )?;
    node.assert_success();
    _ = node.next_epoch();
    run(
        &node,
        Bin::Client,
        vec![
            "transfer",
            "--source",
            ALBERT_KEY,
            "--target",
            AB_PAYMENT_ADDRESS,
            "--token",
            NAM,
            "--amount",
            "100",
            "--ledger-address",
            validator_one_rpc,
        ],
    )?;
    node.assert_success();
    // sync shielded context
    run(
        &node,
        Bin::Client,
        vec!["shielded-sync", "--node", validator_one_rpc],
    )?;

    // 2. Shielded operations without fetching. Dump the txs to than reload and
    // submit in the same block
    let tempdir = tempfile::tempdir().unwrap();
    let mut txs_bytes = vec![];

    _ = node.next_epoch();
    run(
        &node,
        Bin::Client,
        vec![
            "transfer",
            "--source",
            A_SPENDING_KEY,
            "--target",
            AC_PAYMENT_ADDRESS,
            "--token",
            NAM,
            "--amount",
            "50",
            "--gas-payer",
            ALBERT_KEY,
            "--output-folder-path",
            tempdir.path().to_str().unwrap(),
            "--dump-tx",
            "--ledger-address",
            validator_one_rpc,
        ],
    )?;
    node.assert_success();
    let file_path = tempdir
        .path()
        .read_dir()
        .unwrap()
        .next()
        .unwrap()
        .unwrap()
        .path();
    txs_bytes.push(std::fs::read(&file_path).unwrap());
    std::fs::remove_file(&file_path).unwrap();

    run(
        &node,
        Bin::Client,
        vec![
            "transfer",
            "--source",
            A_SPENDING_KEY,
            "--target",
            AC_PAYMENT_ADDRESS,
            "--token",
            NAM,
            "--amount",
            "50",
            "--gas-payer",
            CHRISTEL_KEY,
            "--output-folder-path",
            tempdir.path().to_str().unwrap(),
            "--dump-tx",
            "--ledger-address",
            validator_one_rpc,
        ],
    )?;
    node.assert_success();
    let file_path = tempdir
        .path()
        .read_dir()
        .unwrap()
        .next()
        .unwrap()
        .unwrap()
        .path();
    txs_bytes.push(std::fs::read(&file_path).unwrap());
    std::fs::remove_file(&file_path).unwrap();

    run(
        &node,
        Bin::Client,
        vec![
            "transfer",
            "--source",
            B_SPENDING_KEY,
            "--target",
            AC_PAYMENT_ADDRESS,
            "--token",
            NAM,
            "--amount",
            "50",
            "--gas-payer",
            CHRISTEL_KEY,
            "--output-folder-path",
            tempdir.path().to_str().unwrap(),
            "--dump-tx",
            "--ledger-address",
            validator_one_rpc,
        ],
    )?;
    node.assert_success();
    let file_path = tempdir
        .path()
        .read_dir()
        .unwrap()
        .next()
        .unwrap()
        .unwrap()
        .path();
    txs_bytes.push(std::fs::read(&file_path).unwrap());
    std::fs::remove_file(&file_path).unwrap();

    let sk = christel_keypair();
    let pk = sk.to_public();

    let native_token = node
        .shell
        .lock()
        .unwrap()
        .state
        .in_mem()
        .native_token
        .clone();
    let mut txs = vec![];
    for bytes in txs_bytes {
        let mut tx = namada::tx::Tx::deserialize(&bytes).unwrap();
        tx.add_wrapper(
            namada::tx::data::wrapper_tx::Fee {
                amount_per_gas_unit: DenominatedAmount::native(1.into()),
                token: native_token.clone(),
            },
            pk.clone(),
            Default::default(),
            20000.into(),
            None,
        );
        tx.sign_wrapper(sk.clone());

        txs.push(tx.to_bytes());
    }

    node.clear_results();
    node.submit_txs(txs);
    {
        let results = node.results.lock().unwrap();
        // If empty than failed in process proposal
        assert!(!results.is_empty());

        for result in results.iter() {
            assert!(matches!(result, NodeResults::Ok));
        }
    }
    // Finalize the next block to actually execute the decrypted txs
    node.clear_results();
    node.finalize_and_commit();
    {
        let results = node.results.lock().unwrap();
        for result in results.iter() {
            assert!(matches!(result, NodeResults::Ok));
        }
    }

    Ok(())
}

// Test that a masp unshield transaction can be succesfully executed even across
// an epoch boundary.
#[test]
fn cross_epoch_unshield() -> Result<()> {
    // This address doesn't matter for tests. But an argument is required.
    let validator_one_rpc = "http://127.0.0.1:26567";
    // Download the shielded pool parameters before starting node
    let _ = FsShieldedUtils::new(PathBuf::new());
    let (mut node, _services) = setup::setup()?;
    _ = node.next_epoch();

    // 1. Shield some tokens
    run(
        &node,
        Bin::Client,
        vec![
            "transfer",
            "--source",
            ALBERT,
            "--target",
            AA_PAYMENT_ADDRESS,
            "--token",
            NAM,
            "--amount",
            "1000",
            "--ledger-address",
            validator_one_rpc,
        ],
    )?;
    node.assert_success();

    // sync the shielded context
    run(
        &node,
        Bin::Client,
        vec![
            "shielded-sync",
            "--viewing-keys",
            AA_VIEWING_KEY,
            "--node",
            validator_one_rpc,
        ],
    )?;
    node.assert_success();

    // 2. Generate the tx in the current epoch
    let tempdir = tempfile::tempdir().unwrap();
    run(
        &node,
        Bin::Client,
        vec![
            "transfer",
            "--source",
            A_SPENDING_KEY,
            "--target",
            BERTHA,
            "--token",
            NAM,
            "--amount",
            "100",
            "--gas-payer",
            ALBERT_KEY,
            "--output-folder-path",
            tempdir.path().to_str().unwrap(),
            "--dump-tx",
            "--ledger-address",
            validator_one_rpc,
        ],
    )?;
    node.assert_success();

    // Look for the only file in the temp dir
    let tx_path = tempdir
        .path()
        .read_dir()
        .unwrap()
        .next()
        .unwrap()
        .unwrap()
        .path();

    // 3. Submit the unshielding in the following epoch
    _ = node.next_epoch();
    run(
        &node,
        Bin::Client,
        vec![
            "tx",
            "--owner",
            ALBERT_KEY,
            "--tx-path",
            tx_path.to_str().unwrap(),
            "--ledger-address",
            validator_one_rpc,
        ],
    )?;
    node.assert_success();

    Ok(())
}

/// In this test we verify that users of the MASP receive the correct rewards
/// for leaving their assets in the pool for varying periods of time.
#[test]
fn dynamic_assets() -> Result<()> {
    // This address doesn't matter for tests. But an argument is required.
    let validator_one_rpc = "http://127.0.0.1:26567";
    // Download the shielded pool parameters before starting node
    let _ = FsShieldedUtils::new(PathBuf::new());
    // Lengthen epoch to ensure that a transaction can be constructed and
    // submitted within the same block. Necessary to ensure that conversion is
    // not invalidated.
    let (mut node, _services) = setup::setup()?;
    let btc = BTC.to_lowercase();
    let nam = NAM.to_lowercase();

    let token_map = token_map_handle();
    let test_tokens = {
        // Only distribute rewards for NAM tokens
<<<<<<< HEAD
        let wls = &mut node.shell.lock().unwrap().wl_storage;
        let tokens = token_map
            .iter(wls)
            .unwrap()
            .map(|res| res.unwrap())
            .collect::<BTreeMap<_, _>>();
        for alias in tokens.keys() {
            if alias != &nam {
                token_map.remove(wls, alias).unwrap();
            }
        }
=======
        let state = &mut node.shell.lock().unwrap().state;
        let tokens = state.in_mem().conversion_state.tokens.clone();
        state
            .in_mem_mut()
            .conversion_state
            .tokens
            .insert(btc.clone(), tokens[&btc].clone());
        state
            .in_mem_mut()
            .conversion_state
            .tokens
            .retain(|k, _v| *k == nam);
>>>>>>> 78519dd1
        tokens
    };
    // add necessary viewing keys to shielded context
    run(
        &node,
        Bin::Client,
        vec![
            "shielded-sync",
            "--viewing-keys",
            AA_VIEWING_KEY,
            "--node",
            validator_one_rpc,
        ],
    )?;
    node.assert_success();
    // Wait till epoch boundary
    node.next_epoch();
    // Send 1 BTC from Albert to PA
    run(
        &node,
        Bin::Client,
        vec![
            "transfer",
            "--source",
            ALBERT,
            "--target",
            AA_PAYMENT_ADDRESS,
            "--token",
            BTC,
            "--amount",
            "1",
            "--node",
            validator_one_rpc,
        ],
    )?;
    node.assert_success();
    // sync the shielded context
    run(
        &node,
        Bin::Client,
        vec!["shielded-sync", "--node", validator_one_rpc],
    )?;
    node.assert_success();

    // Assert BTC balance at VK(A) is 1
    let captured = CapturedOutput::of(|| {
        run(
            &node,
            Bin::Client,
            vec![
                "balance",
                "--owner",
                AA_VIEWING_KEY,
                "--token",
                BTC,
                "--node",
                validator_one_rpc,
            ],
        )
    });
    assert!(captured.result.is_ok());
    assert!(captured.contains("btc: 1"));

    // Assert NAM balance at VK(A) is 0
    let captured = CapturedOutput::of(|| {
        run(
            &node,
            Bin::Client,
            vec![
                "balance",
                "--owner",
                AA_VIEWING_KEY,
                "--token",
                NAM,
                "--node",
                validator_one_rpc,
            ],
        )
    });
    assert!(captured.result.is_ok());
    assert!(captured.contains("No shielded nam balance found for given key"));

    {
        // Start decoding and distributing shielded rewards for BTC in next
        // epoch
<<<<<<< HEAD
        token_map
            .insert(
                &mut node.shell.lock().unwrap().wl_storage,
                btc.clone(),
                test_tokens[&btc].clone(),
            )
            .unwrap();
=======
        let state = &mut node.shell.lock().unwrap().state;
        state
            .in_mem_mut()
            .conversion_state
            .tokens
            .insert(btc.clone(), tokens[&btc].clone());
>>>>>>> 78519dd1
    }

    // Wait till epoch boundary
    node.next_epoch();
    // sync the shielded context
    run(
        &node,
        Bin::Client,
        vec!["shielded-sync", "--node", validator_one_rpc],
    )?;
    node.assert_success();

    // Assert BTC balance at VK(A) is still 1
    let captured = CapturedOutput::of(|| {
        run(
            &node,
            Bin::Client,
            vec![
                "balance",
                "--owner",
                AA_VIEWING_KEY,
                "--token",
                BTC,
                "--node",
                validator_one_rpc,
            ],
        )
    });
    assert!(captured.result.is_ok());
    assert!(captured.contains("btc: 1"));

    // Assert NAM balance at VK(A) is still 0 since rewards were still not being
    // distributed
    let captured = CapturedOutput::of(|| {
        run(
            &node,
            Bin::Client,
            vec![
                "balance",
                "--owner",
                AA_VIEWING_KEY,
                "--token",
                NAM,
                "--node",
                validator_one_rpc,
            ],
        )
    });
    assert!(captured.result.is_ok());
    assert!(captured.contains("No shielded nam balance found for given key"));

    // Send 1 BTC from Albert to PA
    run(
        &node,
        Bin::Client,
        vec![
            "transfer",
            "--source",
            ALBERT,
            "--target",
            AA_PAYMENT_ADDRESS,
            "--token",
            BTC,
            "--amount",
            "1",
            "--node",
            validator_one_rpc,
        ],
    )?;
    node.assert_success();
    // sync the shielded context
    run(
        &node,
        Bin::Client,
        vec!["shielded-sync", "--node", validator_one_rpc],
    )?;
    node.assert_success();

    // Assert BTC balance at VK(A) is now 2
    let captured = CapturedOutput::of(|| {
        run(
            &node,
            Bin::Client,
            vec![
                "balance",
                "--owner",
                AA_VIEWING_KEY,
                "--token",
                BTC,
                "--node",
                validator_one_rpc,
            ],
        )
    });
    assert!(captured.result.is_ok());
    assert!(captured.contains("btc: 2"));

    // Assert NAM balance at VK(A) is still 0
    let captured = CapturedOutput::of(|| {
        run(
            &node,
            Bin::Client,
            vec![
                "balance",
                "--owner",
                AA_VIEWING_KEY,
                "--token",
                NAM,
                "--node",
                validator_one_rpc,
            ],
        )
    });
    assert!(captured.result.is_ok());
    assert!(captured.contains("No shielded nam balance found for given key"));

    // Wait till epoch boundary
    node.next_epoch();
    // sync the shielded context
    run(
        &node,
        Bin::Client,
        vec!["shielded-sync", "--node", validator_one_rpc],
    )?;
    node.assert_success();

    // Assert that VK(A) has now received a NAM rewward for second deposit
    let captured = CapturedOutput::of(|| {
        run(
            &node,
            Bin::Client,
            vec![
                "balance",
                "--owner",
                AA_VIEWING_KEY,
                "--token",
                NAM,
                "--node",
                validator_one_rpc,
            ],
        )
    });
    assert!(captured.result.is_ok());
    assert!(captured.contains("nam: 0.0303"));

    // Assert BTC balance at VK(A) is still 2
    let captured = CapturedOutput::of(|| {
        run(
            &node,
            Bin::Client,
            vec![
                "balance",
                "--owner",
                AA_VIEWING_KEY,
                "--token",
                BTC,
                "--node",
                validator_one_rpc,
            ],
        )
    });
    assert!(captured.result.is_ok());
    assert!(captured.contains("btc: 2"));

    {
        // Stop distributing shielded rewards for NAM in next epoch
        let storage = &mut node.shell.lock().unwrap().state;
        storage
            .write(
                &token::storage_key::masp_max_reward_rate_key(
                    &test_tokens[&nam],
                ),
                Dec::zero(),
            )
            .unwrap();
    }

    // Wait till epoch boundary
    node.next_epoch();
    // sync the shielded context
    run(
        &node,
        Bin::Client,
        vec!["shielded-sync", "--node", validator_one_rpc],
    )?;
    node.assert_success();

    // Assert BTC balance at VK(A) is still 2
    let captured = CapturedOutput::of(|| {
        run(
            &node,
            Bin::Client,
            vec![
                "balance",
                "--owner",
                AA_VIEWING_KEY,
                "--token",
                BTC,
                "--node",
                validator_one_rpc,
            ],
        )
    });
    assert!(captured.result.is_ok());
    assert!(captured.contains("btc: 2"));

    // Assert that VK(A) has now received a NAM rewward for second deposit
    let captured = CapturedOutput::of(|| {
        run(
            &node,
            Bin::Client,
            vec![
                "balance",
                "--owner",
                AA_VIEWING_KEY,
                "--token",
                NAM,
                "--node",
                validator_one_rpc,
            ],
        )
    });
    assert!(captured.result.is_ok());
    assert!(captured.contains("nam: 0.07575"));

    {
        // Stop decoding and distributing shielded rewards for BTC in next epoch
<<<<<<< HEAD
        token_map
            .remove(&mut node.shell.lock().unwrap().wl_storage, &btc)
            .unwrap();
=======
        let state = &mut node.shell.lock().unwrap().state;
        state.in_mem_mut().conversion_state.tokens.remove(&btc);
>>>>>>> 78519dd1
    }

    // Wait till epoch boundary
    node.next_epoch();
    // sync the shielded context
    run(
        &node,
        Bin::Client,
        vec!["shielded-sync", "--node", validator_one_rpc],
    )?;
    node.assert_success();

    // Assert BTC balance at VK(A) is still 2
    let captured = CapturedOutput::of(|| {
        run(
            &node,
            Bin::Client,
            vec![
                "balance",
                "--owner",
                AA_VIEWING_KEY,
                "--token",
                BTC,
                "--node",
                validator_one_rpc,
            ],
        )
    });
    assert!(captured.result.is_ok());
    assert!(captured.contains("btc: 2"));

    // Assert that the NAM at VK(A) is still the same
    let captured = CapturedOutput::of(|| {
        run(
            &node,
            Bin::Client,
            vec![
                "balance",
                "--owner",
                AA_VIEWING_KEY,
                "--token",
                NAM,
                "--node",
                validator_one_rpc,
            ],
        )
    });
    assert!(captured.result.is_ok());
    assert!(captured.contains("nam: 0.07575"));

    // Wait till epoch boundary
    node.next_epoch();
    // sync the shielded context
    run(
        &node,
        Bin::Client,
        vec!["shielded-sync", "--node", validator_one_rpc],
    )?;
    node.assert_success();
    // Assert BTC balance at VK(A) is still 2
    let captured = CapturedOutput::of(|| {
        run(
            &node,
            Bin::Client,
            vec![
                "balance",
                "--owner",
                AA_VIEWING_KEY,
                "--token",
                BTC,
                "--node",
                validator_one_rpc,
            ],
        )
    });
    assert!(captured.result.is_ok());
    assert!(captured.contains("btc: 2"));

    // Assert that the NAM at VK(A) is still the same
    let captured = CapturedOutput::of(|| {
        run(
            &node,
            Bin::Client,
            vec![
                "balance",
                "--owner",
                AA_VIEWING_KEY,
                "--token",
                NAM,
                "--node",
                validator_one_rpc,
            ],
        )
    });
    assert!(captured.result.is_ok());
    assert!(captured.contains("nam: 0.07575"));

    {
        // Start distributing shielded rewards for NAM in next epoch
        let storage = &mut node.shell.lock().unwrap().state;
        storage
            .write(
                &token::storage_key::masp_max_reward_rate_key(
                    &test_tokens[&nam],
                ),
                Dec::from_str("0.1").unwrap(),
            )
            .unwrap();
    }

    // Wait till epoch boundary
    node.next_epoch();
    // sync the shielded context
    run(
        &node,
        Bin::Client,
        vec!["shielded-sync", "--node", validator_one_rpc],
    )?;
    node.assert_success();
    // Assert BTC balance at VK(A) is still 2
    let captured = CapturedOutput::of(|| {
        run(
            &node,
            Bin::Client,
            vec![
                "balance",
                "--owner",
                AA_VIEWING_KEY,
                "--token",
                BTC,
                "--node",
                validator_one_rpc,
            ],
        )
    });
    assert!(captured.result.is_ok());
    assert!(captured.contains("btc: 2"));

    // Assert that the NAM at VK(A) is now increasing
    let captured = CapturedOutput::of(|| {
        run(
            &node,
            Bin::Client,
            vec![
                "balance",
                "--owner",
                AA_VIEWING_KEY,
                "--token",
                NAM,
                "--node",
                validator_one_rpc,
            ],
        )
    });
    assert!(captured.result.is_ok());
    assert!(captured.contains("nam: 0.075825"));

    Ok(())
}<|MERGE_RESOLUTION|>--- conflicted
+++ resolved
@@ -2130,8 +2130,7 @@
     let token_map = token_map_handle();
     let test_tokens = {
         // Only distribute rewards for NAM tokens
-<<<<<<< HEAD
-        let wls = &mut node.shell.lock().unwrap().wl_storage;
+        let wls = &mut node.shell.lock().unwrap().state;
         let tokens = token_map
             .iter(wls)
             .unwrap()
@@ -2142,20 +2141,6 @@
                 token_map.remove(wls, alias).unwrap();
             }
         }
-=======
-        let state = &mut node.shell.lock().unwrap().state;
-        let tokens = state.in_mem().conversion_state.tokens.clone();
-        state
-            .in_mem_mut()
-            .conversion_state
-            .tokens
-            .insert(btc.clone(), tokens[&btc].clone());
-        state
-            .in_mem_mut()
-            .conversion_state
-            .tokens
-            .retain(|k, _v| *k == nam);
->>>>>>> 78519dd1
         tokens
     };
     // add necessary viewing keys to shielded context
@@ -2241,22 +2226,13 @@
     {
         // Start decoding and distributing shielded rewards for BTC in next
         // epoch
-<<<<<<< HEAD
         token_map
             .insert(
-                &mut node.shell.lock().unwrap().wl_storage,
+                &mut node.shell.lock().unwrap().state,
                 btc.clone(),
                 test_tokens[&btc].clone(),
             )
             .unwrap();
-=======
-        let state = &mut node.shell.lock().unwrap().state;
-        state
-            .in_mem_mut()
-            .conversion_state
-            .tokens
-            .insert(btc.clone(), tokens[&btc].clone());
->>>>>>> 78519dd1
     }
 
     // Wait till epoch boundary
@@ -2484,14 +2460,9 @@
 
     {
         // Stop decoding and distributing shielded rewards for BTC in next epoch
-<<<<<<< HEAD
         token_map
-            .remove(&mut node.shell.lock().unwrap().wl_storage, &btc)
+            .remove(&mut node.shell.lock().unwrap().state, &btc)
             .unwrap();
-=======
-        let state = &mut node.shell.lock().unwrap().state;
-        state.in_mem_mut().conversion_state.tokens.remove(&btc);
->>>>>>> 78519dd1
     }
 
     // Wait till epoch boundary
