--- conflicted
+++ resolved
@@ -3169,23 +3169,15 @@
             .expect("Test failed")[0];
 
         // Check balance of fee payer is 0
-<<<<<<< HEAD
         assert_eq!(*event.kind(), APPLIED_TX);
         let code = event.read_attribute::<CodeAttr>().expect("Test failed");
         assert_eq!(code, ResultCode::InvalidTx);
-        let balance: Amount =
-            shell.state.read(&balance_key).unwrap().unwrap_or_default();
-=======
-        assert_eq!(event.event_type.to_string(), String::from("applied"));
-        let code = event.attributes.get("code").expect("Test failed").as_str();
-        assert_eq!(code, String::from(ResultCode::InvalidTx).as_str());
         let balance = read_balance(
             &shell.state,
             &native_token,
             &Address::from(&keypair.to_public()),
         )
         .unwrap();
->>>>>>> 9f32d081
 
         assert_eq!(balance, 0.into())
     }
