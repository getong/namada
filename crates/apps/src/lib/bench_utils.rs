//! Library code for benchmarks provides a wrapper of the ledger's shell
//! `BenchShell` and helper functions to generate transactions.

use std::cell::RefCell;
use std::collections::BTreeSet;
use std::fs::{File, OpenOptions};
use std::io::{Read, Write};
use std::ops::{Deref, DerefMut};
use std::path::PathBuf;
use std::str::FromStr;
use std::sync::Once;

use borsh::{BorshDeserialize, BorshSerialize};
use borsh_ext::BorshSerializeExt;
use masp_primitives::transaction::Transaction;
use masp_primitives::zip32::ExtendedFullViewingKey;
use masp_proofs::prover::LocalTxProver;
use namada::address::MASP;
use namada::core::address::{self, Address, InternalAddress};
use namada::core::chain::ChainId;
use namada::core::key::common::SecretKey;
use namada::core::masp::{
    ExtendedViewingKey, PaymentAddress, TransferSource, TransferTarget,
};
use namada::core::storage::{BlockHeight, Epoch, Key, KeySeg, TxIndex};
use namada::core::time::DateTimeUtc;
use namada::core::token::{Amount, DenominatedAmount, Transfer};
use namada::governance::storage::proposal::ProposalType;
use namada::governance::InitProposalData;
use namada::ibc::apps::transfer::types::msgs::transfer::MsgTransfer as IbcMsgTransfer;
use namada::ibc::apps::transfer::types::packet::PacketData;
use namada::ibc::apps::transfer::types::PrefixedCoin;
use namada::ibc::clients::tendermint::client_state::ClientState;
use namada::ibc::clients::tendermint::consensus_state::ConsensusState;
use namada::ibc::clients::tendermint::types::{
    AllowUpdate, ClientState as ClientStateType,
    ConsensusState as ConsensusStateType, TrustThreshold,
};
use namada::ibc::core::channel::types::channel::{
    ChannelEnd, Counterparty as ChannelCounterparty, Order, State,
};
use namada::ibc::core::channel::types::timeout::TimeoutHeight;
use namada::ibc::core::channel::types::Version as ChannelVersion;
use namada::ibc::core::client::types::Height as IbcHeight;
use namada::ibc::core::commitment_types::commitment::{
    CommitmentPrefix, CommitmentRoot,
};
use namada::ibc::core::commitment_types::specs::ProofSpecs;
use namada::ibc::core::connection::types::version::Version;
use namada::ibc::core::connection::types::{
    ConnectionEnd, Counterparty, State as ConnectionState,
};
use namada::ibc::core::host::types::identifiers::{
    ChainId as IbcChainId, ChannelId as NamadaChannelId, ChannelId, ClientId,
    ConnectionId, ConnectionId as NamadaConnectionId, PortId as NamadaPortId,
    PortId,
};
use namada::ibc::core::host::types::path::{
    ClientConsensusStatePath, ClientStatePath, Path as IbcPath,
};
use namada::ibc::primitives::proto::{Any, Protobuf};
use namada::ibc::primitives::Timestamp as IbcTimestamp;
use namada::ibc::storage::{mint_limit_key, port_key, throughput_limit_key};
use namada::ibc::MsgTransfer;
use namada::io::StdIo;
use namada::ledger::dry_run_tx;
use namada::ledger::gas::TxGasMeter;
use namada::ledger::ibc::storage::{channel_key, connection_key};
use namada::ledger::native_vp::ibc::get_dummy_header;
use namada::ledger::queries::{
    Client, EncodedResponseQuery, RequestCtx, RequestQuery, Router, RPC,
};
use namada::state::StorageRead;
use namada::tx::data::pos::Bond;
use namada::tx::data::{
    BatchResults, BatchedTxResult, Fee, TxResult, VpsResult,
};
use namada::tx::{
    Authorization, BatchedTx, BatchedTxRef, Code, Data, Section, Tx,
};
use namada::vm::wasm::run;
use namada::{proof_of_stake, tendermint};
use namada_sdk::masp::{
    self, ContextSyncStatus, ShieldedContext, ShieldedTransfer, ShieldedUtils,
};
pub use namada_sdk::tx::{
    TX_BECOME_VALIDATOR_WASM, TX_BOND_WASM, TX_BRIDGE_POOL_WASM,
    TX_CHANGE_COMMISSION_WASM as TX_CHANGE_VALIDATOR_COMMISSION_WASM,
    TX_CHANGE_CONSENSUS_KEY_WASM,
    TX_CHANGE_METADATA_WASM as TX_CHANGE_VALIDATOR_METADATA_WASM,
    TX_CLAIM_REWARDS_WASM, TX_DEACTIVATE_VALIDATOR_WASM, TX_IBC_WASM,
    TX_INIT_ACCOUNT_WASM, TX_INIT_PROPOSAL as TX_INIT_PROPOSAL_WASM,
    TX_REACTIVATE_VALIDATOR_WASM, TX_REDELEGATE_WASM, TX_RESIGN_STEWARD,
    TX_REVEAL_PK as TX_REVEAL_PK_WASM, TX_TRANSFER_WASM, TX_UNBOND_WASM,
    TX_UNJAIL_VALIDATOR_WASM, TX_UPDATE_ACCOUNT_WASM,
    TX_UPDATE_STEWARD_COMMISSION, TX_VOTE_PROPOSAL as TX_VOTE_PROPOSAL_WASM,
    TX_WITHDRAW_WASM, VP_USER_WASM,
};
use namada_sdk::wallet::Wallet;
use namada_sdk::{Namada, NamadaImpl};
use namada_test_utils::tx_data::TxWriteData;
use rand_core::OsRng;
use sha2::{Digest, Sha256};
use tempfile::TempDir;

use crate::cli::context::FromContext;
use crate::cli::Context;
use crate::config;
use crate::config::global::GlobalConfig;
use crate::config::TendermintMode;
use crate::facade::tendermint::v0_37::abci::request::InitChain;
use crate::facade::tendermint_proto::google::protobuf::Timestamp;
use crate::node::ledger::shell::Shell;
use crate::wallet::{defaults, CliWalletUtils};

pub const WASM_DIR: &str = "../../wasm";

pub const ALBERT_PAYMENT_ADDRESS: &str = "albert_payment";
pub const ALBERT_SPENDING_KEY: &str = "albert_spending";
pub const BERTHA_PAYMENT_ADDRESS: &str = "bertha_payment";
const BERTHA_SPENDING_KEY: &str = "bertha_spending";

const FILE_NAME: &str = "shielded.dat";
const TMP_FILE_NAME: &str = "shielded.tmp";
const SPECULATIVE_FILE_NAME: &str = "speculative_shielded.dat";
const SPECULATIVE_TMP_FILE_NAME: &str = "speculative_shielded.tmp";

/// For `tracing_subscriber`, which fails if called more than once in the same
/// process
static SHELL_INIT: Once = Once::new();

pub struct BenchShell {
    pub inner: Shell,
    // Cache of the masp transactions and their changed keys in the last block
    // committed, the tx index coincides with the index in this collection
    pub last_block_masp_txs: Vec<(Tx, BTreeSet<Key>)>,
    // NOTE: Temporary directory should be dropped last since Shell need to
    // flush data on drop
    tempdir: TempDir,
}

impl Deref for BenchShell {
    type Target = Shell;

    fn deref(&self) -> &Self::Target {
        &self.inner
    }
}

impl DerefMut for BenchShell {
    fn deref_mut(&mut self) -> &mut Self::Target {
        &mut self.inner
    }
}

impl Default for BenchShell {
    fn default() -> Self {
        SHELL_INIT.call_once(|| {
            tracing_subscriber::fmt()
                .with_env_filter(
                    tracing_subscriber::EnvFilter::from_default_env(),
                )
                .init();
        });

        let (sender, _) = tokio::sync::mpsc::unbounded_channel();
        let tempdir = tempfile::tempdir().unwrap();
        let path = tempdir.path().canonicalize().unwrap();

        let shell = Shell::new(
            config::Ledger::new(path, Default::default(), TendermintMode::Full),
            WASM_DIR.into(),
            sender,
            None,
            None,
            50 * 1024 * 1024, // 50 kiB
            50 * 1024 * 1024, // 50 kiB
        );
        let mut bench_shell = BenchShell {
            inner: shell,
            last_block_masp_txs: vec![],
            tempdir,
        };

        bench_shell
            .init_chain(
                InitChain {
                    time: Timestamp {
                        seconds: 0,
                        nanos: 0,
                    }
                    .try_into()
                    .unwrap(),
                    chain_id: ChainId::default().to_string(),
                    consensus_params: tendermint::consensus::params::Params {
                        block: tendermint::block::Size {
                            max_bytes: 0,
                            max_gas: 0,
                            time_iota_ms: 0,
                        },
                        evidence: tendermint::evidence::Params {
                            max_age_num_blocks: 0,
                            max_age_duration: tendermint::evidence::Duration(
                                core::time::Duration::MAX,
                            ),
                            max_bytes: 0,
                        },
                        validator:
                            tendermint::consensus::params::ValidatorParams {
                                pub_key_types: vec![],
                            },
                        version: None,
                        abci: tendermint::consensus::params::AbciParams {
                            vote_extensions_enable_height: None,
                        },
                    },
                    validators: vec![],
                    app_state_bytes: vec![].into(),
                    initial_height: 0_u32.into(),
                },
                2,
            )
            .unwrap();
        // Commit tx hashes to storage
        bench_shell.commit_block();

        // Bond from Albert to validator
        let bond = Bond {
            validator: defaults::validator_address(),
            amount: Amount::native_whole(1000),
            source: Some(defaults::albert_address()),
        };
        let params =
            proof_of_stake::storage::read_pos_params(&bench_shell.state)
                .unwrap();
        let signed_tx = bench_shell.generate_tx(
            TX_BOND_WASM,
            bond,
            None,
            None,
            vec![&defaults::albert_keypair()],
        );

        bench_shell.execute_tx(&signed_tx.to_ref());
        bench_shell.state.commit_tx();

        // Initialize governance proposal
        let content_section = Section::ExtraData(Code::new(
            vec![],
            Some(TX_INIT_PROPOSAL_WASM.to_string()),
        ));
        let voting_start_epoch =
            Epoch(2 + params.pipeline_len + params.unbonding_len);
        let signed_tx = bench_shell.generate_tx(
            TX_INIT_PROPOSAL_WASM,
            InitProposalData {
                content: content_section.get_hash(),
                author: defaults::albert_address(),
                r#type: ProposalType::Default,
                voting_start_epoch,
                voting_end_epoch: voting_start_epoch + 3_u64,
                activation_epoch: voting_start_epoch + 9_u64,
            },
            None,
            Some(vec![content_section]),
            vec![&defaults::albert_keypair()],
        );

        bench_shell.execute_tx(&signed_tx.to_ref());
        bench_shell.state.commit_tx();
        bench_shell.commit_block();

        // Advance epoch for pos benches
        for _ in 0..=(params.pipeline_len + params.unbonding_len) {
            bench_shell.advance_epoch();
        }
        // Must start after current epoch
        debug_assert_eq!(
            bench_shell.state.get_block_epoch().unwrap().next(),
            voting_start_epoch
        );

        bench_shell
    }
}

impl BenchShell {
    pub fn generate_tx(
        &self,
        wasm_code_path: &str,
        data: impl BorshSerialize,
        shielded: Option<Transaction>,
        extra_sections: Option<Vec<Section>>,
        signers: Vec<&SecretKey>,
    ) -> BatchedTx {
        let mut tx = Tx::from_type(namada::tx::data::TxType::Raw);

        // NOTE: here we use the code hash to avoid including the cost for the
        // wasm validation. The wasm codes (both txs and vps) are always
        // in cache so we don't end up computing the cost to read and
        // compile the code which is the desired behaviour
        let code_hash = self
            .read_storage_key(&Key::wasm_hash(wasm_code_path))
            .unwrap();
        tx.set_code(Code::from_hash(
            code_hash,
            Some(wasm_code_path.to_string()),
        ));
        tx.set_data(Data::new(borsh::to_vec(&data).unwrap()));

        if let Some(transaction) = shielded {
            tx.add_section(Section::MaspTx(transaction));
        }

        if let Some(sections) = extra_sections {
            for section in sections {
                if let Section::ExtraData(_) = section {
                    tx.add_section(section);
                }
            }
        }

        for signer in signers {
            tx.add_section(Section::Authorization(Authorization::new(
                vec![tx.raw_header_hash()],
                [(0, signer.clone())].into_iter().collect(),
                None,
            )));
        }

        let cmt = tx.first_commitments().unwrap().clone();
        tx.batch_tx(cmt)
    }

    pub fn generate_ibc_tx(
        &self,
        wasm_code_path: &str,
        data: Vec<u8>,
    ) -> BatchedTx {
        // This function avoid serializaing the tx data with Borsh
        let mut tx = Tx::from_type(namada::tx::data::TxType::Raw);
        let code_hash = self
            .read_storage_key(&Key::wasm_hash(wasm_code_path))
            .unwrap();
        tx.set_code(Code::from_hash(
            code_hash,
            Some(wasm_code_path.to_string()),
        ));

        tx.set_data(Data::new(data));
        // NOTE: the Ibc VP doesn't actually check the signature
        let cmt = tx.first_commitments().unwrap().clone();
        tx.batch_tx(cmt)
    }

    pub fn generate_ibc_transfer_tx(&self) -> BatchedTx {
        let token = PrefixedCoin {
            denom: address::testing::nam().to_string().parse().unwrap(),
            amount: Amount::native_whole(1000)
                .to_string_native()
                .split('.')
                .next()
                .unwrap()
                .to_string()
                .parse()
                .unwrap(),
        };

        let timeout_height = TimeoutHeight::At(IbcHeight::new(0, 100).unwrap());

        #[allow(clippy::disallowed_methods)]
        let now: namada::tendermint::Time =
            DateTimeUtc::now().try_into().unwrap();
        let now: IbcTimestamp = now.into();
        let timeout_timestamp =
            (now + std::time::Duration::new(3600, 0)).unwrap();

        let message = IbcMsgTransfer {
            port_id_on_a: PortId::transfer(),
            chan_id_on_a: ChannelId::new(5),
            packet_data: PacketData {
                token,
                sender: defaults::albert_address().to_string().into(),
                receiver: defaults::bertha_address().to_string().into(),
                memo: "".parse().unwrap(),
            },
            timeout_height_on_b: timeout_height,
            timeout_timestamp_on_b: timeout_timestamp,
        };

        let msg = MsgTransfer {
            message,
            transfer: None,
        };

        self.generate_ibc_tx(TX_IBC_WASM, msg.serialize_to_vec())
    }

<<<<<<< HEAD
    /// Execute the tx and retur a set of verifiers inserted by the tx.
    pub fn execute_tx(
        &mut self,
        batched_tx: &BatchedTxRef,
    ) -> BTreeSet<Address> {
=======
    /// Execute the tx and return a set of verifiers inserted by the tx.
    pub fn execute_tx(&mut self, tx: &Tx) -> BTreeSet<Address> {
>>>>>>> ea843f75
        let gas_meter =
            RefCell::new(TxGasMeter::new_from_sub_limit(u64::MAX.into()));
        run::tx(
            &mut self.inner.state,
            &gas_meter,
            &TxIndex(0),
            batched_tx.tx,
            batched_tx.cmt,
            &mut self.inner.vp_wasm_cache,
            &mut self.inner.tx_wasm_cache,
        )
        .unwrap()
    }

    pub fn advance_epoch(&mut self) {
        let params =
            proof_of_stake::storage::read_pos_params(&self.inner.state)
                .unwrap();

        self.state.in_mem_mut().block.epoch =
            self.state.in_mem().block.epoch.next();
        let current_epoch = self.state.in_mem().block.epoch;

        proof_of_stake::validator_set_update::copy_validator_sets_and_positions(
            &mut self.state,
            &params,
            current_epoch,
            current_epoch + params.pipeline_len,
        )
        .unwrap();

        namada::token::conversion::update_allowed_conversions(&mut self.state)
            .unwrap();
    }

    pub fn init_ibc_client_state(&mut self, addr_key: Key) -> ClientId {
        // Set a dummy header
        self.state
            .in_mem_mut()
            .set_header(get_dummy_header())
            .unwrap();
        // Set client state
        let client_id = ClientId::new("07-tendermint", 1).unwrap();
        let client_state_key = addr_key.join(&Key::from(
            IbcPath::ClientState(ClientStatePath(client_id.clone()))
                .to_string()
                .to_db_key(),
        ));
        let client_state = ClientStateType::new(
            IbcChainId::from_str(&ChainId::default().to_string()).unwrap(),
            TrustThreshold::ONE_THIRD,
            std::time::Duration::new(100, 0),
            std::time::Duration::new(200, 0),
            std::time::Duration::new(1, 0),
            IbcHeight::new(0, 1).unwrap(),
            ProofSpecs::cosmos(),
            vec![],
            AllowUpdate {
                after_expiry: true,
                after_misbehaviour: true,
            },
        )
        .unwrap()
        .into();
        let bytes = <ClientState as Protobuf<Any>>::encode_vec(client_state);
        self.state
            .db_write(&client_state_key, bytes)
            .expect("write failed");

        // Set consensus state
        #[allow(clippy::disallowed_methods)]
        let now: namada::tendermint::Time =
            DateTimeUtc::now().try_into().unwrap();
        let consensus_key = addr_key.join(&Key::from(
            IbcPath::ClientConsensusState(ClientConsensusStatePath {
                client_id: client_id.clone(),
                revision_number: 0,
                revision_height: 1,
            })
            .to_string()
            .to_db_key(),
        ));

        let consensus_state = ConsensusStateType {
            timestamp: now,
            root: CommitmentRoot::from_bytes(&[]),
            next_validators_hash: tendermint::Hash::Sha256([0u8; 32]),
        }
        .into();

        let bytes =
            <ConsensusState as Protobuf<Any>>::encode_vec(consensus_state);
        self.state.db_write(&consensus_key, bytes).unwrap();

        client_id
    }

    pub fn init_ibc_connection(&mut self) -> (Key, ClientId) {
        // Set client state
        let addr_key =
            Key::from(Address::Internal(InternalAddress::Ibc).to_db_key());
        let client_id = self.init_ibc_client_state(addr_key.clone());

        // Set connection open
        let connection = ConnectionEnd::new(
            ConnectionState::Open,
            client_id.clone(),
            Counterparty::new(
                client_id.clone(),
                Some(ConnectionId::new(1)),
                CommitmentPrefix::try_from(b"ibc".to_vec()).unwrap(),
            ),
            vec![Version::default()],
            std::time::Duration::new(100, 0),
        )
        .unwrap();

        let connection_key = connection_key(&NamadaConnectionId::new(1));
        self.state
            .db_write(&connection_key, connection.encode_vec())
            .unwrap();

        // Set port
        let port_key = port_key(&NamadaPortId::transfer());

        let index_key = addr_key
            .join(&Key::from("capabilities/index".to_string().to_db_key()));
        self.state.db_write(&index_key, 1u64.to_be_bytes()).unwrap();
        self.state.db_write(&port_key, 1u64.to_be_bytes()).unwrap();
        let cap_key =
            addr_key.join(&Key::from("capabilities/1".to_string().to_db_key()));
        self.state
            .db_write(&cap_key, PortId::transfer().as_bytes())
            .unwrap();

        (addr_key, client_id)
    }

    pub fn init_ibc_channel(&mut self) {
        let _ = self.init_ibc_connection();

        // Set Channel open
        let counterparty = ChannelCounterparty::new(
            PortId::transfer(),
            Some(ChannelId::new(5)),
        );
        let channel = ChannelEnd::new(
            State::Open,
            Order::Unordered,
            counterparty,
            vec![ConnectionId::new(1)],
            ChannelVersion::new("ics20-1".to_string()),
        )
        .unwrap();
        let channel_key =
            channel_key(&NamadaPortId::transfer(), &NamadaChannelId::new(5));
        self.state
            .db_write(&channel_key, channel.encode_vec())
            .unwrap();
    }

    pub fn enable_ibc_transfer(&mut self) {
        let token = address::testing::nam();
        let mint_limit_key = mint_limit_key(&token);
        self.state
            .db_write(&mint_limit_key, Amount::max_signed().serialize_to_vec())
            .unwrap();
        let throughput_limit_key = throughput_limit_key(&token);
        self.state
            .db_write(
                &throughput_limit_key,
                Amount::max_signed().serialize_to_vec(),
            )
            .unwrap();
    }

    // Update the block height in state to guarantee a valid response to the
    // client queries
    pub fn commit_block(&mut self) {
        let last_height = self.inner.state.in_mem().get_last_block_height();
        self.inner
            .state
            .in_mem_mut()
            .begin_block(last_height + 1)
            .unwrap();

        self.inner.commit();
        self.inner
            .state
            .in_mem_mut()
            .set_header(get_dummy_header())
            .unwrap();
    }

    // Commit a masp transaction and cache the tx and the changed keys for
    // client queries
    pub fn commit_masp_tx(&mut self, mut masp_tx: Tx) {
        use namada::core::key::RefTo;
        masp_tx.add_wrapper(
            Fee {
                amount_per_gas_unit: DenominatedAmount::native(0.into()),
                token: self.state.in_mem().native_token.clone(),
            },
            defaults::albert_keypair().ref_to(),
            self.state.in_mem().last_epoch,
            0.into(),
            None,
        );
        self.last_block_masp_txs
            .push((masp_tx, self.state.write_log().get_keys()));
        self.state.commit_tx();
    }
}

pub fn generate_foreign_key_tx(signer: &SecretKey) -> BatchedTx {
    let wasm_code =
        std::fs::read("../../wasm_for_tests/tx_write.wasm").unwrap();

    let mut tx = Tx::from_type(namada::tx::data::TxType::Raw);
    tx.set_code(Code::new(wasm_code, None));
    tx.set_data(Data::new(
        TxWriteData {
            key: Key::from("bench_foreign_key".to_string().to_db_key()),
            value: vec![0; 64],
        }
        .serialize_to_vec(),
    ));
    tx.add_section(Section::Authorization(Authorization::new(
        vec![tx.raw_header_hash()],
        [(0, signer.clone())].into_iter().collect(),
        None,
    )));

    let cmt = tx.first_commitments().unwrap().clone();
    tx.batch_tx(cmt)
}

pub struct BenchShieldedCtx {
    pub shielded: ShieldedContext<BenchShieldedUtils>,
    pub shell: BenchShell,
    pub wallet: Wallet<CliWalletUtils>,
}

#[derive(Debug)]
struct WrapperTempDir(TempDir);

// Mock the required traits for ShieldedUtils

impl Default for WrapperTempDir {
    fn default() -> Self {
        Self(TempDir::new().unwrap())
    }
}

impl Clone for WrapperTempDir {
    fn clone(&self) -> Self {
        Self(TempDir::new().unwrap())
    }
}

#[derive(BorshSerialize, BorshDeserialize, Debug, Clone, Default)]
pub struct BenchShieldedUtils {
    #[borsh(skip)]
    context_dir: WrapperTempDir,
}

#[cfg_attr(feature = "async-send", async_trait::async_trait)]
#[cfg_attr(not(feature = "async-send"), async_trait::async_trait(?Send))]
impl ShieldedUtils for BenchShieldedUtils {
    fn local_tx_prover(&self) -> LocalTxProver {
        if let Ok(params_dir) = std::env::var(masp::ENV_VAR_MASP_PARAMS_DIR) {
            let params_dir = PathBuf::from(params_dir);
            let spend_path = params_dir.join(masp::SPEND_NAME);
            let convert_path = params_dir.join(masp::CONVERT_NAME);
            let output_path = params_dir.join(masp::OUTPUT_NAME);
            LocalTxProver::new(&spend_path, &output_path, &convert_path)
        } else {
            LocalTxProver::with_default_location()
                .expect("unable to load MASP Parameters")
        }
    }

    /// Try to load the last saved shielded context from the given context
    /// directory. If this fails, then leave the current context unchanged.
    async fn load<U: ShieldedUtils>(
        &self,
        ctx: &mut ShieldedContext<U>,
        force_confirmed: bool,
    ) -> std::io::Result<()> {
        // Try to load shielded context from file
        let file_name = if force_confirmed {
            FILE_NAME
        } else {
            match ctx.sync_status {
                ContextSyncStatus::Confirmed => FILE_NAME,
                ContextSyncStatus::Speculative => SPECULATIVE_FILE_NAME,
            }
        };
        let mut ctx_file = File::open(
            self.context_dir.0.path().to_path_buf().join(file_name),
        )?;
        let mut bytes = Vec::new();
        ctx_file.read_to_end(&mut bytes)?;
        // Fill the supplied context with the deserialized object
        *ctx = ShieldedContext {
            utils: ctx.utils.clone(),
            ..ShieldedContext::deserialize(&mut &bytes[..])?
        };
        Ok(())
    }

    /// Save this shielded context into its associated context directory
    async fn save<U: ShieldedUtils>(
        &self,
        ctx: &ShieldedContext<U>,
    ) -> std::io::Result<()> {
        let (tmp_file_name, file_name) = match ctx.sync_status {
            ContextSyncStatus::Confirmed => (TMP_FILE_NAME, FILE_NAME),
            ContextSyncStatus::Speculative => {
                (SPECULATIVE_TMP_FILE_NAME, SPECULATIVE_FILE_NAME)
            }
        };
        let tmp_path =
            self.context_dir.0.path().to_path_buf().join(tmp_file_name);
        {
            // First serialize the shielded context into a temporary file.
            // Inability to create this file implies a simultaneuous write is in
            // progress. In this case, immediately fail. This is unproblematic
            // because the data intended to be stored can always be re-fetched
            // from the blockchain.
            let mut ctx_file = OpenOptions::new()
                .write(true)
                .create_new(true)
                .open(tmp_path.clone())?;
            let mut bytes = Vec::new();
            ctx.serialize(&mut bytes)
                .expect("cannot serialize shielded context");
            ctx_file.write_all(&bytes[..])?;
        }
        // Atomically update the old shielded context file with new data.
        // Atomicity is required to prevent other client instances from reading
        // corrupt data.
        std::fs::rename(
            tmp_path,
            self.context_dir.0.path().to_path_buf().join(file_name),
        )?;

        // Remove the speculative file if present since it's state is
        // overwritten by the confirmed one we just saved
        if let ContextSyncStatus::Confirmed = ctx.sync_status {
            let _ = std::fs::remove_file(
                self.context_dir
                    .0
                    .path()
                    .to_path_buf()
                    .join(SPECULATIVE_FILE_NAME),
            );
        }
        Ok(())
    }
}

#[cfg_attr(feature = "async-send", async_trait::async_trait)]
#[cfg_attr(not(feature = "async-send"), async_trait::async_trait(?Send))]
impl Client for BenchShell {
    type Error = std::io::Error;

    async fn request(
        &self,
        path: String,
        data: Option<Vec<u8>>,
        height: Option<BlockHeight>,
        prove: bool,
    ) -> Result<EncodedResponseQuery, Self::Error> {
        let data = data.unwrap_or_default();
        let height = height.unwrap_or_default();

        let request = RequestQuery {
            data: data.into(),
            path,
            height: height.try_into().unwrap(),
            prove,
        };

        let ctx = RequestCtx {
            state: &self.state,
            event_log: self.event_log(),
            vp_wasm_cache: self.vp_wasm_cache.read_only(),
            tx_wasm_cache: self.tx_wasm_cache.read_only(),
            storage_read_past_height_limit: None,
        };

        if request.path == "/shell/dry_run_tx" {
            dry_run_tx(ctx, &request)
        } else {
            RPC.handle(ctx, &request)
        }
        .map_err(|_| std::io::Error::from(std::io::ErrorKind::NotFound))
    }

    async fn perform<R>(
        &self,
        _request: R,
    ) -> Result<R::Output, tendermint_rpc::Error>
    where
        R: tendermint_rpc::SimpleRequest,
    {
        unimplemented!(
            "Arbitrary queries are not implemented in the benchmarks context"
        );
    }

    async fn block<H>(
        &self,
        height: H,
    ) -> Result<tendermint_rpc::endpoint::block::Response, tendermint_rpc::Error>
    where
        H: Into<tendermint::block::Height> + Send,
    {
        // NOTE: atm this is only needed to query blocks at a specific height
        // for masp transactions
        let height = BlockHeight(height.into().into());

        // Given the way we setup and run benchmarks, the masp transactions can
        // only present in the last block, we can mock the previous
        // responses with an empty set of transactions
        let last_block_txs =
            if height == self.inner.state.in_mem().get_last_block_height() {
                self.last_block_masp_txs.clone()
            } else {
                vec![]
            };
        Ok(tendermint_rpc::endpoint::block::Response {
            block_id: tendermint::block::Id {
                hash: tendermint::Hash::None,
                part_set_header: tendermint::block::parts::Header::default(),
            },
            block: tendermint::block::Block::new(
                tendermint::block::Header {
                    version: tendermint::block::header::Version {
                        block: 0,
                        app: 0,
                    },
                    chain_id: self
                        .inner
                        .chain_id
                        .to_string()
                        .try_into()
                        .unwrap(),
                    height: 1u32.into(),
                    time: tendermint::Time::now(),
                    last_block_id: None,
                    last_commit_hash: None,
                    data_hash: None,
                    validators_hash: tendermint::Hash::None,
                    next_validators_hash: tendermint::Hash::None,
                    consensus_hash: tendermint::Hash::None,
                    app_hash: tendermint::AppHash::default(),
                    last_results_hash: None,
                    evidence_hash: None,
                    proposer_address: tendermint::account::Id::new([0u8; 20]),
                },
                last_block_txs
                    .into_iter()
                    .map(|(tx, _)| tx.to_bytes())
                    .collect(),
                tendermint::evidence::List::default(),
                None,
            )
            .unwrap(),
        })
    }

    async fn block_results<H>(
        &self,
        height: H,
    ) -> Result<
        tendermint_rpc::endpoint::block_results::Response,
        tendermint_rpc::Error,
    >
    where
        H: Into<namada::tendermint::block::Height> + Send,
    {
        // NOTE: atm this is only needed to query block results at a specific
        // height for masp transactions
        let height = height.into();

        // We can expect all the masp tranfers to have happened only in the last
        // block
        let end_block_events = if height.value()
            == self.inner.state.in_mem().get_last_block_height().0
        {
            Some(
                self.last_block_masp_txs
                    .iter()
                    .enumerate()
                    .map(|(idx, (tx, changed_keys))| {
                        let tx_result = TxResult::<String> {
                            gas_used: 0.into(),
                            wrapper_changed_keys: Default::default(),
                            batch_results: BatchResults(
                                [(
                                    tx.first_commitments().unwrap().get_hash(),
                                    Ok(BatchedTxResult {
                                        changed_keys: changed_keys.to_owned(),
                                        vps_result: VpsResult::default(),
                                        initialized_accounts: vec![],
                                        ibc_events: BTreeSet::default(),
                                        eth_bridge_events: BTreeSet::default(),
                                    }),
                                )]
                                .into_iter()
                                .collect(),
                            ),
                        };
                        namada::tendermint::abci::Event {
                            kind: "applied".to_string(),
                            // Mock the masp and tx attributes
                            attributes: vec![
                                namada::tendermint::abci::EventAttribute {
                                    key: format!(
                                        "cmt/{}/is_valid_masp_tx",
                                        tx.first_commitments()
                                            .unwrap()
                                            .get_hash()
                                    ),
                                    value: format!("{}", idx),
                                    index: true,
                                },
                                namada::tendermint::abci::EventAttribute {
                                    key: "batch".to_string(),
                                    value: tx_result.to_string(),
                                    index: true,
                                },
                            ],
                        }
                    })
                    .collect(),
            )
        } else {
            None
        };

        Ok(tendermint_rpc::endpoint::block_results::Response {
            height,
            txs_results: None,
            finalize_block_events: vec![],
            begin_block_events: None,
            end_block_events,
            validator_updates: vec![],
            consensus_param_updates: None,
            app_hash: namada::tendermint::hash::AppHash::default(),
        })
    }
}

impl Default for BenchShieldedCtx {
    fn default() -> Self {
        let shell = BenchShell::default();
        let base_dir = shell.tempdir.as_ref().canonicalize().unwrap();

        // Create a global config and an empty wallet in the chain dir - this is
        // needed in `Context::new`
        let config = GlobalConfig::new(shell.inner.chain_id.clone());
        config.write(&base_dir).unwrap();
        let wallet = crate::wallet::CliWalletUtils::new(
            base_dir.join(shell.inner.chain_id.as_str()),
        );
        wallet.save().unwrap();

        let ctx = Context::new::<StdIo>(crate::cli::args::Global {
            is_pre_genesis: false,
            chain_id: Some(shell.inner.chain_id.clone()),
            base_dir,
            wasm_dir: Some(WASM_DIR.into()),
        })
        .unwrap();

        let mut chain_ctx = ctx.take_chain_or_exit();

        // Generate spending key for Albert and Bertha
        chain_ctx.wallet.gen_store_spending_key(
            ALBERT_SPENDING_KEY.to_string(),
            None,
            true,
            &mut OsRng,
        );
        chain_ctx.wallet.gen_store_spending_key(
            BERTHA_SPENDING_KEY.to_string(),
            None,
            true,
            &mut OsRng,
        );
        crate::wallet::save(&chain_ctx.wallet).unwrap();

        // Generate payment addresses for both Albert and Bertha
        for (alias, viewing_alias) in [
            (ALBERT_PAYMENT_ADDRESS, ALBERT_SPENDING_KEY),
            (BERTHA_PAYMENT_ADDRESS, BERTHA_SPENDING_KEY),
        ]
        .map(|(p, s)| (p.to_owned(), s.to_owned()))
        {
            let viewing_key: FromContext<ExtendedViewingKey> = FromContext::new(
                chain_ctx
                    .wallet
                    .find_viewing_key(viewing_alias)
                    .unwrap()
                    .to_string(),
            );
            let viewing_key = ExtendedFullViewingKey::from(
                chain_ctx.get_cached(&viewing_key),
            )
            .fvk
            .vk;
            let (div, _g_d) =
                namada_sdk::masp::find_valid_diversifier(&mut OsRng);
            let payment_addr = viewing_key.to_payment_address(div).unwrap();
            let _ = chain_ctx
                .wallet
                .insert_payment_addr(
                    alias,
                    PaymentAddress::from(payment_addr).pinned(false),
                    true,
                )
                .unwrap();
        }

        crate::wallet::save(&chain_ctx.wallet).unwrap();

        Self {
            shielded: ShieldedContext::default(),
            shell,
            wallet: chain_ctx.wallet,
        }
    }
}

impl BenchShieldedCtx {
    pub fn generate_masp_tx(
        mut self,
        amount: Amount,
        source: TransferSource,
        target: TransferTarget,
    ) -> (Self, BatchedTx) {
        let denominated_amount = DenominatedAmount::native(amount);
        let async_runtime = tokio::runtime::Runtime::new().unwrap();
        let spending_key = self
            .wallet
            .find_spending_key(ALBERT_SPENDING_KEY, None)
            .unwrap();
        self.shielded = async_runtime
            .block_on(crate::client::masp::syncing(
                self.shielded,
                &self.shell,
                &StdIo,
                None,
                None,
                &[spending_key.into()],
                &[],
            ))
            .unwrap();
        let native_token = self.shell.state.in_mem().native_token.clone();
        let namada = NamadaImpl::native_new(
            self.shell,
            self.wallet,
            self.shielded,
            StdIo,
            native_token,
        );
        let shielded = async_runtime
            .block_on(
                ShieldedContext::<BenchShieldedUtils>::gen_shielded_transfer(
                    &namada,
                    &source,
                    &target,
                    &address::testing::nam(),
                    denominated_amount,
                    true,
                ),
            )
            .unwrap()
            .map(
                |ShieldedTransfer {
                     builder: _,
                     masp_tx,
                     metadata: _,
                     epoch: _,
                 }| masp_tx,
            );

        let mut hasher = Sha256::new();
        let shielded_section_hash = shielded.clone().map(|transaction| {
            namada::core::hash::Hash(
                Section::MaspTx(transaction)
                    .hash(&mut hasher)
                    .finalize_reset()
                    .into(),
            )
        });

        let tx = namada.client().generate_tx(
            TX_TRANSFER_WASM,
            Transfer {
                source: source.effective_address(),
                target: target.effective_address(),
                token: address::testing::nam(),
                amount: if source.effective_address().eq(&MASP)
                    && target.effective_address().eq(&MASP)
                {
                    DenominatedAmount::native(0.into())
                } else {
                    DenominatedAmount::native(amount)
                },
                key: None,
                shielded: shielded_section_hash,
            },
            shielded,
            None,
            vec![&defaults::albert_keypair()],
        );
        let NamadaImpl {
            client,
            wallet,
            shielded,
            ..
        } = namada;
        let ctx = Self {
            shielded: shielded.into_inner(),
            shell: client,
            wallet: wallet.into_inner(),
        };
        (ctx, tx)
    }

    pub fn generate_shielded_action(
        self,
        amount: Amount,
        source: TransferSource,
        target: TransferTarget,
    ) -> (Self, BatchedTx) {
        let (ctx, tx) = self.generate_masp_tx(
            amount,
            source.clone(),
            TransferTarget::Address(Address::Internal(InternalAddress::Ibc)),
        );

        let token = PrefixedCoin {
            denom: address::testing::nam().to_string().parse().unwrap(),
            amount: amount
                .to_string_native()
                .split('.')
                .next()
                .unwrap()
                .to_string()
                .parse()
                .unwrap(),
        };
        let timeout_height = TimeoutHeight::At(IbcHeight::new(0, 100).unwrap());

        #[allow(clippy::disallowed_methods)]
        let now: namada::tendermint::Time =
            DateTimeUtc::now().try_into().unwrap();
        let now: IbcTimestamp = now.into();
        let timeout_timestamp =
            (now + std::time::Duration::new(3600, 0)).unwrap();
        let msg = IbcMsgTransfer {
            port_id_on_a: PortId::transfer(),
            chan_id_on_a: ChannelId::new(5),
            packet_data: PacketData {
                token,
                sender: source.effective_address().to_string().into(),
                receiver: target.effective_address().to_string().into(),
                memo: "".parse().unwrap(),
            },
            timeout_height_on_b: timeout_height,
            timeout_timestamp_on_b: timeout_timestamp,
        };

        let transfer =
            Transfer::deserialize(&mut tx.tx.data(&tx.cmt).unwrap().as_slice())
                .unwrap();
        let masp_tx = tx
            .tx
            .get_section(&transfer.shielded.unwrap())
            .unwrap()
            .masp_tx()
            .unwrap();
        let msg = MsgTransfer {
            message: msg,
            transfer: Some(transfer),
        };

        let mut ibc_tx = ctx
            .shell
            .generate_ibc_tx(TX_IBC_WASM, msg.serialize_to_vec());
        ibc_tx.tx.add_masp_tx_section(masp_tx);

        (ctx, ibc_tx)
    }
}<|MERGE_RESOLUTION|>--- conflicted
+++ resolved
@@ -396,16 +396,11 @@
         self.generate_ibc_tx(TX_IBC_WASM, msg.serialize_to_vec())
     }
 
-<<<<<<< HEAD
-    /// Execute the tx and retur a set of verifiers inserted by the tx.
+    /// Execute the tx and return a set of verifiers inserted by the tx.
     pub fn execute_tx(
         &mut self,
         batched_tx: &BatchedTxRef,
     ) -> BTreeSet<Address> {
-=======
-    /// Execute the tx and return a set of verifiers inserted by the tx.
-    pub fn execute_tx(&mut self, tx: &Tx) -> BTreeSet<Address> {
->>>>>>> ea843f75
         let gas_meter =
             RefCell::new(TxGasMeter::new_from_sub_limit(u64::MAX.into()));
         run::tx(
